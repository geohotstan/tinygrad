--- conflicted
+++ resolved
@@ -790,7 +790,6 @@
 
       # track tensor_dim and tensor_index using a dict
       # calc_dim to get dim and use that to normalize the negative tensor indices
-<<<<<<< HEAD
       # TODO: also realize to make sure the shit ins't negative. should handle negative index case in linearizer with symbolic or smth
       # TODO: support non contiguous stride offset calc
       ret = ret.contiguous().realize()
@@ -814,22 +813,6 @@
       # if first_dim != 0 and len(idx) != 1 and tuple(idx.keys()) != tuple(range(first_dim, last_dim+1)):
         # ret_shape = ret_shape[first_dim:first_dim+len(big_shape)] + ret_shape[:first_dim] + ret_shape[first_dim+len(big_shape):]
         # ret = ret.permute(*range(first_dim, first_dim+len(big_shape)), *range(0, first_dim), *range(first_dim+len(big_shape), ret.ndim))
-=======
-      idx: Dict[int,Tensor] = {(dim := calc_dim(td)):(tensor<0).where(ret.shape[dim],0) + tensor for td,tensor in zip(type_dim[Tensor], tensor_index)}
-
-      masks, first_dim, last_dim = [], min(idx.keys()), max(idx.keys())
-      pre_reduce_shape = ret.shape[:first_dim] + (big_shape := broadcast_shape(*(t.shape for t in idx.values()))) + ret.shape[first_dim:]
-
-      # create masks
-      for dim, i in idx.items():
-        try: i = i.reshape(i.shape + (1,)*(ret.ndim - first_dim)).expand(pre_reduce_shape)
-        except ValueError as e: raise IndexError(f"cannot broadcast indices: {e}") from e
-        a = Tensor.arange(ret.shape[dim], device=self.device, requires_grad=False).reshape((ret.shape[dim],) + (1,)*(ret.ndim - dim - 1))
-        masks.append(i == a)
-
-      # reduce masks to 1 mask
-      mask: Tensor = functools.reduce(lambda x,y: x.mul(y), masks)
->>>>>>> 089eeec2
 
       ret.lazydata = ret.lazydata.index((self.lazydata.st.real_strides(), tuple(prod(i.shape) for i in idx_lbs),
                                          ret.shape, idx_lbs, dims, idx_dts, tuple(ret_shape), tuple(big_shape)))
