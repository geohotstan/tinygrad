# ShapeTracker allows movement operations to a buffer that don't require a copy to be made.
from __future__ import annotations
from dataclasses import dataclass
from typing import Tuple, List, Optional, Dict, Set, Iterable, cast, Union
from tinygrad.helpers import merge_dicts, getenv
from tinygrad.shape.symbolic import Variable, MulNode, Node, SumNode, NumNode, create_lt_node, create_ge_node, sint
<<<<<<< HEAD
from tinygrad.shape.view import View, IndexedView
=======
from tinygrad.shape.view import View, strides_for_shape
>>>>>>> fc9e58e4

def _expr_view(view:View, idxs:List[Node], valid:Optional[Node]=None) -> Tuple[Node, Node]:
  assert len(idxs) == len(view.shape), f"need an idx for all dimensions {idxs} vs {view.shape}"
  iexpr: List[Node] = [NumNode(view.offset) if isinstance(view.offset, int) else view.offset]
  vexpr: List[Node] = [valid] if valid is not None else []
  for idx,sh,st,m in zip(idxs, view.shape, view.strides, view.mask if view.mask is not None else [None]*len(view.shape)):
    if sh != 1 and st != 0: iexpr.append(idx*st)
    if m is not None: vexpr += [create_ge_node(idx, m[0]), create_lt_node(idx, m[1])]  # idx >= m[0], idx < m[1]
  return Node.sum(iexpr), Node.ands(vexpr)

@dataclass(frozen=True)
class ShapeTracker:
  views: Tuple[Union[View, IndexedView], ...]

  def __add__(self, st:ShapeTracker) -> ShapeTracker:
    ret = self
    # for v in st.views: ret = ShapeTracker(ret.views + (v,)).simplify() # one view at a time = better simplification
    for v in st.views: ret = ShapeTracker(ret.views + (v,))
    return ret

  def invert(self, out_shape:Tuple[sint, ...]) -> Optional[ShapeTracker]:
    ret = tuple(v.invert(s) for v,s in zip(self.views[::-1], [x.shape for x in self.views[::-1][1:]]+[out_shape]))
    return ShapeTracker(cast(Tuple[View, ...], ret)).reshape(out_shape) if all(x is not None for x in ret) else None

  @staticmethod
  def from_shape(shape:Tuple[sint, ...]): return ShapeTracker((View.create(shape),))

  @property
  def contiguous(self) -> bool: return len(self.views) == 1 and self.views[0].contiguous

  @property
  def consecutive(self) -> bool: return len(self.views) == 1 and (v:=self.views[0]).mask is None and v.strides == strides_for_shape(v.shape)

  @property
  def shape(self) -> Tuple[sint, ...]: return self.views[-1].shape

  @property
  def size(self) -> int: return self.views[-1].size()

  def real_size(self) -> int:
    if 0 in self.shape: return 0
    idx, valid = self.expr_idxs()
    if not valid: return 0
    # TODO: it's possible that the real_size is smaller condition on valid being true
    ret = idx.max
    if not isinstance(ret, int): ret = ret.max  # might be represent by symbolic shape, take one more max for int max
    assert isinstance(ret, int), f"ret must be integer, {ret=} isn't"
    return ret+1

  def vars(self) -> Set[Variable]: return set.union(*[v.vars() for v in self.views], set())

  @property
  def var_vals(self) -> Dict[Variable, int]: return merge_dicts([dict([v.unbind()]) for v in self.vars()])

  def unbind(self) -> Tuple[ShapeTracker, Dict[Variable, int]]:
    unbound_views, var_vals = zip(*[v.unbind() for v in self.views])
    return ShapeTracker(tuple(unbound_views)), merge_dicts(var_vals)

  # NOTE: if a stride is not always valid, it will be None
  def real_strides(self, ignore_valid=False) -> Tuple[Optional[sint], ...]:
    if len(self.views) == 1 and self.views[-1].mask is None: return self.views[-1].strides
    idxs: List[Node] = [Variable(f"idx{i}", 0, s-1) for i,s in enumerate(self.shape)]
    idx, valid = self.expr_idxs(idxs)
    ret: List[Optional[sint]] = [None] * len(self.views[-1].shape)
    bad_idx_vars: Set[Variable] = set()
    for this_dim in (idx.nodes if isinstance(idx, SumNode) else [idx]):
      idx_maybe, stride_maybe = (this_dim.a, this_dim.b) if isinstance(this_dim, MulNode) else (this_dim, 1)
      try: ret[idxs.index(idx_maybe)] = cast(sint, stride_maybe)
      except ValueError: bad_idx_vars = bad_idx_vars.union(idx_maybe.vars())
    idx_vars, valid_vars = idx.vars(), valid.vars()
    for i,tidx in enumerate(idxs):
      if tidx in bad_idx_vars or (tidx in valid_vars and not ignore_valid): ret[i] = None
      elif tidx not in idx_vars: ret[i] = 0
    return tuple(ret)

  def unit_stride_axes(self, ignore_valid=False) -> List[int]: return [i for i,st in enumerate(self.real_strides(ignore_valid)) if st == 1]

  def expr_idxs(self, idxs:Optional[Iterable[Node]]=None) -> Tuple[Node, Node]:
    idxs = [Variable(f"idx{i}", 0, s-1) for i,s in enumerate(self.shape)] if idxs is None else list(idxs)
    idx, valid = _expr_view(self.views[-1], idxs)
    for view in reversed(self.views[0:-1]):
      if valid.max == 0: return NumNode(-1), valid
      view = view.minify()
      acc, idxs = 1, []
      for d in reversed(view.shape):
        idxs.append((idx//acc)%d)
        acc *= d
      idx, valid = _expr_view(view, idxs[::-1], valid)
    assert not isinstance(idx.min, int) or idx.min >= -2**31, f"idx.min too small. {idx=}, {idx.min=}"
    assert not isinstance(idx.max, int) or idx.max < 2**31, f"idx.max too big. {idx=}, {idx.max=}"
    return idx, valid

  def axis_is_masked(self, axis:int) -> bool:
    _, valid = self.expr_idxs()
    return f'idx{axis}' in [v.expr for v in valid.vars()]

  def simplify(self) -> ShapeTracker:
    print('simplify: ', self)
    # if len(self.views) >= 2 and (new_view := self.views[-2] + self.views[-1]) is not None:
      # return ShapeTracker(self.views[:-2] + (new_view,)).simplify()
    return self

  # *** under this line are the movement ops ***

  def pad(self, arg: Tuple[Tuple[sint, sint], ...]) -> ShapeTracker: return ShapeTracker(self.views[0:-1] + (self.views[-1].pad(arg), ))
  def shrink(self, arg: Tuple[Tuple[sint, sint], ...]) -> ShapeTracker: return ShapeTracker(self.views[0:-1] + (self.views[-1].shrink(arg), ))
  def expand(self, new_shape: Tuple[sint, ...]) -> ShapeTracker: return ShapeTracker(self.views[0:-1] + (self.views[-1].expand(new_shape), ))
  def permute(self, axis: Tuple[int, ...]) -> ShapeTracker: return ShapeTracker(self.views[0:-1] + (self.views[-1].permute(axis), ))
  def stride(self, mul: Tuple[int, ...]) -> ShapeTracker: return ShapeTracker(self.views[0:-1] + (self.views[-1].stride(mul), ))

  def reshape(self, new_shape: Tuple[sint, ...]) -> ShapeTracker:
    if getenv("MERGE_VIEW", 1) and (new_view := self.views[-1].reshape(new_shape)) is not None: return ShapeTracker(self.views[0:-1] + (new_view,))
    return ShapeTracker(self.views + (View.create(new_shape), ))<|MERGE_RESOLUTION|>--- conflicted
+++ resolved
@@ -4,11 +4,7 @@
 from typing import Tuple, List, Optional, Dict, Set, Iterable, cast, Union
 from tinygrad.helpers import merge_dicts, getenv
 from tinygrad.shape.symbolic import Variable, MulNode, Node, SumNode, NumNode, create_lt_node, create_ge_node, sint
-<<<<<<< HEAD
-from tinygrad.shape.view import View, IndexedView
-=======
-from tinygrad.shape.view import View, strides_for_shape
->>>>>>> fc9e58e4
+from tinygrad.shape.view import View, IndexedView, strides_for_shape
 
 def _expr_view(view:View, idxs:List[Node], valid:Optional[Node]=None) -> Tuple[Node, Node]:
   assert len(idxs) == len(view.shape), f"need an idx for all dimensions {idxs} vs {view.shape}"
