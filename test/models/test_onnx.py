#!/usr/bin/env python
import os
import time
import unittest
import numpy as np
<<<<<<< HEAD
import onnx
from onnx.helper import tensor_dtype_to_np_dtype
from tinygrad.nn.onnx import get_run_onnx
=======
try:
  import onnx
except ModuleNotFoundError:
  raise unittest.SkipTest("onnx not installed, skipping onnx test")
from extra.onnx import get_run_onnx
>>>>>>> e46edc22
from tinygrad.tensor import Tensor
from tinygrad.helpers import CI, fetch, temp

def run_onnx_torch(onnx_model, inputs):
  import torch
  from onnx2torch import convert
  torch_model = convert(onnx_model)
  with torch.no_grad():
    torch_out = torch_model(*[torch.tensor(x) for x in inputs.values()])
  return torch_out

OPENPILOT_MODEL = "https://github.com/commaai/openpilot/raw/v0.9.4/selfdrive/modeld/models/supercombo.onnx"

np.random.seed(1337)

class TestOnnxModel(unittest.TestCase):
  def test_benchmark_openpilot_model(self):
    onnx_model = onnx.load(fetch(OPENPILOT_MODEL))
    run_onnx = get_run_onnx(onnx_model)
    def get_inputs():
      input_types = {inp.name: tensor_dtype_to_np_dtype(inp.type.tensor_type.elem_type) for inp in onnx_model.graph.input}
      np_inputs = {
        "input_imgs": np.random.randn(*(1, 12, 128, 256)),
        "big_input_imgs": np.random.randn(*(1, 12, 128, 256)),
        "desire": np.zeros((1, 100, 8)),
        "traffic_convention": np.array([[1., 0.]]),
        "nav_features": np.zeros((1, 256)),
        "features_buffer": np.zeros((1, 99, 128)),
      }
      inputs = {name:tensor.astype(input_types[name]) for name, tensor in np_inputs.items()}
      return inputs

    for _ in range(7):
      inputs = get_inputs()
      st = time.monotonic()
      tinygrad_out = run_onnx(inputs)['outputs']
      mt = time.monotonic()
      tinygrad_out.realize()
      mt2 = time.monotonic()
      tinygrad_out = tinygrad_out.numpy()
      et = time.monotonic()
      if not CI:
        print(f"ran openpilot model in {(et-st)*1000.0:.2f} ms, waited {(mt2-mt)*1000.0:.2f} ms for realize, {(et-mt2)*1000.0:.2f} ms for GPU queue")

    if not CI:
      import cProfile
      import pstats
      inputs = get_inputs()
      pr = cProfile.Profile(timer=time.perf_counter_ns, timeunit=1e-6)
      pr.enable()
    tinygrad_out = run_onnx(inputs)['outputs']
    tinygrad_out.realize()
    tinygrad_out = tinygrad_out.numpy()
    if not CI:
      pr.disable()
      stats = pstats.Stats(pr)
      stats.dump_stats(temp("net.prof"))
      os.system(f"flameprof {temp('net.prof')} > {temp('prof.svg')}")
      ps = stats.sort_stats(pstats.SortKey.TIME)
      ps.print_stats(30)

  def test_openpilot_model(self):
    onnx_model = onnx.load(fetch(OPENPILOT_MODEL))
    run_onnx = get_run_onnx(onnx_model)
    print("got run_onnx")
    input_types = {inp.name: tensor_dtype_to_np_dtype(inp.type.tensor_type.elem_type) for inp in onnx_model.graph.input}
    inputs = {
      "input_imgs": np.random.randn(*(1, 12, 128, 256)),
      "big_input_imgs": np.random.randn(*(1, 12, 128, 256)),
      "desire": np.zeros((1, 100, 8)),
      "traffic_convention": np.array([[1., 0.]]),
      "nav_features": np.zeros((1, 256)),
      "features_buffer": np.zeros((1, 99, 128)),
    }
    inputs = {name:tensor.astype(input_types[name]) for name, tensor in inputs.items()}

    st = time.monotonic()
    print("****** run onnx ******")
    tinygrad_out = run_onnx(inputs)['outputs']
    mt = time.monotonic()
    print("****** realize ******")
    tinygrad_out.realize()
    mt2 = time.monotonic()
    tinygrad_out = tinygrad_out.numpy()
    et = time.monotonic()
    print(f"ran openpilot model in {(et-st)*1000.0:.2f} ms, waited {(mt2-mt)*1000.0:.2f} ms for realize, {(et-mt2)*1000.0:.2f} ms for GPU queue")

    Tensor.no_grad = True
    torch_out = run_onnx_torch(onnx_model, inputs).numpy()
    Tensor.no_grad = False
    print(tinygrad_out, torch_out)
    # HACK: yeah idk about these atol and rtols
    np.testing.assert_allclose(torch_out, tinygrad_out, atol=4e-2, rtol=4e-2)

  @unittest.skip("slow")
  def test_efficientnet(self):
    input_name, input_new = "images:0", True
    self._test_model(
      fetch("https://github.com/onnx/models/raw/main/validated/vision/classification/efficientnet-lite4/model/efficientnet-lite4-11.onnx"),
      input_name, input_new)

  def test_shufflenet(self):
    input_name, input_new = "gpu_0/data_0", False
    self._test_model(
      fetch("https://github.com/onnx/models/raw/main/validated/vision/classification/shufflenet/model/shufflenet-9.onnx"),
      input_name, input_new)

  @unittest.skip("test is very slow")
  def test_resnet(self):
    # NOTE: many onnx models can't be run right now due to max pool with strides != kernel_size
    input_name, input_new = "data", False
    self._test_model(
      fetch("https://github.com/onnx/models/raw/main/validated/vision/classification/resnet/model/resnet18-v2-7.onnx"),
      input_name, input_new)

  def _test_model(self, fn, input_name, input_new, debug=False):
    onnx_model = onnx.load(fn)
    print("onnx loaded")
    from test.models.test_efficientnet import chicken_img, car_img, preprocess, _LABELS
    run_onnx = get_run_onnx(onnx_model)

    def run(img):
      inputs = {input_name: preprocess(img, new=input_new)}
      tinygrad_out = list(run_onnx(inputs, debug=debug).values())[0].numpy()
      return tinygrad_out.argmax()

    cls = run(chicken_img)
    print(cls, _LABELS[cls])
    assert _LABELS[cls] == "hen" or _LABELS[cls] == "cock"
    cls = run(car_img)
    print(cls, _LABELS[cls])
    assert "car" in _LABELS[cls] or _LABELS[cls] == "convertible"

if __name__ == "__main__":
  unittest.main()<|MERGE_RESOLUTION|>--- conflicted
+++ resolved
@@ -3,17 +3,12 @@
 import time
 import unittest
 import numpy as np
-<<<<<<< HEAD
-import onnx
-from onnx.helper import tensor_dtype_to_np_dtype
-from tinygrad.nn.onnx import get_run_onnx
-=======
 try:
   import onnx
+  from onnx.helper import tensor_dtype_to_np_dtype
 except ModuleNotFoundError:
   raise unittest.SkipTest("onnx not installed, skipping onnx test")
-from extra.onnx import get_run_onnx
->>>>>>> e46edc22
+from tinygrad.nn.onnx import get_run_onnx
 from tinygrad.tensor import Tensor
 from tinygrad.helpers import CI, fetch, temp
 
