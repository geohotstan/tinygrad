--- conflicted
+++ resolved
@@ -1,11 +1,6 @@
 import functools, io, math
-<<<<<<< HEAD
-from typing import Union, Tuple, Optional, List, Any, cast, Literal
-from tinygrad.tensor import Tensor, _broadcast_shape
-=======
 from typing import cast, Literal
 from tinygrad.tensor import Tensor, _broadcast_shape, ConstType, ReductionStr
->>>>>>> a556adf0
 from tinygrad.dtype import ImageDType, dtypes
 from tinygrad.helpers import prod, flatten, make_tuple
 from extra.onnx import dtype_parse, to_python_const
@@ -187,7 +182,6 @@
 def GroupNormalization(x:Tensor, scale:Tensor, bias:Tensor, num_groups:int, epsilon:float=1e-05):
   return x.reshape(x.shape[0], num_groups, -1).layernorm(axis=-1, eps=epsilon).mul(scale.unsqueeze(-1)).add(bias.unsqueeze(-1)).reshape(x.shape)
 
-<<<<<<< HEAD
 # (padding_top, padding_left, ..., padding_bottom, padding_right, ...) -> (padding_left, padding_right, padding_top, padding_bottom, ...)
 def _onnx_pads_to_tiny_pads(pads): return flatten(reversed([(pB,pA) for pB, pA in zip(pads, pads[len(pads)//2:])]))
 
@@ -248,112 +242,6 @@
   ret = (xI.reshape(-1, 1)._one_hot_along_dim(prod(out_sh)) * xT.reshape(-1, 1)).sum(0).reshape(1, 1, *out_sh)
   if outshape is not None and outshape != ret.shape: pads = _auto_pad([outshape[-2] - ret.shape[-2], outshape[-1] - ret.shape[-1]], "SAME_UPPER")
   return ret.pad(_onnx_pads_to_tiny_pads(pads))
-=======
-# onnx: [x1_begin, x2_begin, ..., x1_end, x2_end, ...]
-# numpy.pad: ((x1_begin, x1_end), (x2_begin, x2_end), ...)
-def _format_padding(onnx_pads, ndims=None, axes=None):
-  if ndims and len(onnx_pads)//2 != ndims:  onnx_pads = onnx_pads * ndims # for OnnxBackendPyTorchConvertedModelTest the len(onnx_pads) == 2
-  if ndims is None: ndims = len(onnx_pads) // 2
-  if axes is None: axes = list(range(ndims))
-  num_axes = len(axes)
-  np_pads = [(0,0)] * ndims
-  for i in range(num_axes):
-    np_pads[axes[i]] = (onnx_pads[i], onnx_pads[i + num_axes])
-  return np_pads
-
-def _padded(X: Tensor, pads=None, auto_pad="NOTSET", axes=None, constant_value=0., strides=None, kernel_shape=None, dilations=None, ceil_mode=0):
-  if auto_pad != "NOTSET": pads = _auto_pad(X, auto_pad, strides, kernel_shape, dilations)
-  elif ceil_mode:
-    if strides is not None: strides = [strides]*len(kernel_shape) if isinstance(strides, int) else strides or [1]*len(kernel_shape)
-    if dilations is not None: dilations = [1]*len(kernel_shape) if dilations == 1 else dilations
-    out_spatial_shape = [math.ceil((sh - dil * (ker-1)-1)/st + 1) if ceil_mode else math.floor((sh - dil * (ker-1)-1)/st + 1) for sh, st, ker, dil in zip(X.shape[-len(kernel_shape):], strides, kernel_shape, dilations)]
-    pad_shape = [(osh-1)*st+((ks-1)*dil+1)-ish for osh, st, ks, dil, ish in zip(out_spatial_shape, strides, kernel_shape, dilations, X.shape[-len(kernel_shape):])]
-    pad_shape = [[sh//2, sh-sh//2] for sh in pad_shape]
-    # ceil_mode case follows NOTE in https://pytorch.org/docs/stable/generated/torch.nn.MaxPool2d.html#torch.nn.MaxPool2d
-    # so if any kernels start in right padded region, we decrease right pads to omit that kernel. Only omitting 1 kernel now.
-    pad_shape = [[start,end-rpad] if (rpad := ks + st%(st-(((start+xs)%st)))) <= end else [start,end]
-                 for (start,end), ks, st, xs in zip(pad_shape, kernel_shape, strides, X.shape[-len(kernel_shape):])]
-    pad_shape = flatten(pad_shape)
-    pads = pad_shape[::2] + pad_shape[1::2]
-  if pads is None: return X
-  pads = _format_padding(pads, ndims=len(X.shape), axes=axes)
-  return X.pad(tuple(pads), value=constant_value)
-
-def _auto_pad(X: Tensor, auto_pad, strides, kernel_shape, dilations):
-  strides = [strides]*len(kernel_shape) if isinstance(strides, int) else strides or [1]*len(kernel_shape)
-  dilations = [1]*len(kernel_shape) if dilations == 1 else dilations
-  if auto_pad == "SAME_UPPER" or auto_pad == "SAME_LOWER":
-    pad_shape = [(math.ceil(sh/st)-1)*st+((ks-1)*di+1)-sh for sh, st, ks, di in zip(X.shape[-len(kernel_shape):], strides, kernel_shape, dilations)]
-    pad_shape = flatten([[sh//2, sh-sh//2] for sh in pad_shape])
-    return pad_shape[::2] + pad_shape[1::2] if auto_pad == "SAME_UPPER" else pad_shape[1::2] + pad_shape[::2]
-  raise NotImplementedError(f"auto_pad={auto_pad} not implemented")
-
-# (x1_begin, x2_begin, ..., x1_end, x2_end, ...) -> (..., x2_start, x2_end, x1_start, x1_end)
-def _onnx_pads_to_pad2d_pads(pads): return flatten(reversed(list((pB, pE) for pB, pE in zip(pads, pads[len(pads)//2:]))))
-
-def Pad(x:Tensor, pads:list[int], constant_value:ConstType|None=None, axes:list[int]|None=None, mode:str="constant", value=0):
-  value, axes = constant_value or value or 0, axes or list(range(x.ndim))
-  real_pads = [0] * (x.ndim*2)
-  for i,axis in enumerate(axes): real_pads[axis%x.ndim], real_pads[axis%x.ndim+x.ndim] = pads[i], pads[i+len(axes)]
-  return x.pad(padding=_onnx_pads_to_pad2d_pads(real_pads), mode={"edge":"replicate", "wrap":"circular"}.get(mode, mode), value=value)
-
-def AveragePool(X: Tensor, kernel_shape, auto_pad="NOTSET", ceil_mode=0, count_include_pad=0, dilations=1, pads=None, strides=1):
-  pixel_axes = tuple(range(2, X.ndim))
-  ret = _padded(X, pads, auto_pad, axes=pixel_axes, strides=strides, kernel_shape=kernel_shape, dilations=dilations, ceil_mode=ceil_mode)
-  ret = ret.avg_pool2d(kernel_shape, stride=strides, dilation=dilations)
-  if count_include_pad: return ret
-  div = _padded(Tensor.ones(X.shape), pads, auto_pad, axes=pixel_axes, strides=strides, kernel_shape=kernel_shape, dilations=dilations, ceil_mode=ceil_mode).avg_pool2d(kernel_shape, stride=strides, dilation=dilations)
-  return ret / div
-
-def MaxPool(X: Tensor, kernel_shape, auto_pad="NOTSET", ceil_mode=0, dilations=1, pads=None, storage_order=0, strides=1):
-  pixel_axes = tuple(range(2, X.ndim))
-  ret = _padded(X, pads, auto_pad, constant_value=-math.inf, axes=pixel_axes, strides=strides, kernel_shape=kernel_shape, dilations=dilations, ceil_mode=ceil_mode)
-  ret = ret.max_pool2d(kernel_shape, stride=strides, dilation=dilations).cast(X.dtype)
-  ret_len, X_len = ret.numel(), X.numel()
-  indices = ((ret.flatten().unsqueeze(1).expand(ret_len, X_len) == X.flatten().unsqueeze(0).expand(ret_len, X_len)) * \
-             Tensor.arange(X_len, dtype=dtypes.int64).unsqueeze(0).expand(ret_len, X_len)).sum(1).reshape(ret.shape)
-  if storage_order: indices = indices.transpose(-2, -1)
-  return ret, indices
-
-def MaxUnpool(xT: Tensor, xI: Tensor, outshape: Tensor|None=None, kernel_shape=None, pads=None, strides=None):
-  out_sh = [(ks//2)*2 + st * inps for inps, st, ks in zip(xI.shape, strides, kernel_shape)]
-  outlength = prod(out_sh)
-  xI = xI.flatten().unsqueeze(1).expand(None, outlength)
-  arange = Tensor.arange(outlength, requires_grad=False).reshape(1, outlength).expand(xI.shape)
-  xT = xT.flatten().unsqueeze(1).expand(None, outlength)
-  ret = ((xI == arange) * xT).sum(0).reshape([1, 1] + out_sh)
-  if outshape is not None and outshape != ret.shape:
-    diff = [outshape[2] - ret.shape[2], outshape[3] - ret.shape[3]]
-    pad_args = [diff[0]//2, diff[1]//2, diff[0]-diff[0]//2, diff[1]-diff[1]//2]
-    ret = ret.pad((pad_args[1], pad_args[3], pad_args[0], pad_args[2]))
-  return ret
-
-def Conv(X: Tensor, W: Tensor, B:Tensor|None=None, auto_pad="NOTSET", dilations=1, group=1, kernel_shape=None, pads=None, strides=1):
-  if auto_pad != "NOTSET":
-    padding = _auto_pad(X, auto_pad, strides, kernel_shape, dilations)
-  else:
-    # reorder padding
-    padding = [p for ps in zip(pads[:len(pads)//2][::-1], pads[len(pads)//2:][::-1]) for p in ps] if pads is not None else 0
-  return X.conv2d(W, B, stride=strides, groups=group, dilation=dilations, padding=padding)
-
-def ConvTranspose(X: Tensor, W: Tensor, B:Tensor|None=None, auto_pad="NOTSET", dilations=1, group=1, kernel_shape=None, pads=None, output_shape=None, output_padding=0, strides=1):
-  if kernel_shape is None: kernel_shape = W.shape[2:]
-  if isinstance(strides, int): strides = [strides]*(W.ndim-2)
-  if isinstance(dilations, int): dilations = [dilations]*(W.ndim-2)
-  if isinstance(output_padding, int): output_padding = [output_padding]*(W.ndim-2)
-  out_sh = [st*(xs-1) + (ks-1)*di+1 if n < 2 else st*(xs-1) + (ks-1)*di+1 - pads[n-2] - pads[n-1] for n, (st, xs, ks, di) in enumerate(zip(strides, X.shape[2:], kernel_shape, dilations))] if output_shape is not None or auto_pad != "NOTSET" else []
-  if pads is None:
-    if output_shape is None: output_shape = [xs*st for xs, st in zip(X.shape[2:], strides)]
-    if auto_pad == "NOTSET": pads = [0,0] * (X.ndim - 2)
-    else:
-      total_padding = [st*(ish-1) + pad + ((ks-1)*dil+1)-osh for st, ish, pad, ks, dil, osh in zip(strides, X.shape[2:], output_padding, kernel_shape, dilations, output_shape)]
-      pad_shape = flatten([[sh//2, sh-sh//2] for sh in total_padding])
-      pads = pad_shape[::2] + pad_shape[1::2] if auto_pad == "SAME_UPPER" else pad_shape[1::2] + pad_shape[::2]
-  else:
-    if output_shape is None: output_shape = [st*(xs-1) + (ks-1)*di+1 if n < 2 else st*(xs-1) + (ks-1)*di+1 - pads[n-2] - pads[n-1] for n, (st, xs, ks, di) in enumerate(zip(strides, X.shape[2:], kernel_shape, dilations))]
-  if out_sh: output_padding = [os - rs for os, rs in zip(output_shape, out_sh)]
-  return X.conv_transpose2d(W, B, stride=strides, groups=group, dilation=dilations, padding=pads if pads is not None else 0, output_padding=output_padding)
->>>>>>> a556adf0
 
 def DepthToSpace(X:Tensor, blocksize:int, mode:str="DCR"):
   return X.rearrange("b (c h1 w1) h w -> b c (h h1) (w w1)" if mode=="CRD" else "b (h1 w1 c) h w -> b c (h h1) (w w1)", h1=blocksize, w1=blocksize)
