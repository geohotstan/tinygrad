import functools, io, math
from typing import cast, Literal
from tinygrad.tensor import Tensor, _broadcast_shape, ConstType, ReductionStr
from tinygrad.dtype import ImageDType, dtypes
from tinygrad.helpers import prod, flatten
from extra.onnx import dtype_parse, to_python_const
import numpy as np

# **************** Free Ops ****************

def Identity(x:Tensor): return x
# TODO: fix buffer_parse
def Add(x:Tensor, other:Tensor, broadcast=None, axis=None): return x + other if x.dtype == dtypes.float or isinstance(x.dtype, ImageDType) else (x + other).cast(x.dtype)
def Sub(x:Tensor|int, other:Tensor): return x - other # some test has input as int
def Less(x:Tensor,y:Tensor): return x < y
def LessOrEqual(x:Tensor,y:Tensor): return x <= y
def Greater(x:Tensor,y:Tensor): return x > y
def GreaterOrEqual(x:Tensor,y:Tensor): return x >= y
def Equal(x:Tensor,y:Tensor): return x == y
def BitwiseNot(x:Tensor): return ~x
def BitwiseOr(x:Tensor, y:Tensor): return x | y
def BitwiseAnd(x:Tensor, y:Tensor): return x & y
def BitwiseXor(x:Tensor, y:Tensor): return x ^ y
def Max(*data_0:Tensor): return functools.reduce(Tensor.maximum, data_0)
def Min(*data_0:Tensor): return functools.reduce(Tensor.minimum, data_0)
def Sum(*data_0:Tensor): return functools.reduce(Tensor.add, data_0)
def Mean(*data_0:Tensor): return Sum(*data_0) / len(data_0)
# NOTE: does not support saturate
def Cast(x:Tensor, to:int, saturate:int=1): return x.cast(dtype_parse(to))
def CastLike(x:Tensor, target_type:Tensor, saturate:int=1): return x.cast(target_type.dtype)

# **************** Simple Ops ****************

# https://github.com/onnx/onnx/blob/main/onnx/reference/ops/op_div.py
def Div(x:Tensor, other:Tensor): return (x/other).cast(x.dtype)

def Constant(sparse_value:Tensor|None=None, value:Tensor|None=None, value_float:float|None=None,
             value_floats:list[float]|None=None, value_int:int|None=None, value_ints:list[int]|None=None,
             value_string:str|None=None, value_strings:list[str]|None=None):
  if value is not None: return value
  if value_float is not None: return Tensor(value_float, dtype=dtypes.float32, requires_grad=False)
  if value_floats is not None: return Tensor(list(value_floats), dtype=dtypes.float32, requires_grad=False)
  if value_int is not None: return Tensor(value_int, dtype=dtypes.int64, requires_grad=False)
  if value_ints is not None: return Tensor(list(value_ints), dtype=dtypes.int64, requires_grad=False)
  if value_string is not None or value_strings is not None and sparse_value is not None:
    raise NotImplementedError('Constant OP not implemented for value_string, value_strings and sparse_value')

def HardSigmoid(x:Tensor, alpha:float=0.2, beta:float=0.5): return (alpha*x + beta).clip(0, 1)
<<<<<<< HEAD
def Gelu(x:Tensor, approximate:Optional[str]=None): return x.gelu() if approximate == "tanh" else 0.5 * x * (1 + (x/math.sqrt(2)).erf())
def PRelu(X:Tensor, slope:Tensor): return (X > 0).where(X, X * slope)
=======
def Gelu(x:Tensor, approximate:str|None=None): return x.gelu() if approximate == "tanh" else 0.5 * x * (1 + (x/math.sqrt(2)).erf())
# TODO: fix this
def PRelu(X:Tensor, slope:Tensor):
  slope = slope[0] if slope.shape[-1] != X.shape[-1] else slope # HACK OnnxBackendPyTorchConvertedModelTest HAS WEIRD SLOPE WHERE IT'S [0.25, 0.25, 0.25] FOR ANY X.SHAPE
  return (X > 0).where(X, X * slope)
>>>>>>> a556adf0
def LeakyRelu(X:Tensor, alpha:float=0.01): return X.leakyrelu(alpha)
def ThresholdedRelu(X:Tensor, alpha:float=1.0): return (X > alpha).where(X, 0)
def Softmax_1(x:Tensor, axis:int=1): return x.softmax(axis)
def Softmax_13(x:Tensor, axis:int=-1): return x.softmax(axis)
Softmax = {1: Softmax_1, 13: Softmax_13}   # Softmax default axis changed
def LogSoftmax(x: Tensor, axis:int=-1): return x.log_softmax(axis)
def Clip(x: Tensor, min:Tensor|None=None, max:Tensor|None=None):    # noqa: A002
  return x.clip(float('-inf') if min is None else min, float('inf') if max is None else max).cast(x.dtype)

def _axes(axes, noop_with_empty_axes): return axes or ([] if noop_with_empty_axes else None)
def ReduceMax(data:Tensor, axes:list[int]|None=None, keepdims:int=1, noop_with_empty_axes:int=0):
  return data.max(_axes(axes, noop_with_empty_axes), keepdim=keepdims)
def ReduceMin(data:Tensor, axes:list[int]|None=None, keepdims:int=1, noop_with_empty_axes:int=0):
  return data.min(_axes(axes, noop_with_empty_axes), keepdim=keepdims)
def ReduceSum(data:Tensor, axes:list[int]|None=None, keepdims:int=1, noop_with_empty_axes:int=0):
  return data.sum(_axes(axes, noop_with_empty_axes), keepdim=keepdims)
def ReduceMean(data:Tensor, axes:list[int]|None=None, keepdims:int=1, noop_with_empty_axes:int=0):
  return data.mean(_axes(axes, noop_with_empty_axes), keepdim=keepdims)
def ReduceSumSquare(data:Tensor, axes:list[int]|None=None, keepdims:int=1, noop_with_empty_axes:int=0):
  return ReduceSum(data.square(), axes, keepdims, noop_with_empty_axes)
def ReduceProd(data:Tensor, axes:list[int]|None=None, keepdims:int=1, noop_with_empty_axes:int=0):
  return data.prod(_axes(axes, noop_with_empty_axes), keepdim=keepdims)
def ReduceL1(data:Tensor, axes:list[int]|None=None, keepdims:int=1, noop_with_empty_axes:int=0):
  return ReduceSum(data.abs(), axes, keepdims, noop_with_empty_axes)
def ReduceL2(data:Tensor, axes:list[int]|None=None, keepdims:int=1, noop_with_empty_axes:int=0):
  return ReduceSumSquare(data, axes, keepdims, noop_with_empty_axes).sqrt()
def ReduceLogSum(data:Tensor, axes:list[int]|None=None, keepdims:int=1, noop_with_empty_axes:int=0):
  return ReduceSum(data, axes, keepdims, noop_with_empty_axes).log()
def ReduceLogSumExp(data:Tensor, axes:list[int]|None=None, keepdims:int=1, noop_with_empty_axes:int=0):
  return ReduceSum(data.exp(), axes, keepdims, noop_with_empty_axes).log()

def GlobalAveragePool(X:Tensor): return X.mean(axis=tuple(range(2, X.ndim)), keepdim=True)
def GlobalMaxPool(X:Tensor): return X.max(axis=tuple(range(2, X.ndim)), keepdim=True)
def OptionalHasElement(x:Tensor|None=None): return Tensor(x is not None and x.numel() > 0)
def OptionalGetElement(x:Tensor|None=None): return x if x is not None else Tensor([])

def Tile(x:Tensor, repeats:list[int]): return x.repeat(repeats)
def Range(start:float|int, limit:float|int, delta:float|int): return Tensor.arange(start=start, stop=limit, step=delta)
def Shape(data:Tensor, end:int|None=None, start:int=0): return Tensor(data.shape[start:end], dtype=dtypes.int64)
def Size(data:Tensor): return data.numel()
def Flatten(x:Tensor, axis:int=1): return x.reshape(prod(x.shape[0:axis]), -1)
def Reshape(data:Tensor, shape:list[int], allowzero:int=0):
  return data.reshape([x if x != 0 else (0 if allowzero else data.shape[i]) for i,x in enumerate(shape)])
def Expand(x:Tensor, shape:list[int]): return x.expand(_broadcast_shape(x.shape, tuple(shape)))
def Shrink(x:Tensor, bias:float=0.0, lambd:float=0.5): return (x < -lambd)*(x+bias) + (x > lambd)*(x-bias)
def And(x:Tensor, y:Tensor): return (x==y).where(x, False)
def Or(x:Tensor, y:Tensor): return (x==y).where(x, True)
def Not(x:Tensor): return x.logical_not()

def Trilu(x:Tensor, k:int=0, upper:int=1): return x.triu(k) if upper else x.tril(k)

def Slice(data:Tensor, starts:list[int], ends:list[int], axes:list[int]|None=None, steps:list[int]|None=None):
  axes = axes or list(range(data.ndim))
  steps = steps or [1]*data.ndim
  slices = [slice(0,x,1) for x in data.shape]
  for i, axis in enumerate(axes): slices[axis] = slice(starts[i], ends[i], steps[i])
  return data[tuple(slices)]

def Split(data:Tensor, split:list[int]|None=None, num_outputs:int=0, axis:int=0):
  sz = data.shape[axis]
  if split is None: split = [sz // num_outputs + (1 if i < sz % num_outputs else 0) for i in range(num_outputs)]
  return data.split(split, axis)

# TODO: add test for when axes is None
def Squeeze(data:Tensor, axes:list[int]|None=None):
  return data.squeeze() if axes is None else functools.reduce(lambda d, dim: d.squeeze(dim), sorted(axes, reverse=True), data)
def Unsqueeze(data:Tensor, axes:list[int]): return functools.reduce(lambda d, dim: d.unsqueeze(dim), sorted(axes), data)

def Binarizer(x:Tensor, threshold:float=0.0): return (x > threshold).float()

def ArgMax(x:Tensor, axis:int=0, keepdims:int=1, select_last_index:int=0):
  if select_last_index: return ((x.shape[axis]-1) - x.flip(axis).argmax(axis, keepdim=keepdims)).cast(dtypes.int64)
  return x.argmax(axis, keepdim=keepdims).cast(dtypes.int64)
def ArgMin(x, axis:int=0, keepdims:int=1, select_last_index:int=0): return ArgMax(-x, axis=axis, keepdims=keepdims, select_last_index=select_last_index)

def Concat(*xs:Tensor, axis:int): return Tensor.cat(*xs, dim=axis)
def Transpose(x:Tensor, perm:list[int]|None=None): return x.permute(order=list(range(x.ndim)[::-1]) if perm is None else perm)

def ConstantOfShape(shape:list[int], value:Tensor|None=None):
  if value is None: value = Tensor(0, dtype=dtypes.float32)
  return Tensor.ones(*shape, dtype=value.dtype) * (value if shape != [0] else 1)

# **************** Complex Ops ****************

def Gemm(A:Tensor, B:Tensor, C:Tensor|None=None, alpha:float=1.0, beta:float=1.0, transA:int=0, transB:int=0, broadcast=0):
  ret = alpha * (A.transpose(transA) @ B.transpose(transB))
  if C is not None: ret = ret + beta * (C if broadcast == 0 else C.reshape([-1 if i < len(C.shape) else 1 for i in range(ret.ndim)][::-1]))
  return ret

def Einsum(*Inputs:list[Tensor], equation:str): return Tensor.einsum(equation, *Inputs)

def CumSum(X:Tensor, axis:int, exclusive:int=0, reverse:int=0):
  axis = X._resolve_dim(axis)
  if reverse: X = X.flip(axis)
  if exclusive: X = X.pad(tuple((1,0) if i == axis else None for i in range(X.ndim)))\
                      .shrink(tuple((0,X.shape[axis]) if i == axis else None for i in range(X.ndim)))
  return X.cumsum(axis).flip(axis) if reverse else X.cumsum(axis)

# TODO: this is copied from tinygrad/nn/__init__.py
# spatial is from opset 7 and has since been removed
def BatchNormalization(X:Tensor, scale:Tensor, B:Tensor, input_mean:Tensor, input_var:Tensor, epsilon:float=1e-05, momentum:float=0.9,
                       training_mode:int=0, spatial=1, is_test=0):
  if training_mode:
    x_detached = X.detach()
    current_mean = x_detached.mean(axis=(0,2,3))
    y = (x_detached - current_mean.reshape(shape=[1, -1, 1, 1]))
    current_var = (y*y).mean(axis=(0,2,3))
    current_invstd = current_var.add(epsilon).rsqrt()

    running_mean = input_mean * momentum + current_mean * (1 - momentum)
    running_var = input_var * momentum + current_var * (1 - momentum)

    return X.batchnorm(scale, B, current_mean, current_invstd), running_mean, running_var
  invstd = (input_var + epsilon).rsqrt()
  return X.batchnorm(scale, B, input_mean, invstd)

def InstanceNormalization(x:Tensor, scale:Tensor, bias:Tensor, epsilon:float=1e-05):
  axis = tuple(range(2, x.ndim))
  mean = x.mean(axis=axis, keepdim=True)
  invstd = x.sub(mean).square().mean(axis=axis, keepdim=True).add(epsilon).rsqrt()
  return x.sub(mean).mul(scale.reshape(shape=[-1, 1, 1])).mul(invstd).add(bias.reshape(shape=[-1, 1, 1]))

def LayerNormalization(x:Tensor, scale:Tensor, bias:Tensor, axis:int=-1, epsilon:float=1e-05, stash_type:int=1):
  assert stash_type == 1, "only float32 is supported"
  axes = tuple(i for i in range(axis if axis >= 0 else x.ndim + axis, x.ndim))
  mean = x.mean(axis=axes, keepdim=True)
  return x.layernorm(axes, epsilon).mul(scale).add(bias), mean, (x.sub(mean)).square().mean(axis=axes, keepdim=True).add(epsilon).rsqrt()

def GroupNormalization(x:Tensor, scale:Tensor, bias:Tensor, num_groups:int, epsilon:float=1e-05):
  return x.reshape(x.shape[0], num_groups, -1).layernorm(axis=-1, eps=epsilon).mul(scale.unsqueeze(-1)).add(bias.unsqueeze(-1)).reshape(x.shape)

# onnx: [x1_begin, x2_begin, ..., x1_end, x2_end, ...]
# numpy.pad: ((x1_begin, x1_end), (x2_begin, x2_end), ...)
def _format_padding(onnx_pads, ndims=None, axes=None):
  if ndims and len(onnx_pads)//2 != ndims:  onnx_pads = onnx_pads * ndims # for OnnxBackendPyTorchConvertedModelTest the len(onnx_pads) == 2
  if ndims is None: ndims = len(onnx_pads) // 2
  if axes is None: axes = list(range(ndims))
  num_axes = len(axes)
  np_pads = [(0,0)] * ndims
  for i in range(num_axes):
    np_pads[axes[i]] = (onnx_pads[i], onnx_pads[i + num_axes])
  return np_pads

def _padded(X: Tensor, pads=None, auto_pad="NOTSET", axes=None, constant_value=0., strides=None, kernel_shape=None, dilations=None, ceil_mode=0):
  if auto_pad != "NOTSET": pads = _auto_pad(X, auto_pad, strides, kernel_shape, dilations)
  elif ceil_mode:
    if strides is not None: strides = [strides]*len(kernel_shape) if isinstance(strides, int) else strides or [1]*len(kernel_shape)
    if dilations is not None: dilations = [1]*len(kernel_shape) if dilations == 1 else dilations
    out_spatial_shape = [math.ceil((sh - dil * (ker-1)-1)/st + 1) if ceil_mode else math.floor((sh - dil * (ker-1)-1)/st + 1) for sh, st, ker, dil in zip(X.shape[-len(kernel_shape):], strides, kernel_shape, dilations)]
    pad_shape = [(osh-1)*st+((ks-1)*dil+1)-ish for osh, st, ks, dil, ish in zip(out_spatial_shape, strides, kernel_shape, dilations, X.shape[-len(kernel_shape):])]
    pad_shape = [[sh//2, sh-sh//2] for sh in pad_shape]
    # ceil_mode case follows NOTE in https://pytorch.org/docs/stable/generated/torch.nn.MaxPool2d.html#torch.nn.MaxPool2d
    # so if any kernels start in right padded region, we decrease right pads to omit that kernel. Only omitting 1 kernel now.
    pad_shape = [[start,end-rpad] if (rpad := ks + st%(st-(((start+xs)%st)))) <= end else [start,end]
                 for (start,end), ks, st, xs in zip(pad_shape, kernel_shape, strides, X.shape[-len(kernel_shape):])]
    pad_shape = flatten(pad_shape)
    pads = pad_shape[::2] + pad_shape[1::2]
  if pads is None: return X
  pads = _format_padding(pads, ndims=len(X.shape), axes=axes)
  return X.pad(tuple(pads), value=constant_value)

def _auto_pad(X: Tensor, auto_pad, strides, kernel_shape, dilations):
  strides = [strides]*len(kernel_shape) if isinstance(strides, int) else strides or [1]*len(kernel_shape)
  dilations = [1]*len(kernel_shape) if dilations == 1 else dilations
  if auto_pad == "SAME_UPPER" or auto_pad == "SAME_LOWER":
    pad_shape = [(math.ceil(sh/st)-1)*st+((ks-1)*di+1)-sh for sh, st, ks, di in zip(X.shape[-len(kernel_shape):], strides, kernel_shape, dilations)]
    pad_shape = flatten([[sh//2, sh-sh//2] for sh in pad_shape])
    return pad_shape[::2] + pad_shape[1::2] if auto_pad == "SAME_UPPER" else pad_shape[1::2] + pad_shape[::2]
  raise NotImplementedError(f"auto_pad={auto_pad} not implemented")

# (x1_begin, x2_begin, ..., x1_end, x2_end, ...) -> (..., x2_start, x2_end, x1_start, x1_end)
def _onnx_pads_to_pad2d_pads(pads): return flatten(reversed(list((pB, pE) for pB, pE in zip(pads, pads[len(pads)//2:]))))

def Pad(x:Tensor, pads:list[int], constant_value:ConstType|None=None, axes:list[int]|None=None, mode:str="constant", value=0):
  value, axes = constant_value or value or 0, axes or list(range(x.ndim))
  real_pads = [0] * (x.ndim*2)
  for i,axis in enumerate(axes): real_pads[axis%x.ndim], real_pads[axis%x.ndim+x.ndim] = pads[i], pads[i+len(axes)]
  return x.pad(padding=_onnx_pads_to_pad2d_pads(real_pads), mode={"edge":"replicate", "wrap":"circular"}.get(mode, mode), value=value)

def AveragePool(X: Tensor, kernel_shape, auto_pad="NOTSET", ceil_mode=0, count_include_pad=0, dilations=1, pads=None, strides=1):
  pixel_axes = tuple(range(2, X.ndim))
  ret = _padded(X, pads, auto_pad, axes=pixel_axes, strides=strides, kernel_shape=kernel_shape, dilations=dilations, ceil_mode=ceil_mode)
  ret = ret.avg_pool2d(kernel_shape, stride=strides, dilation=dilations)
  if count_include_pad: return ret
  div = _padded(Tensor.ones(X.shape), pads, auto_pad, axes=pixel_axes, strides=strides, kernel_shape=kernel_shape, dilations=dilations, ceil_mode=ceil_mode).avg_pool2d(kernel_shape, stride=strides, dilation=dilations)
  return ret / div

def MaxPool(X: Tensor, kernel_shape, auto_pad="NOTSET", ceil_mode=0, dilations=1, pads=None, storage_order=0, strides=1):
  pixel_axes = tuple(range(2, X.ndim))
  ret = _padded(X, pads, auto_pad, constant_value=-math.inf, axes=pixel_axes, strides=strides, kernel_shape=kernel_shape, dilations=dilations, ceil_mode=ceil_mode)
  ret = ret.max_pool2d(kernel_shape, stride=strides, dilation=dilations).cast(X.dtype)
  ret_len, X_len = ret.numel(), X.numel()
  indices = ((ret.flatten().unsqueeze(1).expand(ret_len, X_len) == X.flatten().unsqueeze(0).expand(ret_len, X_len)) * \
             Tensor.arange(X_len, dtype=dtypes.int64).unsqueeze(0).expand(ret_len, X_len)).sum(1).reshape(ret.shape)
  if storage_order: indices = indices.transpose(-2, -1)
  return ret, indices

def MaxUnpool(xT: Tensor, xI: Tensor, outshape: Tensor|None=None, kernel_shape=None, pads=None, strides=None):
  out_sh = [(ks//2)*2 + st * inps for inps, st, ks in zip(xI.shape, strides, kernel_shape)]
  outlength = prod(out_sh)
  xI = xI.flatten().unsqueeze(1).expand(None, outlength)
  arange = Tensor.arange(outlength, requires_grad=False).reshape(1, outlength).expand(xI.shape)
  xT = xT.flatten().unsqueeze(1).expand(None, outlength)
  ret = ((xI == arange) * xT).sum(0).reshape([1, 1] + out_sh)
  if outshape is not None and outshape != ret.shape:
    diff = [outshape[2] - ret.shape[2], outshape[3] - ret.shape[3]]
    pad_args = [diff[0]//2, diff[1]//2, diff[0]-diff[0]//2, diff[1]-diff[1]//2]
    ret = ret.pad((pad_args[1], pad_args[3], pad_args[0], pad_args[2]))
  return ret

def Conv(X: Tensor, W: Tensor, B:Tensor|None=None, auto_pad="NOTSET", dilations=1, group=1, kernel_shape=None, pads=None, strides=1):
  if auto_pad != "NOTSET":
    padding = _auto_pad(X, auto_pad, strides, kernel_shape, dilations)
  else:
    # reorder padding
    padding = [p for ps in zip(pads[:len(pads)//2][::-1], pads[len(pads)//2:][::-1]) for p in ps] if pads is not None else 0
  return X.conv2d(W, B, stride=strides, groups=group, dilation=dilations, padding=padding)

def ConvTranspose(X: Tensor, W: Tensor, B:Tensor|None=None, auto_pad="NOTSET", dilations=1, group=1, kernel_shape=None, pads=None, output_shape=None, output_padding=0, strides=1):
  if kernel_shape is None: kernel_shape = W.shape[2:]
  if isinstance(strides, int): strides = [strides]*(W.ndim-2)
  if isinstance(dilations, int): dilations = [dilations]*(W.ndim-2)
  if isinstance(output_padding, int): output_padding = [output_padding]*(W.ndim-2)
  out_sh = [st*(xs-1) + (ks-1)*di+1 if n < 2 else st*(xs-1) + (ks-1)*di+1 - pads[n-2] - pads[n-1] for n, (st, xs, ks, di) in enumerate(zip(strides, X.shape[2:], kernel_shape, dilations))] if output_shape is not None or auto_pad != "NOTSET" else []
  if pads is None:
    if output_shape is None: output_shape = [xs*st for xs, st in zip(X.shape[2:], strides)]
    if auto_pad == "NOTSET": pads = [0,0] * (X.ndim - 2)
    else:
      total_padding = [st*(ish-1) + pad + ((ks-1)*dil+1)-osh for st, ish, pad, ks, dil, osh in zip(strides, X.shape[2:], output_padding, kernel_shape, dilations, output_shape)]
      pad_shape = flatten([[sh//2, sh-sh//2] for sh in total_padding])
      pads = pad_shape[::2] + pad_shape[1::2] if auto_pad == "SAME_UPPER" else pad_shape[1::2] + pad_shape[::2]
  else:
    if output_shape is None: output_shape = [st*(xs-1) + (ks-1)*di+1 if n < 2 else st*(xs-1) + (ks-1)*di+1 - pads[n-2] - pads[n-1] for n, (st, xs, ks, di) in enumerate(zip(strides, X.shape[2:], kernel_shape, dilations))]
  if out_sh: output_padding = [os - rs for os, rs in zip(output_shape, out_sh)]
  return X.conv_transpose2d(W, B, stride=strides, groups=group, dilation=dilations, padding=pads if pads is not None else 0, output_padding=output_padding)

def DepthToSpace(X:Tensor, blocksize:int, mode:str="DCR"):
  return X.rearrange("b (c h1 w1) h w -> b c (h h1) (w w1)" if mode=="CRD" else "b (h1 w1 c) h w -> b c (h h1) (w w1)", h1=blocksize, w1=blocksize)
def SpaceToDepth(X:Tensor, blocksize:int):
  return X.rearrange("b c (h h1) (w w1) -> b (h1 w1 c) h w", h1=blocksize, w1=blocksize)

# Reimplemented here because you need legacy RNG for passing ONNX tests.
def Dropout(data:Tensor, ratio:float=0.5, training_mode:bool=False, seed:int|None=None):
  if not training_mode: return data, Tensor.ones(data.shape, dtype=dtypes.bool)  # if mask is requested as output it will contain all True's.
  mask = Tensor(np.random.RandomState(seed).random(cast(tuple[int,...], data.shape)) >= ratio, requires_grad=False, device=data.device)
  return data * mask * (1/(1.0 - ratio)), mask

def LRN(x:Tensor, size:int, alpha:float=1e-4, beta:float=0.75, bias:float=1.0):
  pooled_x = (x**2).rearrange('b c h w -> b 1 c (h w)').pad((0,0,(size-1)//2, size//2)).avg_pool2d((size, 1), 1)
  return x / (pooled_x.reshape(x.shape) * alpha + bias).pow(beta)

def MeanVarianceNormalization(x:Tensor, axis:list[int]=[0,2,3]):
  return (x - x.mean(axis, keepdim=True)) / (x.std(axis, keepdim=True, correction=0) + 1e-9)

def NegativeLogLikelihoodLoss(x:Tensor, target:Tensor, weight:Tensor|None=None, ignore_index:int|None=None, reduction:ReductionStr="mean"):
  return x.nll_loss(target, weight, ignore_index, reduction)

def SoftmaxCrossEntropyLoss(scores:Tensor, labels:Tensor, weights:Tensor|None=None, ignore_index:int|None=None, reduction:ReductionStr="mean"):
  log_probs = scores.log_softmax(1)
  return log_probs.nll_loss(labels, weights, ignore_index, reduction), log_probs

def ArrayFeatureExtractor(x:Tensor, indices:Tensor): return x[..., indices]

def Gather(x:Tensor, indices:Tensor, axis:int=0):
  if indices.numel() < 9: # NOTE lessor kernels for smaller indices but kernel number increases depending on size of indices
    x_sh = list(x.shape)
    ret_shape = x_sh[:axis] + list(indices.shape) + x_sh[axis+1:]
    if indices.ndim > 1: indices = indices.flatten()
    indices = [to_python_const(indices)] if indices.shape == () else [x_sh[axis]+x if x<0 else x for x in to_python_const(indices)] # type: ignore
    args = [[(0,x) if j != axis else (i,i+1) for j, x in enumerate(x_sh)] for i in indices] # type: ignore
    return x.shrink(arg=tuple(args[0])).cat(*[x.shrink(arg=tuple(arg)) for arg in args[1:]], dim=axis).reshape(ret_shape)
  # NOTE faster gather, fixed number of kernels, but exceeds limited kernels for openpilot
  return x[tuple([slice(None) if i != axis else indices for i in range(x.ndim)])]
def Scatter(*args, **kwargs): return ScatterElements(*args, **kwargs) # deprecated

def GatherND(x:Tensor, indices:Tensor, batch_dims:int=0):
  if batch_dims == 0: return x[tuple(i.squeeze(-1) for i in indices.split(1, -1))]
  x_shape, i_shape = x.shape, indices.shape
  b = math.prod(x.shape[dim] for dim in range(batch_dims))
  # NOTE: each batched dim of both input and indices are equal
  x = x.reshape(b, *x.shape[batch_dims:])
  indices = indices.reshape(b, *indices.shape[batch_dims:])
  b_idx = Tensor.arange(b, device=x.device).reshape(b, *(1,)*(indices.ndim - 2)).expand(*indices.shape[:-1])
  ret = x[(b_idx,) + tuple(i.squeeze(-1) for i in indices.split(1, -1))]
  return ret.reshape(*x_shape[:batch_dims], *i_shape[batch_dims:-1], *ret.shape[indices.ndim-1:])
def ScatterND(x:Tensor, indices:Tensor, updates:Tensor, reduction:Literal["none", "add", "mul"]='none'):
  assert updates.shape == indices.shape[:-1] + x.shape[cast(int, indices.shape[-1]):]
  x = x.contiguous()
  for index, u in zip(indices.split(1, 0), updates.split(1, 0)):
    i = tuple(idx.squeeze(-1) for idx in index.squeeze(0).split(1, -1))
    u = u.squeeze(0)
    if reduction == "none": x[i] = u
    elif reduction == "add": x[i] += u
    elif reduction == "mul": x[i] *= u
    else: raise NotImplementedError("reduction doesn't support max or min")
  return x

def ScatterElements(x: Tensor, indices: Tensor, updates: Tensor, axis=0, reduction:Literal["none", "add", "mul"]="none"):
  indices = (indices < 0).where(x.shape[axis], 0) + indices
  return x.scatter(axis, indices, updates, {"none":None, "mul": "multiply"}.get(reduction, reduction))
def GatherElements(x:Tensor, indices:Tensor, axis:int):
  indices = (indices < 0).where(x.shape[axis], 0) + indices
  return x.gather(axis, indices)

def Resize(X:Tensor, roi:list[float]|None=None, scales:list[float]|None=None, sizes:list[int]|None=None, antialias:int=0,
           axes:list[int]|None=None, coordinate_transformation_mode:str='half_pixel', cubic_coeff_a:float=-0.75, exclude_outside:int=0,
           extrapolation_value:float=0.0, keep_aspect_ratio_policy:str='stretch', mode:str='nearest', nearest_mode:str='round_prefer_floor'):
  def _apply_nearest_mode(index: Tensor, input_dim, mode: str):
    if mode == "round_prefer_floor": index = (index - 0.5).ceil()
    elif mode == "round_prefer_ceil": index = (index + 0.5).floor()
    elif mode in ["floor", "ceil"]: index = getattr(index, mode)()
    else: raise ValueError(f"invalid {nearest_mode=}")
    return index.cast(dtypes.int32).clip(0, input_dim-1)
  def _apply_transformation(index: Tensor, input_dim, scale_dim, roi_dim, mode):
    # TODO: needs more testing, not confident in this
    # NOTE: their reference implementation differ from the implementation in their reference docs
    # https://github.com/onnx/onnx/blob/main/onnx/reference/ops/op_resize.py
    # https://github.com/onnx/onnx/blob/main/docs/Operators.md#Resize
    output_dim = scale_dim * input_dim
    if mode == "half_pixel": index = (index + 0.5) / scale_dim - 0.5
    elif mode == "align_corners": index = index * (input_dim - 1) / (output_dim - 1) if output_dim != 1 else Tensor([0])
    elif mode == "asymmetric": index = index / scale_dim
    elif mode == "pytorch_half_pixel": index = (index + 0.5) / scale_dim - 0.5 if output_dim != 1 else Tensor([-0.5])
    elif mode == "half_pixel_symmetric": index = input_dim / 2 * (1 - int(output_dim) / output_dim) + (index + 0.5) / scale_dim - 0.5
    elif mode == "tf_crop_and_resize": index = roi_dim[0] * (input_dim - 1) + index * ((roi_dim[1] - roi_dim[0]) * (input_dim - 1) / (output_dim - 1))
    else: raise ValueError(f"invalid {coordinate_transformation_mode=}")
    return index.clip(0, input_dim-1)

  scales, sizes = (None if scales is None else scales[-2:]), (None if sizes is None else sizes[-2:])
  # we pre permute the axes and permute back after resize
  axes, input_shape, = (axes or list(range(X.ndim))), cast(tuple[int, ...], X.shape[2:]),
  perm = [a for a in range(len(X.shape)) if a not in axes] + list(axes)
  X = X.permute(*perm)

  if sizes is not None:
    assert scales is None
    if keep_aspect_ratio_policy in ["not_larger", "not_smaller"]:
      scale_fxn = min if keep_aspect_ratio_policy == "not_larger" else max
      scales = [scale_fxn([sizes[i] / input_shape[i] for i in range(X.ndim-2) if i+2 in axes])] * 2
      sizes = [int((scales[0] * input_shape[i]) + 0.5) if i+2 in axes else input_shape[i] for i in range(X.ndim-2)]
    else: scales = [sizes[-2] / cast(int, X.size(-2)), sizes[-1] / cast(int, X.size(-1))]
  else:
    assert scales is not None
    sizes = [int(sc*sh) for sc, sh in zip(scales, input_shape)]
  regions = [[st, ed] for st, ed in zip(roi, roi[len(roi)//2:])] if isinstance(roi, list) else [[0.0, 0.0]] * (X.ndim-2)

  # NOTE: this transformation makes it so that we can't just call Tensor.interpolate
  # in Tensor.interpolate, we use indexes without any transformation
  indexes = []
  for shape, size, scale, region in zip(input_shape, sizes, scales, regions):
    indexes.append(_apply_transformation(Tensor.arange(size), shape, scale, region, coordinate_transformation_mode))

  if mode == "nearest":
    indexes = [_apply_nearest_mode(index, shape, nearest_mode) for (index, shape) in zip(indexes, input_shape)]
    X = X[(..., *Tensor.meshgrid(*indexes))]
  if mode == "linear":
    expand = list(X.shape)
    for i in range(-len(sizes), 0):
      reshape, index = [1] * X.ndim, indexes[i]
      reshape[i] = expand[i] = sizes[i]
      low, high, perc = [y.reshape(reshape).expand(expand) for y in (index.floor(), index.ceil(), index - index.floor())]
      X = X.gather(i, low).lerp(X.gather(i, high), perc)
  if mode == "cubic": raise NotImplementedError("cubic interpolation is not implemented")
  return X.permute(*[perm.index(i) for i in range(len(perm))]) if perm else X

def CenterCropPad(t:Tensor, shape:list[int], axes:list[int]|None=None):
  shrink_arg:list[None|tuple[int,int]] = [None] * t.ndim
  pad_arg:list[None|tuple[int,int]] = [None] * t.ndim
  for s, x in zip(shape, axes or range(t.ndim)):
    tx = t.shape[x]
    if s < tx: shrink_arg[x] = (tx//2 - (s+1)//2, tx//2 + s//2)
    elif s > tx: pad_arg[x] = ((s-tx)//2, (s-tx+1)//2)
  return t.shrink(tuple(shrink_arg)).pad(tuple(pad_arg))

def OneHot(indices:Tensor, depth:float|int, values:Tensor, axis:int=-1):
  # Scalar or Rank 1 tensor containing exactly one element
  depth = int(depth)
  indices = (indices < 0).where(indices+depth, indices)
  return indices[:, None]._one_hot_along_dim(depth, dim=axis).where(values[1], values[0])

def Compress(inp:Tensor, condition:list[bool], axis:int|None=None):
  if axis is None:
    inp = inp.flatten()
    axis = 0
  if axis < 0: axis += inp.ndim
  con = Tensor(np.arange(len(condition))[condition]) # no boolean indexing in Tensor
  return inp[tuple(con if i == axis else slice(None) for i in range(inp.ndim))]

def EyeLike(x:Tensor, dtype:int|None=None, k:int=0):
  ret = Tensor.eye(cast(int, min(x.shape)), dtype=dtype_parse(dtype) if dtype is not None else x.dtype)
  return ret if x.size(0) == x.size(1) else ret.pad(tuple(None if d == ret.size(0) else (k, d-ret.shape[0]-k) for d in x.shape))

def Upsample(X, scales, mode): return Resize(X=X, scales=scales, mode=mode)  # deprecated

def DequantizeLinear(x:Tensor, x_scale:Tensor, x_zero_point:Tensor|int = 0, axis:int=1, block_size:int=0):
  if axis < 0: axis += x.ndim
  if not isinstance(x_zero_point, Tensor): x_zero_point = Tensor(x_zero_point)
  if block_size: x_zer, x_sc = x_zero_point.repeat_interleave(block_size, axis), x_scale.repeat_interleave(block_size, axis)
  else:
    shape = (*[1]*axis, *x_scale.shape, *[1]*(x.ndim - axis - x_scale.ndim))
    x_sc, x_zer = x_scale.reshape(shape), x_zero_point.reshape(shape)
  return ((x.float() - x_zer) * x_sc).cast(x_scale.dtype)

# copied from https://github.com/onnx/onnx/blob/main/onnx/reference/ops/op_image_decoder.py
def ImageDecoder(encoded_stream:bytes, pixel_format="RGB"):
  try: import PIL.Image
  except ImportError as e: raise ImportError("Pillow must be installed to use the reference implementation of the ImageDecoder operator") from e
  img = PIL.Image.open(io.BytesIO(encoded_stream))
  if pixel_format == "BGR": return Tensor(np.array(img))[:, :, ::-1]
  if pixel_format == "RGB": return Tensor(np.array(img))
  if pixel_format == "Grayscale": return Tensor(np.array(img.convert("L"))).unsqueeze(-1) # (H, W) to (H, W, 1)
  raise ValueError(f"pixel_format={pixel_format!r} is not supported.")

def AffineGrid(theta:Tensor, size:list[int], align_corners:int=0):
  N, _, *spatial_dims = size
  def generate_grid(steps):
    return Tensor.linspace(-1, 1, steps, device=theta.device) if align_corners else Tensor.linspace(-1+1/steps, 1-1/steps, steps, device=theta.device)
  grids = Tensor.meshgrid(*(generate_grid(d) for d in spatial_dims))
  base_grid = Tensor.stack(*reversed(grids), Tensor.ones_like(grids[0], device=theta.device), dim=-1)
  base_grid = base_grid.reshape(1, prod(spatial_dims), len(grids)+1).expand(N, -1, -1)
  return (base_grid @ theta.transpose(1, 2)).reshape(N, *spatial_dims, -1)

# **************** com.microsoft Ops ****************

def SkipLayerNormalization(x:Tensor, skip:Tensor, gamma:Tensor, beta:Tensor|None=None, bias:Tensor|None=None, epsilon:float=1e-12):
  x = x + skip + bias
  return x.layernorm(eps=epsilon) * gamma + beta, None, None, x

def FastGelu(x:Tensor, bias:Tensor|None=None):
  # this is tanh approximated
  return (x + bias).gelu() if bias is not None else x.gelu()

def EmbedLayerNormalization(input_ids: Tensor, segment_ids:Tensor, word_embedding:Tensor, position_embedding:Tensor,
                            segment_embedding:Tensor, gamma=None, beta=None, mask:Tensor|None=None,
                            position_ids:Tensor|None=None, epsilon=1e-12, mask_index_type=0):
  # https://github.com/microsoft/onnxruntime/blob/main/docs/ContribOperators.md#com.microsoft.EmbedLayerNormalization
  assert (segment_ids is None) is (segment_embedding is None)
  assert mask is None and not mask_index_type, "functionality not supported yet"  # TODO
  input_shape = input_ids.shape
  seq_length = input_shape[1]
  compute_seg_emb = (segment_embedding is not None and segment_ids is not None)
  vocab_size, max_position_embeddings = word_embedding.shape[0], position_embedding.shape[0]
  type_vocab_size  = (segment_embedding.shape[0] if compute_seg_emb else None)

  def embedding(x:Tensor, vocab_size, weight:Tensor) -> Tensor:
    return x.unsqueeze(-1).expand(*x.shape, vocab_size)._one_hot_along_dim(vocab_size) @ weight

  # bert embedding layer
  if position_ids is None: position_ids = Tensor.arange(seq_length, requires_grad=False).unsqueeze(0).expand(*input_shape)
  wrd_embedding_res = embedding(input_ids, vocab_size, word_embedding)
  pos_embedding_res = embedding(position_ids, max_position_embeddings, position_embedding)
  seg_embedding_res = embedding(segment_ids, type_vocab_size, segment_embedding) if compute_seg_emb else None

  embedding_sum = wrd_embedding_res + pos_embedding_res
  if seg_embedding_res is not None: embedding_sum = embedding_sum + seg_embedding_res
  out = embedding_sum.layernorm(eps=epsilon) * gamma + beta
  return out, None, embedding_sum

def Attention(x:Tensor, weights, bias:Tensor, mask_index:Tensor|None=None, past:Tensor|None=None,
              relative_position_bias:Tensor|None=None, past_sequence_length:Tensor|None=None, do_rotary:int|None=None,
              mask_filter_value:float|None=None, num_heads:int|None=None, past_present_share_buffer:int|None=None,
              qkv_hidden_sizes:list[int]|None=None, scale:float|None=None, unidirectional:int|None=None):
  # https://github.com/microsoft/onnxruntime/blob/main/docs/ContribOperators.md#com.microsoft.Attention
  assert num_heads is not None  # required
  assert (qkv_hidden_sizes is None and past is not None) or (qkv_hidden_sizes is not None)
  assert relative_position_bias is do_rotary is past_sequence_length is mask_filter_value is past_present_share_buffer is scale is None, \
    "functionality not supported yet"  # TODO strange params
  hidden_size, v_hidden_size = qkv_hidden_sizes[1:] if qkv_hidden_sizes is not None else 2*(weights.shape[1] // 3,)

  if unidirectional:  # gpt-style
    assert hidden_size == v_hidden_size
    xqkv = x.linear(weights, bias)
    xq, xk, xv = [xqkv.shrink([None, None, (i*hidden_size, (i+1)*hidden_size)]) for i in range(3)]
  else:  # bert-style
    wq, wk, wv = weights[:,:hidden_size], weights[:,hidden_size:hidden_size+v_hidden_size], weights[:,hidden_size+v_hidden_size:]
    bq, bk, bv = (bias[:hidden_size], bias[hidden_size:hidden_size+v_hidden_size], bias[hidden_size+v_hidden_size]) if bias is not None else None
    xq, xk, xv = [x.linear(w, b) for w, b in zip((wq, wk, wv), (bq, bk, bv))]
  xq, xk, xv = [x.reshape(x.shape[0], x.shape[1], num_heads, -1).transpose(1, 2) for x in (xq, xk, xv)]

  if past is not None:
    xk, xv = Tensor.cat(past[0], xk, dim=-2), Tensor.cat(past[1], xv, dim=-2)
    present = Tensor.cat(xk.unsqueeze(0), xv.unsqueeze(0))

  def attn(query, key, value, attn_mask):
    query_length, key_length = query.shape[-2], key.shape[-2]
    cdim = max(query_length, key_length) + 1
    attn_weights = query @ key.transpose(-1, -2) / math.sqrt(value.shape[-1])
    # This is where Tensor.scaled_dot_product_attention differs:
    causal_mask = Tensor.ones((cdim, cdim), requires_grad=False, dtype=dtypes.bool).tril(0)[key_length - query_length : key_length, :key_length]
    masked = Tensor.where(causal_mask, attn_weights, -math.inf)
    if attn_mask is not None: masked = masked + attn_mask
    return masked.softmax(-1) @ value

  bsz, _, seq_len, _ = xq.shape
  out = attn(xq, xk, xv, mask_index).transpose(1, 2).reshape(bsz, seq_len, -1)
  return out, present if past is not None else out

# **************** ai.onnx.preview.training Ops ****************
# NOTE: onnx test coverage only covers `T==0` cases, so for all `T>0` this isn't tested
# NOTE: onnx training ops actually don't need the state for optim, all the ops work in a functional way, but we still can reuse optim.py code

from tinygrad.nn.optim import Adam as TinyAdam
from tinygrad.nn.optim import SGD

def onnx_training(input_group_size):
  def _decorator(func):
    def __wrapper(R:Tensor, T:int, *inputs:Tensor, **kwargs):
      old_training = Tensor.training
      Tensor.training = True
      R = R.detach()
      groups = len(inputs) // input_group_size
      ret = [func(R, T, *inps, **kwargs) for inps in (inputs[i::groups] for i in range(groups))]
      Tensor.training = old_training
      return tuple(flatten(zip(*ret)))
    return __wrapper
  return _decorator

@onnx_training(3)
def Adagrad(R:Tensor, T:int, *inputs:Tensor, decay_factor:float=0.0, epsilon:float=0.0, norm_coefficient:float=0.0):
  X, G, H = (i.detach() for i in inputs)
  grad = norm_coefficient * X + G
  H.assign(H + grad.square())
  up = grad / (H.sqrt() + epsilon)
  r = R / (1 + T * decay_factor)
  X.assign(X.detach() - r * up)
  return [X, H]

@onnx_training(4)
def Adam(R:Tensor, T:int, *inputs:Tensor, alpha:float=0.9, beta:float=0.999, epsilon:float=0.0, norm_coefficient:float=0.0,
         norm_coefficient_post:float=0.0):
  X, G, V, H = inputs
  G, V, H = G.detach(), V.detach(), H.detach()  # TODO we shouldn't need these detaches
  X.grad = norm_coefficient * X.detach() + G
  opt = TinyAdam([X], b1=alpha, b2=beta, eps=epsilon)
  opt.m, opt.v, opt.lr = [V], [H], R
  # need no-op for m_hat and v_hat if T == 0
  if T == 0: opt.b1_t, opt.b2_t = opt.b1_t.zeros_like(), opt.b2_t.zeros_like()
  else:
    # `T-1` since it's applied again at the start of `_step`
    opt.b1_t = Tensor([alpha**(T-1)], dtype=dtypes.float32, device=X.device, requires_grad=False)
    opt.b2_t = Tensor([beta**(T-1)], dtype=dtypes.float32, device=X.device, requires_grad=False)
  opt.step()
  X = (1 - norm_coefficient_post) * X
  return [X, V, H]

@onnx_training(3)
def Momentum(R:Tensor, T:int, *inputs:Tensor, alpha:float, beta:float, mode:str, norm_coefficient:float):
  X, G, V = inputs
  G, V = G.detach(), V.detach()
  X.grad = (norm_coefficient * X.detach() + G) * (beta if T > 0 else 1)
  opt = SGD([X], momentum=alpha, nesterov=(mode=="nesterov"))
  opt.b, opt.lr = [V], R
  opt.step()
  return [X, V]

def Gradient(*inputs:Tensor, y:str, intermediate_tensors:dict[str, Tensor], **__):
  intermediate_tensors[y].backward()
  return tuple([t.grad for t in inputs])<|MERGE_RESOLUTION|>--- conflicted
+++ resolved
@@ -46,16 +46,8 @@
     raise NotImplementedError('Constant OP not implemented for value_string, value_strings and sparse_value')
 
 def HardSigmoid(x:Tensor, alpha:float=0.2, beta:float=0.5): return (alpha*x + beta).clip(0, 1)
-<<<<<<< HEAD
-def Gelu(x:Tensor, approximate:Optional[str]=None): return x.gelu() if approximate == "tanh" else 0.5 * x * (1 + (x/math.sqrt(2)).erf())
+def Gelu(x:Tensor, approximate:str|None=None): return x.gelu() if approximate == "tanh" else 0.5 * x * (1 + (x/math.sqrt(2)).erf())
 def PRelu(X:Tensor, slope:Tensor): return (X > 0).where(X, X * slope)
-=======
-def Gelu(x:Tensor, approximate:str|None=None): return x.gelu() if approximate == "tanh" else 0.5 * x * (1 + (x/math.sqrt(2)).erf())
-# TODO: fix this
-def PRelu(X:Tensor, slope:Tensor):
-  slope = slope[0] if slope.shape[-1] != X.shape[-1] else slope # HACK OnnxBackendPyTorchConvertedModelTest HAS WEIRD SLOPE WHERE IT'S [0.25, 0.25, 0.25] FOR ANY X.SHAPE
-  return (X > 0).where(X, X * slope)
->>>>>>> a556adf0
 def LeakyRelu(X:Tensor, alpha:float=0.01): return X.leakyrelu(alpha)
 def ThresholdedRelu(X:Tensor, alpha:float=1.0): return (X > alpha).where(X, 0)
 def Softmax_1(x:Tensor, axis:int=1): return x.softmax(axis)
