--- conflicted
+++ resolved
@@ -243,8 +243,6 @@
     assert t1.size(-2) == t2.size(-2)
     with self.assertRaises(IndexError): t2.size(2)
 
-<<<<<<< HEAD
-=======
   def test_tolist(self):
     assert Tensor([1,2,3]).tolist() == [1,2,3]
     assert Tensor([1.5,2,3]).tolist() == [1.5,2,3]
@@ -253,7 +251,6 @@
     # NotImplementedError: multi-dimensional sub-views are not implemented
     #assert Tensor([[1,2,3], [4,5,6]]).tolist() == [[1,2,3], [4,5,6]]
 
->>>>>>> 47171b1e
   def test_element_size(self):
     for _, dtype in dtypes.fields().items():
       assert dtype.itemsize == Tensor.randn(3, dtype=dtype).element_size(), f"Tensor.element_size() not matching Tensor.dtype.itemsize for {dtype}"
