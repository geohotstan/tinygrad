--- conflicted
+++ resolved
@@ -1772,25 +1772,6 @@
     m, _, ss = self._softmax(axis, dtype)
     return m - ss.log()
 
-  def erf(self):
-    """
-    Computes the error function (erf) of each element in the tensor.
-
-    This implementation uses Abramowitz and Stegun approximation
-
-    ```python exec="true" source="above" session="tensor" result="python"
-    t = Tensor([0., -1., 10.])
-    print(t.numpy())
-    ```
-    ```python exec="true" source="above" session="tensor" result="python"
-    print(t.erf().numpy())
-    ```
-    """
-    t = 1.0 / (1.0 + 0.3275911 * self.abs())
-    y = (0.254829592 * t + -0.284496736 * t ** 2 + 1.421413741 * t ** 3 + -1.453152027 * t ** 4 + 1.061405429 * t ** 5)
-    z = 1.0 - y * (-self * self).exp()
-    return (self > 0).where(z, -z)
-
   def logsumexp(self, axis=None, keepdim=False):
     """
     Computes the log-sum-exp of the tensor along the specified axis or axes.
@@ -2012,7 +1993,7 @@
 
   # :D:D:D:D:D:D:D:D:D:D:D:D:D:D:D, yes this is unreadable gibberish I know
   def _ceil_mode_padding2d(self,d_,k_,s_,p_) -> List[int]:
-    (d_,k_,s_,p_) = (make_pair(x, len(i_ := self.shape[-len(k_):])) for x in (d_,k_,s_,p_))
+    (d_,k_,s_,p_) = (make_tuple(x, len(i_ := self.shape[-len(k_):])) for x in (d_,k_,s_,p_))
     o_ = [ceildiv(i+2*p-d*(k-1)-1,s)+1 for i,d,k,s,p in zip(i_,d_,k_,s_,p_)]
     pads = list(self._padding2d(p_, len(k_)))
     # we have to pre-pad before _pool so that o_ in _pool is calculated correctly
@@ -2046,7 +2027,7 @@
     def pool(x:Tensor) -> Tensor: return x.pad2d(padding_)._pool(k_, stride if stride is not None else k_, dilation)
     # TODO: clean this up
     # the inferred padding from ceil_mode is not counted towards denominator
-    if (padding != 0 and not all(p==0 for p in make_pair(padding))) and ceil_mode and count_include_pad:
+    if (padding != 0 and not all(p==0 for p in make_tuple(padding, 2))) and ceil_mode and count_include_pad:
       padding_ = self._ceil_mode_padding2d(dilation, k_, stride if stride is not None else k_, padding)
       inferred_pads = [after - before for after, before in zip(padding_, self._padding2d(padding, len(k_)))]
       return pool(self).sum(axis=axis) / self.pad2d(self._padding2d(padding, len(k_))).ones_like().pad2d(inferred_pads)\
@@ -2070,12 +2051,8 @@
     print(t.max_pool2d(padding=1).numpy())
     ```
     """
-<<<<<<< HEAD
-    padding_ = self._padding2d(padding, len(k_ := make_pair(kernel_size)))
+    padding_ = self._padding2d(padding, len(k_ := make_tuple(kernel_size, 2)))
     if ceil_mode: padding_ = self._ceil_mode_padding2d(dilation, k_, stride if stride is not None else k_, padding)
-=======
-    padding_ = self._padding2d(padding, len(k_ := make_tuple(kernel_size, 2)))
->>>>>>> 1a9e1453
     return self.pad2d(padding_, value=float('-inf'))._pool(k_, stride if stride is not None else k_, dilation).max(axis=tuple(range(-len(k_), 0)))
 
   def conv2d(self, weight:Tensor, bias:Optional[Tensor]=None, groups=1, stride=1, dilation=1, padding:int|Tuple[int, ...]=0,
