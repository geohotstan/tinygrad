--- conflicted
+++ resolved
@@ -2012,16 +2012,9 @@
     # `s*(o-1) + (d*(k-1)+1) - (i+2*p)` -> last_sliding_window_start + full_kernel_size - padded_input_shape
     # `pads[-1-dim*2]` -> end pads
     for dim,(o,i,s,p,k,d) in enumerate(zip(o_,i_,s_,p_,k_,d_)): pads[-1-dim*2] += s*(o-1) + (d*(k-1)+1) - (i+2*p)
-<<<<<<< HEAD
-    # we also remove padding in the case that a sliding window starts in the end padded region, thereby decreasing `o_` in `_pool`
-    # `smax(s*(o-1) - (i+p), 0)` -> last_sliding_window_start - (left_pad + input_size)
-    for dim,(o,i,s,p,k,d) in enumerate(zip(o_,i_,s_,p_,k_,d_)): pads[-1-dim*2] -= smax(s*(o-1) - (i+p), 0)
-    # NOTE: adding pad and removing pad never interferes with each other
-=======
     # we then decrease padding in the case that a sliding window starts in the end padded region, thereby decreasing `o_` in `_pool`
     # `smax(s*(o-1) + 1 - (i+p), 0)` -> last_sliding_window_start + zero_offset - (input_size + left_pad)
     for dim,(o,i,s,p,k,d) in enumerate(zip(o_,i_,s_,p_,k_,d_)): pads[-1-dim*2] -= smax(s*(o-1) + 1 - (i+p), 0)
->>>>>>> 57bfec8b
     return pads
 
   # NOTE: these work for more than 2D
