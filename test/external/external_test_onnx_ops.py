--- conflicted
+++ resolved
@@ -231,11 +231,7 @@
         }
         attributes = {}
         outputs = ["C"]
-<<<<<<< HEAD
-        self.helper_test_single_op("QLinearAdd", inputs, attributes, outputs, atol=1) # TODO: why is this sometimes flaky?
-=======
         self.helper_test_single_op("QLinearAdd", inputs, attributes, outputs, atol=1) # TODO: look into why this is inaccurate
->>>>>>> 1cfe6d02
 
     with self.subTest(test_case="round_half_to_even"):
       inputs = {
