--- conflicted
+++ resolved
@@ -418,7 +418,6 @@
 
       # track tensor_dim and tensor_index using a dict
       # calc_dim to get dim and use that to normalize the negative tensor indices
-<<<<<<< HEAD
       idx: Dict[int,Tensor] = {(dim := calc_dim(td)):(tensor<0).where(ret.shape[dim],0) + tensor for td,tensor in zip(type_dim[Tensor], tensor_index)}
 
       eqs, first_dim, max_idx_dim, last_dim  = [], min(idx.keys()), max(i.ndim for i in idx.values()), max(idx.keys())
@@ -428,21 +427,6 @@
         eqs.append(a == b)
 
       try: mask = reduce(lambda x,y: x.mul(y), eqs).contiguous()
-=======
-      idx: Dict[int,Tensor] = {(dim := calc_dim(td)):(tensor<0).where(ret.shape[dim],0) + tensor for td,tensor in zip(type_dim[Tensor],tensor_index)}
-
-      # compute sum_dim, arange, and idx
-      max_idx_dim, first_dim, last_dim = max(i.ndim for i in idx.values()), min(idx.keys()), max(idx.keys())
-      sum_dim = tuple(d if n==0 else d+max_idx_dim-n for n,d in enumerate(idx.keys()))
-      arange = [Tensor.arange(ret.shape[d], requires_grad=False, device=self.device).reshape(ret.shape[d], *[1]*(ret.ndim+max_idx_dim-n-sd-1)) \
-                for n,(sd,d) in enumerate(zip(sum_dim, idx.keys()))]
-      reshaped_idx = [i.reshape(i.shape + (1,)*(ret.ndim - first_dim - (n or 1))) for n,i in enumerate(idx.values())]
-      ret = ret.reshape(ret.shape[:first_dim+1] + (1,)*max_idx_dim + ret.shape[first_dim+1:])
-
-      # iteratively eq -> mul -> sum fancy index
-      try:
-        for a,i,sd in zip(arange, reshaped_idx, sum_dim): ret = (a==i).mul(ret).sum(sd)
->>>>>>> ca66be6a
       except AssertionError as exc: raise IndexError("cannot broadcast indices") from exc
 
       sh = ret.shape[:first_dim] + (1,)*max_idx_dim + ret.shape[first_dim:]
