from types import SimpleNamespace
from typing import Any, Sequence, cast, Literal, Callable
<<<<<<< HEAD
import dataclasses, functools, io, math, types, warnings, pathlib
=======
import dataclasses, functools, io, math, types, warnings, sys
>>>>>>> 126fcf41
from tinygrad.tensor import Tensor, _broadcast_shape, ReductionStr
from tinygrad.helpers import getenv, DEBUG, all_same, prod, flatten, make_tuple, argsort
from tinygrad.dtype import DType, ConstType, dtypes, _from_np_dtype
from tinygrad.device import is_dtype_supported, Device
from extra.onnx_parser import onnx_load

# https://github.com/onnx/onnx/blob/rel-1.17.0/onnx/onnx.proto3#L500-L544
data_types: dict[int, DType] = {
  1:dtypes.float32, 2:dtypes.uint8, 3:dtypes.int8, 4:dtypes.uint16, 5:dtypes.int16, 6:dtypes.int32, 7:dtypes.int64,
  9:dtypes.bool, 10:dtypes.float16, 11:dtypes.double, 12:dtypes.uint32, 13:dtypes.uint64, 16:dtypes.bfloat16,
}

# https://github.com/onnx/onnx/blob/rel-1.17.0/onnx/onnx.proto3#L128-L145
attribute_types: dict[int, Callable] = {
  1: lambda a: float(a.f),
  2: lambda a: int(a.i),
  3: lambda a: a.s.data().tobytes().decode("utf8") if isinstance(a.s, Tensor) else a.s.decode("utf8"),
  4: lambda a: buffer_parse(a.t),
  6: lambda a: tuple(float(x) for x in a.floats),
  7: lambda a: tuple(int(x) for x in a.ints),
  8: lambda a: tuple(x.data().tobytes().decode("utf8") for x in a.strings)
}

# ***** protobuf parsing ******
from onnx import AttributeProto, TensorProto, TypeProto, helper
import numpy as np

def has_field(onnx_type: TypeProto|SimpleNamespace, field):
  if isinstance(onnx_type, TypeProto): return onnx_type.HasField(field)
  return hasattr(onnx_type, field)

def dtype_parse(onnx_dtype: int, fallback_context: str | None = None) -> DType:
  if onnx_dtype not in data_types: raise NotImplementedError(f"onnx dtype id {onnx_dtype} is not supported")
  if is_dtype_supported(dtype := data_types[onnx_dtype]): return dtype
  # if fallback_context is provided, we can fall back to a default dtype
  if fallback_context is not None:
    default_dtype = dtypes.default_int if dtypes.is_int(dtype) else dtypes.default_float
    warnings.warn(f"dtype {dtype} on {Device.DEFAULT} from {fallback_context} is not supported, falling back to {default_dtype}")
    assert is_dtype_supported(default_dtype), f"dtype {default_dtype} must be supported on {Device.DEFAULT}"
    return default_dtype
  raise RuntimeError(f"dtype {dtype} on device {Device.DEFAULT} is not supported")

def attribute_parse(onnx_attribute: AttributeProto):
  if onnx_attribute.type not in attribute_types: raise NotImplementedError(f"attribute type {onnx_attribute.type} is not supported")
  return attribute_types[onnx_attribute.type](onnx_attribute)

def buffer_parse(onnx_tensor: TensorProto) -> Tensor:
  if onnx_tensor.string_data: raise NotImplementedError("Parsing for buffer with string data is not implemented.")
  dtype, shape = dtype_parse(onnx_tensor.data_type, "buffer parse"), tuple(onnx_tensor.dims)
  data = None
  if len(onnx_tensor.float_data): data = onnx_tensor.float_data
  elif len(onnx_tensor.int32_data): data = onnx_tensor.int32_data
  elif len(onnx_tensor.int64_data): data = onnx_tensor.int64_data
  elif len(onnx_tensor.double_data): data = onnx_tensor.double_data
  elif len(onnx_tensor.uint64_data): data = onnx_tensor.uint64_data
  if isinstance(data, Tensor):
    if len(data) == 1: return Tensor(data.tolist()[0], dtype=dtype).reshape(shape)
    return data.cast(dtype).reshape(shape).to(Device.DEFAULT)
  if has_field(onnx_tensor, "raw_data"):
    raw_data = onnx_tensor.raw_data
    if not isinstance(raw_data, Tensor): raw_data = Tensor(raw_data)
    if not is_dtype_supported(data_types[onnx_tensor.data_type]):
      np_buffer = np.frombuffer(raw_data.data().tobytes(),
                                dtype=helper.tensor_dtype_to_np_dtype(onnx_tensor.data_type)).copy().reshape(shape)
      if np_buffer.size == 1: return Tensor(np_buffer.item(), dtype=dtype).reshape(shape)
      return Tensor(np_buffer, dtype=dtype)
    ret = raw_data.bitcast(dtype).reshape(shape).to(Device.DEFAULT)
    if shape == ():
      if ret.dtype is dtypes.float16 and sys.version_info < (3, 12): ret = ret.cast(dtypes.float32)
      ret = Tensor(ret.item(), dtype=dtype).reshape(shape)
    return ret
  return Tensor(None)

def type_parse(onnx_type: TypeProto):
  elem_type = onnx_type
  if has_field(elem_type, "map_type") or has_field(elem_type, "sparse_tensor_type") or has_field(elem_type, "opaque_type"):
    raise NotImplementedError("parsing for map_type, sparse_tensor_type and opaque_type are not implemented")
  if is_optional := has_field(elem_type, "optional_type"): elem_type = elem_type.optional_type.elem_type
  if is_sequence := has_field(elem_type, "sequence_type"): elem_type = elem_type.sequence_type.elem_type
  if has_field(elem_type, "tensor_type"):
    shape = tuple(getattr(d, "dim_param", None) or getattr(d, "dim_value") for d in elem_type.tensor_type.shape.dim) \
      if has_field(elem_type.tensor_type, "shape") else None # test_identity_sequence_cpu
    dtype = data_types[elem_type.tensor_type.elem_type]
    return OnnxValue(shape, dtype, is_optional, is_sequence)
  raise RuntimeError(f"TypeProto was not parsed properly: {onnx_type=}")

# ***** onnx spec *****
@dataclasses.dataclass(frozen=True)
class OnnxValue:
  shape: tuple[str|int, ...]
  dtype: DType
  is_optional: bool
  is_sequence: bool

@dataclasses.dataclass(frozen=True)
class OnnxNode:
  num: int
  op: str
  inputs: tuple[str, ...]
  outputs: tuple[str, ...]
  opts: dict[str, Any]

# ***** python const *****
required_input_python_consts: dict[str, tuple[int, ...]] = {
  "Tile": (1,), "Range": (0,1,2), "Expand": (1,), "Reshape": (1,), "Squeeze": (1,), "Unsqueeze": (1,), "Trilu": (1,), "ConstantOfShape": (0,),
  "CumSum": (1,), "TopK": (1,), "Pad": (1,2,3), "MaxUnpool": (2,), "Dropout": (1,2), "CenterCropPad": (1,), "OneHot": (1,), "Compress": (1,),
  "ImageDecoder": (0,), "AffineGrid": (1,), "Resize": (1,2,3), "Upsample": (1,), "Split": (1,), "Slice": (1,2,3,4),
  **{"Reduce"+r: (1,) for r in ("Max", "Min", "Sum", "Mean", "SumSquare", "Prod", "L1", "L2", "LogSum", "LogSumExp")},
  **{optim: (1,) for optim in ("Adam", "Adagrad", "Momentum")}
}

cache_misses = 0
@functools.cache
def _cached_to_python_const(t:Tensor):
  if t.dtype is dtypes.uint8: return t.data().tobytes()
  if 0 in t.shape: return []
  return t.tolist()

# Tensor -> python value cache for parameters
def to_python_const(t:Any, op:str, idx:int) -> list[ConstType]|ConstType|bytes:
  if idx not in required_input_python_consts.get(op, ()) or not isinstance(t, Tensor): return t
  global cache_misses
  ret = _cached_to_python_const(t)
  if (info := _cached_to_python_const.cache_info()).misses > cache_misses and DEBUG >= 3:
    print(f"Cache miss for {t}")
    cache_misses = info.misses
  return ret

# ***** runner ******
debug = int(getenv("DEBUGONNX", "0"))
limit = int(getenv("ONNXLIMIT", "-1"))
class OnnxRunner:
  """
  `OnnxRunner` executes an ONNX model using Tinygrad.

  Args:
    model_path: The ONNX model, provided as a file path (a string or Path object) or a Tensor.
  """
  def __init__(self, model_path: Tensor | str | pathlib.Path):
    model = onnx_load(model_path)
    self.is_training = any(n.domain in {"ai.onnx.training", "ai.onnx.preview.training"} for n in model.graph.node)
    self.old_training = Tensor.training
    Tensor.training = True if self.is_training else False
    self.graph_values = {"": None, **{x.name:buffer_parse(x) for x in model.graph.initializer}}
    self.graph_inputs = {x.name:type_parse(x.type) for x in model.graph.input if x.name not in self.graph_values}
    self.graph_outputs = tuple(x.name for x in model.graph.output)
    self.graph_nodes = tuple(OnnxNode(num, n.op_type, tuple(n.input), tuple(n.output), {x.name:attribute_parse(x) for x in n.attribute})
                       for num,n in enumerate(model.graph.node))
    self.opset_version = model.opset_import[0].version
    self.variable_dims: dict[str, int] = {}

    self.onnx_ops = onnx_ops

  def _parse_input(self, name: str, value: Any, spec: OnnxValue):
    if spec.is_optional and value is None: return None
    if spec.is_sequence:
      if not isinstance(value, Sequence): raise RuntimeError(f"input {name} received {value}, expected a sequence type")
      sequence = [Tensor(v, dtype=spec.dtype, requires_grad=self.is_training) if not isinstance(v, Tensor) else v for v in value]
      if not all_same(tuple(t.shape for t in sequence)): raise RuntimeError(f"Shapes for input {name} sequence must be homogeneous")
      if not all(t.dtype is spec.dtype for t in sequence): warnings.warn(f"Dtypes for input {name} sequence aren't all {spec.dtype}")
      return sequence
    dtype = _from_np_dtype(value.dtype) if str(type(value)) == "<class 'numpy.ndarray'>" else spec.dtype
    tensor = Tensor(value, dtype=dtype, requires_grad=self.is_training) if not isinstance(value, Tensor) else value
    if tensor.dtype is not spec.dtype: warnings.warn(f"input {name} has mismatch on dtype. Expected {spec.dtype}, received {tensor.dtype}.")
    for dim, (onnx_dim, user_dim_input) in enumerate(zip(spec.shape, tensor.shape, strict=True)):
      if isinstance(onnx_dim, str):
        onnx_dim = self.variable_dims[onnx_dim] if onnx_dim in self.variable_dims else self.variable_dims.setdefault(onnx_dim, int(user_dim_input))
      if user_dim_input != onnx_dim: raise RuntimeError(f"input {name} has mismatch on {dim=}. Expected {onnx_dim}, received {user_dim_input}.")
    return tensor

  def _dispatch_op(self, op, inps, opts):
    if op in self.onnx_ops:
      fxn = self.onnx_ops[op]
      if isinstance(fxn, dict):
        for k in sorted(fxn.keys()):
          if k <= self.opset_version:
            real_fxn = fxn[k]
      else: real_fxn = fxn
      return real_fxn(*inps, **opts)
    raise NotImplementedError(f"{op=} not supported")

  def get_empty_input_data(self, device:str|None=None, dtype:DType|None=None) -> dict[str, Tensor]:
    return {name:Tensor.empty(*spec.shape, device=device, dtype=dtype or spec.dtype) for name, spec in self.graph_inputs.items()}

  def __call__(self, inputs:dict[str, Any], debug=debug):
    for name, input_spec in self.graph_inputs.items():
      if name not in inputs: raise RuntimeError(f"Please provide input data for {name}")
      self.graph_values[name] = self._parse_input(name, inputs[name], input_spec)

    for node in self.graph_nodes:
      inps = [to_python_const(self.graph_values[name], node.op, i) for i,name in enumerate(node.inputs)]
      opts = node.opts

      # provide additional opts
      if node.op == "Split" and 'num_outputs' not in opts: opts['num_outputs'] = len(node.outputs)
      if node.op == "Gradient": opts['intermediate_tensors'] = self.graph_values

      if debug >= 1: print(f"{node.num}: op '{node.op}' opt {opts}")
      if debug >= 2 and node.inputs: print("\tinputs:\n" + "\n".join(f"\t\t{x} - {i!r}" for x,i in zip(node.inputs, inps)))
      ret = self._dispatch_op(node.op, inps, opts)
      ret = ret if isinstance(ret, tuple) else (ret,)
      if debug >= 2: print("\toutputs:\n" + "\n".join(f"\t\t{x} - {o!r}" for x,o in zip(node.outputs, ret)))

      self.graph_values.update(dict(zip(node.outputs, ret[:len(node.outputs)], strict=True)))

      if node.num == limit:
        Tensor.training = self.old_training
        return {name:self.graph_values[name] for name in node.outputs}
    Tensor.training = self.old_training
    return {name:self.graph_values[name] for name in self.graph_outputs}

####################
##### ONNX OPS #####
####################
def get_onnx_ops():
  # ***** helper functions *****
  def _axes(axes, noop_with_empty_axes): return axes or ([] if noop_with_empty_axes else None)

  # (padding_top, padding_left, ..., padding_bottom, padding_right, ...) -> (padding_left, padding_right, padding_top, padding_bottom, ...)
  def _onnx_pads_to_tiny_pads(pads): return tuple(flatten(reversed(list(zip(pads, pads[len(pads)//2:])))))

  AUTO_PAD_OPTIONS = Literal["NOTSET", "SAME_UPPER", "SAME_LOWER", "VALID"]
  # (padding_height, padding_width) -> (padding_top, padding_left, padding_bottom, padding_right)
  def _auto_pad(pads, auto_pad: AUTO_PAD_OPTIONS):
    if auto_pad == "SAME_UPPER": return [pads[i]//2 for i in range(len(pads))] + [pads[i]-pads[i]//2 for i in range(len(pads))]
    return [pads[i]-pads[i]//2 for i in range(len(pads))] + [pads[i]//2 for i in range(len(pads))]

  def _resolve_pool_pads(x:Tensor, p_, k_, d_, s_, auto_pad:AUTO_PAD_OPTIONS):
    if auto_pad == "VALID": return [0]*(len(k_)*2)
    i_, (s_,d_,p_) = x.shape[-len(k_):], (make_tuple(x, len(k_)*2) for x in (s_, d_, p_))
    if auto_pad == "NOTSET": return _onnx_pads_to_tiny_pads(p_ if len(p_)==len(k_)*2 else p_*2)
    o_ = [((i - (1 if auto_pad in ("SAME_UPPER", "SAME_LOWER") else k)) // s + 1) for i,k,s in zip(i_, k_, s_)]
    return _onnx_pads_to_tiny_pads(_auto_pad([(o-1)*s+k-i for o,i,k,s in zip(o_, i_, k_, s_)], auto_pad))

  def _clamp_cast(x:Tensor, dtype:DType): return x.clamp(dtypes.min(dtype), dtypes.max(dtype)).cast(dtype)

  def _prepare_quantize(x:Tensor, scale:Tensor, zero_point:Tensor|int, axis=1, block_size=0):
    if axis < 0: axis += x.ndim
    # https://github.com/onnx/onnx/blob/main/onnx/reference/ops/op_quantize_linear.py#L31
    def reshape(val:Tensor):
      if val.numel() == 1: return val
      if block_size == 0: return val.reshape([val.shape[0] if dim == axis else 1 for dim in range(x.ndim)])
      return val.repeat_interleave(block_size, axis)
    return (reshape(scale), reshape(zero_point) if isinstance(zero_point, Tensor) else zero_point)

  def _op_integer(op, inputs:list[Tensor], zero_points:list[Tensor], **opts):
    adjusted_inputs = [inp.int() - zp for inp, zp in zip(inputs, zero_points)]
    return op(*adjusted_inputs, **opts)

  def _qlinearop_quantized(op, inputs:list[Tensor], zero_points:list[Tensor], scales:list[Tensor], out_scale:Tensor, out_zero_point:Tensor, **opts):
    # op execution is done in quantized int
    out = _op_integer(op, inputs, zero_points, **opts)
    assert dtypes.is_int(out.dtype), "quantized op should've done math in int"
    out_quantized = (out * prod(scales) / out_scale).round() + out_zero_point
    return _clamp_cast(out_quantized, out_zero_point.dtype)

  def _qlinearop_float(op, inputs:list[Tensor], zero_points:list[Tensor], scales:list[Tensor], out_scale:Tensor, out_zero_point:Tensor, **opts):
    # op execution is done in float32
    dequantized_inputs = [(inp.int() - zp) * scale for inp, zp, scale in zip(inputs, zero_points, scales)]
    out = op(*dequantized_inputs, **opts)
    assert dtypes.is_float(out.dtype), "op should've done math in float"
    out_quantized = (out / out_scale).round() + out_zero_point
    return _clamp_cast(out_quantized, out_zero_point.dtype)

  def _onnx_training(input_group_size):
    def __decorator(func):
      def ___wrapper(R:Tensor, T:int, *inputs:Tensor, **kwargs):
        R = R.detach()
        groups = len(inputs) // input_group_size
        ret = [func(R, T, *inps, **kwargs) for inps in (inputs[i::groups] for i in range(groups))]
        return tuple(flatten(zip(*ret)))
      return ___wrapper
    return __decorator

  # ***** Property/Graph Ops *****
  def Identity(x:Tensor): return x
  def Constant(sparse_value:Tensor|None=None, value:Tensor|None=None, value_float:float|None=None, value_floats:list[float]|None=None,
              value_int:int|None=None, value_ints:list[int]|None=None, value_string:str|None=None, value_strings:list[str]|None=None):
    if value is not None: return value
    if value_float is not None: return Tensor(value_float, dtype=dtypes.float32, requires_grad=False)
    if value_floats is not None: return Tensor(list(value_floats), dtype=dtypes.float32, requires_grad=False)
    if value_int is not None: return Tensor(value_int, dtype=dtypes.int64, requires_grad=False)
    if value_ints is not None: return Tensor(list(value_ints), dtype=dtypes.int64, requires_grad=False)
    if value_string is not None or value_strings is not None and sparse_value is not None:
      raise NotImplementedError('Constant OP not implemented for value_string, value_strings and sparse_value')

  def Range(start:float|int, limit:float|int, delta:float|int): return Tensor.arange(start=start, stop=limit, step=delta)

  def ImageDecoder(encoded_stream:bytes, pixel_format="RGB"):
    try: import PIL.Image
    except ImportError as e: raise ImportError("Pillow must be installed for the ImageDecoder operator") from e
    img = PIL.Image.open(io.BytesIO(encoded_stream))
    if pixel_format == "BGR": return Tensor(img.tobytes(), dtype=dtypes.uint8).reshape(*img.size, 3).flip(-1)
    if pixel_format == "RGB": return Tensor(img.tobytes(), dtype=dtypes.uint8).reshape(*img.size, 3)
    if pixel_format == "Grayscale": return Tensor(img.convert("L").tobytes(), dtype=dtypes.uint8).reshape(*img.size, 1)
    raise ValueError(f"pixel_format={pixel_format!r} is not supported.")

  def EyeLike(x:Tensor, dtype:int|None=None, k:int=0):
    ret = Tensor.eye(cast(int, min(x.shape)), dtype=dtype_parse(dtype, "EyeLike op") if dtype is not None else x.dtype)
    return ret if x.size(0) == x.size(1) else ret.pad(tuple(None if d == ret.size(0) else (k, d-ret.shape[0]-k) for d in x.shape))

  def OptionalHasElement(x:Tensor|None=None): return Tensor(x is not None and x.numel() > 0)
  def OptionalGetElement(x:Tensor|None=None): return x if x is not None else Tensor([])
  def ConstantOfShape(shape:list[int], value:Tensor|None=None):
    if value is None: value = Tensor(0, dtype=dtypes.float32)
    if shape == [0]: return Tensor([], dtype=value.dtype)
    return value.expand(shape)

  def Size(data:Tensor): return data.numel()
  def Shape(data:Tensor, end:int|None=None, start:int=0): return Tensor(data.shape[start:end], dtype=dtypes.int64)

  # ***** Unary Ops (math) *****
  def Not(x:Tensor): return x.logical_not()
  def Clip(x: Tensor, min:Tensor|None=None, max:Tensor|None=None): return x if min is None and max is None else x.clip(min, max)
  def IsInf(x:Tensor, detect_negative:int=1, detect_positive:int=1): return x.isinf(bool(detect_positive), bool(detect_negative))

  # ***** Unary Ops (activation) *****
  def Softmax_1(x:Tensor, axis:int=1): return x.softmax(axis)
  def Softmax_13(x:Tensor, axis:int=-1): return x.softmax(axis)
  Softmax = {1:Softmax_1, 13:Softmax_13}
  def HardSigmoid(x:Tensor, alpha:float=0.2, beta:float=0.5): return (alpha*x + beta).clip(0, 1)
  def Gelu(x:Tensor, approximate:str|None=None): return x.gelu() if approximate == "tanh" else 0.5 * x * (1 + (x/math.sqrt(2)).erf())
  def BiasGelu(x: Tensor, bias: Tensor, approximate: str | None = None) -> Tensor: return Gelu(x + bias, approximate)
  def FastGelu(x:Tensor, bias:Tensor|None=None): return (x + bias).gelu() if bias is not None else x.gelu() # this is tanh approximated
  def PRelu(X:Tensor, slope:Tensor): return (X > 0).where(X, X * slope)
  def LeakyRelu(X:Tensor, alpha:float=0.01): return X.leaky_relu(alpha)
  def ThresholdedRelu(X:Tensor, alpha:float=1.0): return (X > alpha).where(X, 0)
  def LogSoftmax(x: Tensor, axis:int=-1): return x.log_softmax(axis)
  def Binarizer(x:Tensor, threshold:float=0.0): return (x > threshold).float()

  # ***** Unary Ops (broadcasted) *****
  def Add(x:Tensor,y:Tensor, broadcast=None, axis=None): return x + y
  def Sub(x:Tensor|int,y:Tensor): return x - y # some test has input as int
  def Div(x:Tensor,y:Tensor): return x.div(y, rounding_mode='trunc' if dtypes.is_int(x.dtype) else None)
  def Less(x:Tensor,y:Tensor): return x < y
  def LessOrEqual(x:Tensor,y:Tensor): return x <= y
  def Greater(x:Tensor,y:Tensor): return x > y
  def GreaterOrEqual(x:Tensor,y:Tensor): return x >= y
  def Equal(x:Tensor,y:Tensor): return x == y
  def And(x:Tensor,y:Tensor): return (x==y).where(x, False)
  def Or(x:Tensor,y:Tensor): return (x==y).where(x, True)
  def Xor(x:Tensor,y:Tensor): return x.bool().bitwise_xor(y.bool())
  def BitwiseAnd(x:Tensor,y:Tensor): return x & y
  def BitwiseOr(x:Tensor,y:Tensor): return x | y
  def BitwiseXor(x:Tensor,y:Tensor): return x ^ y
  def BitwiseNot(x:Tensor): return ~x
  def Mod(x:Tensor,y:Tensor,fmod=0):
    if fmod: return x - x.div(y, rounding_mode="trunc") * y
    return x % y

  # ***** Casting Ops *****
  # TODO: saturate
  def Cast(x:Tensor, to:int, saturate:int=1): return x.cast(dtype_parse(to, "Cast op"))
  def CastLike(x:Tensor, target_type:Tensor, saturate:int=1): return x.cast(target_type.dtype)

  # ***** Reduce Ops *****
  def Max(*data_0:Tensor): return functools.reduce(Tensor.maximum, data_0)
  def Min(*data_0:Tensor): return functools.reduce(Tensor.minimum, data_0)
  def Sum(*data_0:Tensor): return functools.reduce(Tensor.add, data_0)
  def Mean(*data_0:Tensor): return Sum(*data_0) / len(data_0)
  def ReduceMax(data:Tensor, axes:list[int]|None=None, keepdims:int=1, noop_with_empty_axes:int=0):
    return data.max(_axes(axes, noop_with_empty_axes), keepdim=keepdims)
  def ReduceMin(data:Tensor, axes:list[int]|None=None, keepdims:int=1, noop_with_empty_axes:int=0):
    return data.min(_axes(axes, noop_with_empty_axes), keepdim=keepdims)
  def ReduceSum(data:Tensor, axes:list[int]|None=None, keepdims:int=1, noop_with_empty_axes:int=0):
    return data.sum(_axes(axes, noop_with_empty_axes), keepdim=keepdims)
  def ReduceMean(data:Tensor, axes:list[int]|None=None, keepdims:int=1, noop_with_empty_axes:int=0):
    return data.mean(_axes(axes, noop_with_empty_axes), keepdim=keepdims)
  def ReduceSumSquare(data:Tensor, axes:list[int]|None=None, keepdims:int=1, noop_with_empty_axes:int=0):
    return ReduceSum(data.square(), axes, keepdims, noop_with_empty_axes)
  def ReduceProd(data:Tensor, axes:list[int]|None=None, keepdims:int=1, noop_with_empty_axes:int=0):
    return data.prod(_axes(axes, noop_with_empty_axes), keepdim=keepdims)
  def ReduceL1(data:Tensor, axes:list[int]|None=None, keepdims:int=1, noop_with_empty_axes:int=0):
    return ReduceSum(data.abs(), axes, keepdims, noop_with_empty_axes)
  def ReduceL2(data:Tensor, axes:list[int]|None=None, keepdims:int=1, noop_with_empty_axes:int=0):
    return ReduceSumSquare(data, axes, keepdims, noop_with_empty_axes).sqrt()
  def ReduceLogSum(data:Tensor, axes:list[int]|None=None, keepdims:int=1, noop_with_empty_axes:int=0):
    return ReduceSum(data, axes, keepdims, noop_with_empty_axes).log()
  def ReduceLogSumExp(data:Tensor, axes:list[int]|None=None, keepdims:int=1, noop_with_empty_axes:int=0):
    return ReduceSum(data.exp(), axes, keepdims, noop_with_empty_axes).log()
  def ArgMax(x:Tensor, axis:int=0, keepdims:int=1, select_last_index:int=0):
    if select_last_index: return ((x.shape[axis]-1) - x.flip(axis).argmax(axis, keepdim=keepdims)).cast(dtypes.int64)
    return x.argmax(axis, keepdim=keepdims).cast(dtypes.int64)
  def ArgMin(x, axis:int=0, keepdims:int=1, select_last_index:int=0):
    return ArgMax(-x, axis=axis, keepdims=keepdims, select_last_index=select_last_index)

  # ***** Movement Ops *****
  def Reshape(data:Tensor, shape:list[int], allowzero:int=0):
    return data.reshape([x if x != 0 else (0 if allowzero else data.shape[i]) for i,x in enumerate(shape)])
  def Flatten(x:Tensor, axis:int=1): return x.reshape(prod(x.shape[0:axis]), -1)
  def Expand(x:Tensor, shape:list[int]): return x.expand(_broadcast_shape(x.shape, tuple(shape)))
  def Shrink(x:Tensor, bias:float=0.0, lambd:float=0.5): return (x < -lambd)*(x+bias) + (x > lambd)*(x-bias)
  def Transpose(x:Tensor, perm:list[int]|None=None): return x.permute(order=perm or list(range(x.ndim)[::-1]))

  def Squeeze(data:Tensor, axes:list[int]|None=None):
    return data.squeeze() if axes is None else functools.reduce(lambda d, dim: d.squeeze(dim), sorted(axes, reverse=True), data)
  def Unsqueeze(data:Tensor, axes:list[int]): return functools.reduce(lambda d, dim: d.unsqueeze(dim), sorted(axes), data)

  def Tile(x:Tensor, repeats:list[int]): return x.repeat(repeats)
  def Concat(*xs:Tensor, axis:int): return Tensor.cat(*xs, dim=axis)
  def Slice(data:Tensor, starts:list[int], ends:list[int], axes:list[int]|None=None, steps:list[int]|None=None):
    axes = axes or list(range(data.ndim))
    steps = steps or [1]*data.ndim
    slices = [slice(0,x,1) for x in data.shape]
    for i, axis in enumerate(axes): slices[axis] = slice(starts[i], ends[i], steps[i])
    return data[tuple(slices)]

  def Split(data:Tensor, split:list[int]|None=None, num_outputs:int=0, axis:int=0):
    sz = data.shape[axis]
    if split is None: split = [sz // num_outputs + (1 if i < sz % num_outputs else 0) for i in range(num_outputs)]
    return data.split(split, axis)

  def Pad(x:Tensor, pads:list[int], constant_value:ConstType|None=None, axes:list[int]|None=None,
          mode:Literal["constant", "reflect", "edge", "wrap"]="constant", value=0):
    value = constant_value or value
    axes = axes or list(range(x.ndim))
    real_pads = [0] * (x.ndim*2)
    for i,axis in enumerate(axes): real_pads[axis%x.ndim], real_pads[axis%x.ndim+x.ndim] = pads[i], pads[i+len(axes)]
    return x.pad(padding=_onnx_pads_to_tiny_pads(real_pads), mode={"edge":"replicate", "wrap":"circular"}.get(mode, mode), value=value)

  def CenterCropPad(t:Tensor, shape:list[int], axes:list[int]|None=None):
    shrink_arg:list[None|tuple[int,int]] = [None] * t.ndim
    pad_arg:list[None|tuple[int,int]] = [None] * t.ndim
    for s, x in zip(shape, axes or range(t.ndim)):
      tx = t.shape[x]
      if s < tx: shrink_arg[x] = (tx//2 - (s+1)//2, tx//2 + s//2)
      elif s > tx: pad_arg[x] = ((s-tx)//2, (s-tx+1)//2)
    return t.shrink(tuple(shrink_arg)).pad(tuple(pad_arg))

  # ***** Processing Ops *****
  def AveragePool(X: Tensor, kernel_shape:list[int], auto_pad:AUTO_PAD_OPTIONS="NOTSET", ceil_mode:int=0, count_include_pad:int=0,
                  dilations:list[int]|int=1, pads:list[int]|int=0, strides:list[int]|int=1):
    return X.avg_pool2d(kernel_shape, strides, dilations, _resolve_pool_pads(X, pads, kernel_shape, dilations, strides, auto_pad),
                        ceil_mode=ceil_mode, count_include_pad=count_include_pad)

  def MaxPool(X: Tensor, kernel_shape:list[int], auto_pad:AUTO_PAD_OPTIONS="NOTSET", ceil_mode:int=0, dilations:list[int]|int=1, pads:list[int]|int=0,
              storage_order:int=0, strides:list[int]|int=1):
    pads = _resolve_pool_pads(X, pads, kernel_shape, dilations, strides, auto_pad)
    ret, idx = X.max_pool2d(kernel_shape, strides, dilations, pads, ceil_mode=ceil_mode, return_indices=True)
    return ret, idx.transpose(-2, -1).cast(dtypes.int64) if storage_order else idx.cast(dtypes.int64)

  def Conv(X: Tensor, W: Tensor, B:Tensor|None=None, auto_pad:AUTO_PAD_OPTIONS="NOTSET", dilations:list[int]|int=1, group:int=1,
          kernel_shape:list[int]|None=None, pads:list[int]|int=0, strides:list[int]|int=1):
    return X.conv2d(W, B, stride=strides, groups=group, dilation=dilations,
                    padding=_resolve_pool_pads(X, pads, kernel_shape or W.shape[2:], dilations, strides, auto_pad))

  def ConvTranspose(X: Tensor, W: Tensor, B:Tensor|None=None, auto_pad:AUTO_PAD_OPTIONS="NOTSET", dilations:list[int]|int=1, group:int=1,
                    kernel_shape:list[int]|None=None, pads:list[int]|None=None, output_shape:list[int]|None=None, output_padding:list[int]|int=0,
                    strides:list[int]|int=1):
    input_shape, kernel_shape = X.shape[2:], (kernel_shape or W.shape[2:])
    strides, dilations, output_padding = (make_tuple(x, len(input_shape)) for x in (strides, dilations, output_padding))
    if output_shape is not None: # we pad according to output_shape
      pads = _auto_pad([s*(i-1) + op + ((k-1)*d+1) - os for s,i,op,k,d,os in
                        zip(strides, input_shape, output_padding, kernel_shape, dilations, output_shape)], auto_pad)
    if pads is None: # we generate pads
      output_shape = output_shape or [X.shape[i+2] * strides[i] for i in range(len(strides))]
      pads = [strides[i]*(input_shape[i]-1) + output_padding[i] + ((kernel_shape[i]-1)*dilations[i]+1)-output_shape[i] for i in range(len(input_shape))]
      pads = _auto_pad(pads, auto_pad) if auto_pad != "NOTSET" else [0] * len(input_shape) * 2
    pads = _onnx_pads_to_tiny_pads(pads)
    return X.conv_transpose2d(W, B, stride=strides, groups=group, dilation=dilations, padding=pads, output_padding=output_padding)

  def MaxUnpool(xT: Tensor, xI: Tensor, outshape: list[int]|None=None, kernel_shape:list[int]=None, pads:list[int]|int=0, strides:list[int]|int=1):
    return Tensor.max_unpool2d(xT, xI, kernel_shape, strides, 1, pads, outshape if outshape is None else tuple(outshape))

  def GlobalAveragePool(X:Tensor): return X.mean(axis=tuple(range(2, X.ndim)), keepdim=True)
  def GlobalMaxPool(X:Tensor): return X.max(axis=tuple(range(2, X.ndim)), keepdim=True)

  def Gemm(A:Tensor, B:Tensor, C:Tensor|None=None, alpha:float=1.0, beta:float=1.0, transA:int=0, transB:int=0, broadcast=0):
    ret = alpha * (A.transpose(transA) @ B.transpose(transB))
    if C is not None: ret = ret + beta * (C if broadcast == 0 else C.reshape([-1 if i < len(C.shape) else 1 for i in range(ret.ndim)][::-1]))
    return ret

  def Einsum(*Inputs:list[Tensor], equation:str): return Tensor.einsum(equation, *Inputs)

  def CumSum(X:Tensor, axis:int|list, exclusive:int=0, reverse:int=0):
    axis = X._resolve_dim(axis[0] if isinstance(axis, list) else axis)
    if reverse: X = X.flip(axis)
    if exclusive: X = X.pad(tuple((1,0) if i == axis else None for i in range(X.ndim)))\
                        .shrink(tuple((0,X.shape[axis]) if i == axis else None for i in range(X.ndim)))
    return X.cumsum(axis).flip(axis) if reverse else X.cumsum(axis)

  def Trilu(x:Tensor, k:int=0, upper:int=1): return x.triu(k) if upper else x.tril(k)

  def Resize(X:Tensor, roi:list[float]|None=None, scales:list[float]|None=None, sizes:list[int]|None=None, antialias:int=0,
            axes:list[int]|None=None, coordinate_transformation_mode:str='half_pixel', cubic_coeff_a:float=-0.75, exclude_outside:int=0,
            extrapolation_value:float=0.0, keep_aspect_ratio_policy:str='stretch', mode:str='nearest', nearest_mode:str='round_prefer_floor'):
    def _apply_nearest_mode(index: Tensor, input_dim, mode: str):
      if mode == "round_prefer_floor": index = (index - 0.5).ceil()
      elif mode == "round_prefer_ceil": index = (index + 0.5).floor()
      elif mode in ["floor", "ceil"]: index = getattr(index, mode)()
      else: raise ValueError(f"invalid {nearest_mode=}")
      return index.cast(dtypes.int32).clip(0, input_dim-1)
    def _apply_transformation(index: Tensor, input_dim, scale_dim, mode):
      # TODO: needs more testing, not confident in this
      # NOTE: their reference implementation differ from the implementation in their reference docs
      # https://github.com/onnx/onnx/blob/main/onnx/reference/ops/op_resize.py
      # https://github.com/onnx/onnx/blob/main/docs/Operators.md#Resize
      output_dim = scale_dim * input_dim
      if mode == "half_pixel": index = (index + 0.5) / scale_dim - 0.5
      elif mode == "align_corners": index = index * (input_dim - 1) / (output_dim - 1) if output_dim != 1 else Tensor([0])
      elif mode == "asymmetric": index = index / scale_dim
      elif mode == "pytorch_half_pixel": index = (index + 0.5) / scale_dim - 0.5 if output_dim != 1 else Tensor([-0.5])
      elif mode == "half_pixel_symmetric": index = input_dim / 2 * (1 - int(output_dim) / output_dim) + (index + 0.5) / scale_dim - 0.5
      else: raise NotImplementedError(f"invalid {coordinate_transformation_mode=}")
      return index.clip(0, input_dim-1)

    scales, sizes = (None if scales is None else scales[2-(X.ndim-len(scales)):]), (None if sizes is None else sizes[2-(X.ndim-len(sizes)):])
    # we pre permute the axes and permute back after resize
    axes, input_shape, = (axes or list(range(X.ndim))), cast(tuple[int, ...], X.shape[2:]),
    perm = [a for a in range(len(X.shape)) if a not in axes] + list(axes)
    X = X.permute(*perm)

    if sizes is not None:
      if keep_aspect_ratio_policy in ["not_larger", "not_smaller"]:
        scale_fxn = min if keep_aspect_ratio_policy == "not_larger" else max
        scales = [scale_fxn([sizes[i] / input_shape[i] for i in range(len(input_shape)) if i+2 in axes])] * 2
        sizes = [int((scales[0] * input_shape[i]) + 0.5) if i+2 in axes else input_shape[i] for i in range(X.ndim-2)]
      else:
        scales = [size / input_shape for size, input_shape in zip(sizes, input_shape)]
    else:
      sizes = [int(sc*sh) for sc, sh in zip(scales, input_shape)]

    # NOTE: this transformation makes it so that we can't just call Tensor.interpolate
    # in Tensor.interpolate, we use indexes without any transformation
    indexes = []
    for shape, size, scale in zip(input_shape, sizes, scales):
      indexes.append(_apply_transformation(Tensor.arange(size), shape, scale, coordinate_transformation_mode))

    if mode == "nearest":
      indexes = [_apply_nearest_mode(index, shape, nearest_mode) for (index, shape) in zip(indexes, input_shape)]
      X = X[(..., *Tensor.meshgrid(*indexes))]
    if mode == "linear":
      expand = list(X.shape)
      for i in range(-len(sizes), 0):
        reshape, index = [1] * X.ndim, indexes[i]
        reshape[i] = expand[i] = sizes[i]
        low, high, perc = [y.reshape(reshape).expand(expand) for y in (index.floor().int(), index.ceil().int(), index - index.floor())]
        X = X.gather(i, low).lerp(X.gather(i, high), perc)
    if mode == "cubic": raise NotImplementedError("cubic interpolation is not implemented")
    return X.permute(*argsort(perm)) if perm else X
  def Upsample(X, scales, mode): return Resize(X=X, scales=scales, mode=mode)  # deprecated

  def TopK(X:Tensor, K:int|list[int], axis:int=-1, largest:int=1, sorted:int=1):
    val, idx = X.topk(K if isinstance(K, int) else K[0], axis, largest, sorted)
    return val, idx.cast(dtypes.int64)

  # ***** Neural Network Ops *****
  def BatchNormalization(X:Tensor, scale:Tensor, B:Tensor, input_mean:Tensor, input_var:Tensor, epsilon:float=1e-05, momentum:float=0.9,
                        training_mode:int=0, spatial=1, is_test=0):
    if training_mode:
      x_detached = X.detach()
      current_mean = x_detached.mean(axis=(0,2,3))
      y = (x_detached - current_mean.reshape(shape=[1, -1, 1, 1]))
      current_var = (y*y).mean(axis=(0,2,3))
      current_invstd = current_var.add(epsilon).rsqrt()

      running_mean = input_mean * momentum + current_mean * (1 - momentum)
      running_var = input_var * momentum + current_var * (1 - momentum)

      return X.batchnorm(scale, B, current_mean, current_invstd), running_mean, running_var
    return X.batchnorm(scale, B, input_mean, (input_var + epsilon).rsqrt())
  def GroupNormalization(x:Tensor, scale:Tensor, bias:Tensor, num_groups:int, epsilon:float=1e-05):
    x = x.reshape(x.shape[0], num_groups, -1).layernorm(eps=epsilon).reshape(x.shape)
    return x * scale.reshape(1, -1, *[1] * (x.ndim-2)) + bias.reshape(1, -1, *[1] * (x.ndim-2))
  def InstanceNormalization(x:Tensor, scale:Tensor, bias:Tensor, epsilon:float=1e-05):
    return GroupNormalization(x, scale, bias, num_groups=x.shape[1], epsilon=epsilon)
  def LayerNormalization(x:Tensor, scale:Tensor, bias:Tensor, axis:int=-1, epsilon:float=1e-05, stash_type:int=1):
    assert stash_type == 1, "only float32 is supported"
    axes = tuple(i for i in range(axis if axis >= 0 else x.ndim + axis, x.ndim))
    mean = x.mean(axis=axes, keepdim=True)
    return x.layernorm(axes, epsilon).mul(scale).add(bias), mean, (x.sub(mean)).square().mean(axis=axes, keepdim=True).add(epsilon).rsqrt()
  def SkipLayerNormalization(x:Tensor, skip:Tensor, gamma:Tensor, beta:Tensor|None=None, bias:Tensor|None=None, epsilon:float=1e-12):
    x = x + skip
    if bias is not None: x = x + bias
    ret = x.layernorm(eps=epsilon) * gamma
    if beta is not None: ret = ret + beta
    return ret, None, None, x
  def EmbedLayerNormalization(input_ids: Tensor, segment_ids:Tensor, word_embedding:Tensor, position_embedding:Tensor,
                              segment_embedding:Tensor, gamma=None, beta=None, mask:Tensor|None=None,
                              position_ids:Tensor|None=None, epsilon=1e-12, mask_index_type=0):
    # https://github.com/microsoft/onnxruntime/blob/main/docs/ContribOperators.md#com.microsoft.EmbedLayerNormalization
    assert (segment_ids is None) is (segment_embedding is None)
    assert mask is None and not mask_index_type, "functionality not supported yet"  # TODO
    input_shape = input_ids.shape
    seq_length = input_shape[1]
    compute_seg_emb = (segment_embedding is not None and segment_ids is not None)
    vocab_size, max_position_embeddings = word_embedding.shape[0], position_embedding.shape[0]
    type_vocab_size  = (segment_embedding.shape[0] if compute_seg_emb else None)

    def embedding(x:Tensor, vocab_size, weight:Tensor) -> Tensor:
      return x.unsqueeze(-1).expand(*x.shape, vocab_size)._one_hot_along_dim(vocab_size) @ weight

    # bert embedding layer
    if position_ids is None: position_ids = Tensor.arange(seq_length, requires_grad=False).unsqueeze(0).expand(*input_shape)
    wrd_embedding_res = embedding(input_ids, vocab_size, word_embedding)
    pos_embedding_res = embedding(position_ids, max_position_embeddings, position_embedding)
    seg_embedding_res = embedding(segment_ids, type_vocab_size, segment_embedding) if compute_seg_emb else None

    embedding_sum = wrd_embedding_res + pos_embedding_res
    if seg_embedding_res is not None: embedding_sum = embedding_sum + seg_embedding_res
    out = embedding_sum.layernorm(eps=epsilon) * gamma + beta
    return out, None, embedding_sum
  def MeanVarianceNormalization(x:Tensor, axis:list[int]=[0,2,3]):
    return (x - x.mean(axis, keepdim=True)) / (x.std(axis, keepdim=True, correction=0) + 1e-9)

  def OneHot(indices:Tensor, depth:float|int|list, values:Tensor, axis:int=-1):
    # Scalar or Rank 1 tensor containing exactly one element
    depth = int(depth[0] if isinstance(depth, list) else depth)
    indices = indices.int()
    indices = (indices < 0).where(indices+depth, indices)
    return indices.unsqueeze(axis)._one_hot_along_dim(depth, dim=axis).where(values[1], values[0])

  def DepthToSpace(X:Tensor, blocksize:int, mode:str="DCR"):
    return X.rearrange("b (c h1 w1) h w -> b c (h h1) (w w1)" if mode=="CRD" else "b (h1 w1 c) h w -> b c (h h1) (w w1)", h1=blocksize, w1=blocksize)
  def SpaceToDepth(X:Tensor, blocksize:int):
    return X.rearrange("b c (h h1) (w w1) -> b (h1 w1 c) h w", h1=blocksize, w1=blocksize)

  # Reimplemented here because you need legacy RNG for passing ONNX tests.
  def Dropout_7(data:Tensor, ratio:float=0.5, training_mode:bool=False, seed:int|None=None):
    if not training_mode: return data, data.full_like(True, dtype=dtypes.bool)
    if seed is not None:
      rand = Tensor(np.random.RandomState(seed).random(cast(tuple[int,...], data.shape)), requires_grad=False, dtype=data.dtype, device=data.device)
    else:
      rand = data.rand_like(requires_grad=False)
    mask = rand >= ratio
    return data * mask / (1.0 - ratio), mask
  # 6 with 'is_test' needed for https://github.com/MTlab/onnx2caffe/raw/refs/heads/master/model/MobileNetV2.onnx
  def Dropout_6(data:Tensor, ratio:float=0.5, is_test=0): return Dropout_7(data, ratio, training_mode=not is_test)
  Dropout = {6:Dropout_6, 7:Dropout_7}

  def LRN(x:Tensor, size:int, alpha:float=1e-4, beta:float=0.75, bias:float=1.0):
    pooled_x = (x**2).rearrange('b c h w -> b 1 c (h w)').pad((0,0,(size-1)//2, size//2)).avg_pool2d((size, 1), 1)
    return x / (pooled_x.reshape(x.shape) * alpha + bias).pow(beta)

  def NegativeLogLikelihoodLoss(x:Tensor, target:Tensor, weight:Tensor|None=None, ignore_index:int|None=None, reduction:ReductionStr="mean"):
    return x.nll_loss(target, weight, ignore_index, reduction)
  def SoftmaxCrossEntropyLoss(scores:Tensor, labels:Tensor, weights:Tensor|None=None, ignore_index:int|None=None, reduction:ReductionStr="mean"):
    log_probs = scores.log_softmax(1)
    return log_probs.nll_loss(labels, weights, ignore_index, reduction), log_probs

  def AffineGrid(theta:Tensor, size:list[int], align_corners:int=0):
    N, _, *spatial_dims = size
    def generate_grid(steps):
      return Tensor.linspace(-1, 1, steps, device=theta.device) if align_corners else Tensor.linspace(-1+1/steps, 1-1/steps, steps, device=theta.device)
    grids = Tensor.meshgrid(*(generate_grid(d) for d in spatial_dims))
    base_grid = Tensor.stack(*reversed(grids), Tensor.ones_like(grids[0], device=theta.device), dim=-1)
    base_grid = base_grid.reshape(1, prod(spatial_dims), len(grids)+1).expand(N, -1, -1)
    return (base_grid @ theta.transpose(1, 2)).reshape(N, *spatial_dims, -1)

  def Attention(x:Tensor, weights:Tensor, bias:Tensor|None=None, mask_index:Tensor|None=None, past:Tensor|None=None, attention_bias:Tensor|None=None,
                past_sequence_length:Tensor|None=None,  do_rotary:int=0, mask_filter_value:float=-10000.0, num_heads:int|None=None,
                past_present_share_buffer:int|None=None, qkv_hidden_sizes:list[int]|None=None, rotary_embedding_dim:int|None=None,
                scale:float|None=None, unidirectional:int=0):
    assert not do_rotary and not attention_bias, "TODO"
    if qkv_hidden_sizes is None: qkv_hidden_sizes = [weights.shape[1] // 3] * 3
    qkv = x.linear(weights, bias)
    q, k, v = qkv.split(qkv_hidden_sizes, dim=2)

    batch_size, seq_len, _ = x.shape
    q_head_size, k_head_size, v_head_size = (sz // num_heads for sz in qkv_hidden_sizes)
    q, k, v = (x.reshape(batch_size, seq_len, num_heads, hsz).transpose(1, 2) for x, hsz in zip((q, k, v), (q_head_size, k_head_size, v_head_size)))

    present = None
    if past is not None:
      k, v = past[0].cat(k, dim=2), past[1].cat(v, dim=2)
      present = k.stack(v)

    if scale is None: scale = 1.0 / math.sqrt(q_head_size)
    attn_scores = q @ k.transpose(-1, -2) * scale

    if mask_index is not None:
      assert 4 >= mask_index.ndim >= 1, f"{mask_index.ndim=}"
      if mask_index.ndim != 1: mask = mask_index.bool()
      else:
        if mask_index.shape[0] == batch_size:
          mask = Tensor.arange(attn_scores.shape[-1], requires_grad=False, device=mask_index.device).unsqueeze(0) < mask_index.unsqueeze(1)
        elif mask_index.shape[0] == 2*batch_size:
          end_positions = mask_index[:batch_size]
          start_positions = mask_index[batch_size:]
          arange = Tensor.arange(seq_len).unsqueeze(0)
          mask = (arange < end_positions.unsqueeze(1)) & (arange >= start_positions.unsqueeze(1))
        else: raise NotImplementedError("mask_index with shape (3 * batch_size + 2) is not implemented")
      while mask.ndim < 4: mask = mask.unsqueeze(1)
      attn_scores = mask.where(attn_scores, mask_filter_value)

    if unidirectional:
      causal_mask = Tensor.ones((seq_len, seq_len), dtype=dtypes.bool).tril()
      attn_scores = causal_mask.where(attn_scores, mask_filter_value)

    output = attn_scores.softmax(-1) @ v
    output = output.transpose(1, 2).reshape(batch_size, seq_len, -1)
    return output, present

  # ***** Indexing Ops *****
  def ArrayFeatureExtractor(x:Tensor, indices:Tensor): return x[..., indices]

  def Gather(x:Tensor, indices:Tensor, axis:int=0):
    if indices.numel() < 9: # NOTE lessor kernels for smaller indices but kernel number increases depending on size of indices
      x_sh = list(x.shape)
      ret_shape = x_sh[:axis] + list(indices.shape) + x_sh[axis+1:]
      if indices.ndim > 1: indices = indices.flatten()
      indices = [_cached_to_python_const(indices)] if indices.shape == () else _cached_to_python_const(indices)
      indices = [x_sh[axis]+x if x<0 else x for x in indices]
      args = [[(0,x) if j != axis else (i,i+1) for j, x in enumerate(x_sh)] for i in indices] # type: ignore
      return x.shrink(arg=tuple(args[0])).cat(*[x.shrink(arg=tuple(arg)) for arg in args[1:]], dim=axis).reshape(ret_shape)
    # NOTE faster gather, fixed number of kernels, but exceeds limited kernels for openpilot
    return x[tuple([slice(None) if i != axis else indices for i in range(x.ndim)])]
  def Scatter(*args, **kwargs): return ScatterElements(*args, **kwargs) # deprecated

  def GatherND(x:Tensor, indices:Tensor, batch_dims:int=0):
    if batch_dims == 0: return x[tuple(i.squeeze(-1) for i in indices.split(1, -1))]
    x_shape, i_shape = x.shape, indices.shape
    b = math.prod(x.shape[dim] for dim in range(batch_dims))
    # NOTE: each batched dim of both input and indices are equal
    x = x.reshape(b, *x.shape[batch_dims:])
    indices = indices.reshape(b, *indices.shape[batch_dims:])
    b_idx = Tensor.arange(b, device=x.device).reshape(b, *(1,)*(indices.ndim - 2)).expand(*indices.shape[:-1])
    ret = x[(b_idx,) + tuple(i.squeeze(-1) for i in indices.split(1, -1))]
    return ret.reshape(*x_shape[:batch_dims], *i_shape[batch_dims:-1], *ret.shape[indices.ndim-1:])
  def ScatterND(x:Tensor, indices:Tensor, updates:Tensor, reduction:Literal["none", "add", "mul"]='none'):
    assert updates.shape == indices.shape[:-1] + x.shape[cast(int, indices.shape[-1]):]
    x = x.contiguous()
    for index, u in zip(indices.split(1, 0), updates.split(1, 0)):
      i = tuple(idx.squeeze(-1) for idx in index.squeeze(0).split(1, -1))
      u = u.squeeze(0)
      if reduction == "none": x[i] = u
      elif reduction == "add": x[i] += u
      elif reduction == "mul": x[i] *= u
      else: raise NotImplementedError("reduction doesn't support max or min")
    return x

  def ScatterElements(x: Tensor, indices: Tensor, updates: Tensor, axis=0, reduction:Literal["none", "add", "mul", "min", "max"]="none"):
    indices = (indices < 0).where(x.shape[axis], 0) + indices
    if reduction == "none": return x.scatter(axis, indices, updates)
    return x.scatter_reduce(axis, indices, updates, {"add": "sum", "mul": "prod", "min": "amin", "max": "amax"}.get(reduction))
  def GatherElements(x:Tensor, indices:Tensor, axis:int):
    indices = (indices < 0).where(x.shape[axis], 0) + indices
    return x.gather(axis, indices)

  def Compress(inp:Tensor, condition:list[bool], axis:int|None=None):
    if axis is None:
      inp = inp.flatten()
      axis = 0
    if axis < 0: axis += inp.ndim
    con = Tensor([i for i,cond in enumerate(condition) if cond]) # compress in python
    return inp[tuple(con if i == axis else slice(None) for i in range(inp.ndim))]

  # ***** Quantization Ops *****
  def QuantizeLinear(x:Tensor, y_scale:Tensor, y_zero_point:Tensor|int=0, axis:int=1, block_size:int=0, output_dtype:int=0, saturate=1):
    if isinstance(y_zero_point, Tensor): out_dtype = y_zero_point.dtype
    elif output_dtype != 0: out_dtype = dtype_parse(output_dtype, "QuantizeLinear op")
    else: out_dtype = dtypes.uint8
    y_scale, y_zero_point = _prepare_quantize(x, y_scale, y_zero_point, axis, block_size)
    if out_dtype == dtypes.uchar:
      # this appears to work in practice, at least for uchar out_dtype. it folds with the quantize stuff
      ret = _clamp_cast((x / y_scale + 0.4999999 + y_zero_point).int(), out_dtype)
    else:
      ret = _clamp_cast(((x / y_scale).round() + y_zero_point), out_dtype)
    return ret.contiguous()

  def DynamicQuantizeLinear(x: Tensor):
    # only support uint8
    qmin, qmax = dtypes.min(dtypes.uint8), dtypes.max(dtypes.uint8)
    scale = (x.max().maximum(0) + ((-x).max()).maximum(0)) / (qmax - qmin)
    zero_point = _clamp_cast((qmin - x.min() / scale).round(), dtypes.uint8)
    y = _clamp_cast((x / scale).round() + zero_point, dtypes.uint8)
    return y, scale, zero_point

  def DequantizeLinear(x:Tensor, x_scale:Tensor, x_zero_point:Tensor|int=0, axis:int=1, block_size:int=0):
    x_scale, x_zero_point = _prepare_quantize(x, x_scale, x_zero_point, axis, block_size)
    return ((x.int() - x_zero_point) * x_scale).cast(x_scale.dtype)

  def QLinearConv(x:Tensor, x_scale:Tensor, x_zero_point:Tensor|int, w:Tensor, w_scale:Tensor, w_zero_point:Tensor|int, y_scale:Tensor,
                  y_zero_point: Tensor|int, B:Tensor|None=None, **opts):
    return _qlinearop_quantized(Conv, [x,w], [x_zero_point,w_zero_point], [x_scale,w_scale], y_scale, y_zero_point, **{"B":B, **opts})

  def QLinearMatMul(a:Tensor, a_scale:Tensor, a_zero_point:Tensor|int, b:Tensor, b_scale:Tensor, b_zero_point:Tensor|int, y_scale:Tensor,
                    y_zero_point:Tensor|int) -> Tensor:
    return _qlinearop_quantized(Tensor.matmul, [a,b], [a_zero_point,b_zero_point], [a_scale,b_scale], y_scale, y_zero_point)

  def QLinearAdd(a:Tensor, a_scale:Tensor, a_zero_point:Tensor, b:Tensor, b_scale:Tensor, b_zero_point:Tensor, c_scale:Tensor, c_zero_point:Tensor):
    return _qlinearop_float(Tensor.add, [a,b], [a_zero_point,b_zero_point], [a_scale,b_scale], c_scale, c_zero_point)

  def QLinearMul(a:Tensor, a_scale:Tensor, a_zero_point:Tensor, b:Tensor, b_scale:Tensor, b_zero_point:Tensor, c_scale:Tensor, c_zero_point:Tensor):
    return _qlinearop_quantized(Tensor.mul, [a,b], [a_zero_point,b_zero_point], [a_scale,b_scale], c_scale, c_zero_point)

  def QLinearGlobalAveragePool(X:Tensor, x_scale:Tensor, x_zero_point:Tensor, y_scale:Tensor, y_zero_point:Tensor, channels_last:int):
    assert channels_last == 0, "TODO NHWC"
    return _qlinearop_float(GlobalAveragePool, [X], [x_zero_point], [x_scale], y_scale, y_zero_point)

  def ConvInteger(x: Tensor, w: Tensor, x_zero_point: Tensor | int = 0, w_zero_point: Tensor | int = 0, B: Tensor | None = None, **opts) -> Tensor:
    return _op_integer(Conv, [x,w], [x_zero_point,w_zero_point], **{"B":B, **opts})

  def MatMulInteger(A: Tensor, B: Tensor, a_zero_point: Tensor | int = 0, b_zero_point: Tensor | int = 0) -> Tensor:
    return _op_integer(Tensor.matmul, [A,B], [a_zero_point,b_zero_point])

  # ***** Training Ops *****
  # NOTE: onnx training ops actually don't need the state for optim, all the ops work in a functional way, but we still can reuse optim.py code
  @_onnx_training(3)
  def Adagrad(R:Tensor, T:int, *inputs:Tensor, decay_factor:float=0.0, epsilon:float=0.0, norm_coefficient:float=0.0):
    X, G, H = (i.detach() for i in inputs)
    grad = norm_coefficient * X + G
    H.assign(H + grad.square())
    up = grad / (H.sqrt() + epsilon)
    r = R / (1 + T * decay_factor)
    X.assign(X.detach() - r * up)
    return [X, H]

  @_onnx_training(4)
  def Adam(R:Tensor, T:int, *inputs:Tensor, alpha:float=0.9, beta:float=0.999, epsilon:float=0.0, norm_coefficient:float=0.0,
          norm_coefficient_post:float=0.0):
    from tinygrad.nn.optim import Adam as TinyAdam
    X, G, V, H = inputs
    G, V, H = G.detach(), V.detach(), H.detach()
    X.grad = norm_coefficient * X.detach() + G
    opt = TinyAdam([X], b1=alpha, b2=beta, eps=epsilon)
    opt.m, opt.v, opt.lr = [V], [H], R
    # need no-op for m_hat and v_hat if T == 0
    if T == 0: opt.b1_t, opt.b2_t = opt.b1_t.zeros_like(), opt.b2_t.zeros_like()
    else:
      # `T-1` since it's applied again at the start of `_step`
      opt.b1_t = Tensor([alpha**(T-1)], dtype=dtypes.float32, device=X.device, requires_grad=False)
      opt.b2_t = Tensor([beta**(T-1)], dtype=dtypes.float32, device=X.device, requires_grad=False)
    opt.step()
    X = (1 - norm_coefficient_post) * X
    return [X, V, H]

  @_onnx_training(3)
  def Momentum(R:Tensor, T:int, *inputs:Tensor, alpha:float, beta:float, mode:str, norm_coefficient:float):
    X, G, V = (i.detach() for i in inputs)
    grad = norm_coefficient * X + G
    # NOTE: this beta_adjusted term makes it so we can't use SGD for nesterov
    beta_adjusted = beta if T > 0 else 1
    V.assign(alpha * V + grad * beta_adjusted)
    X.assign(X - R * (V if mode == "standard" else (grad + alpha * V)))
    return [X, V]

  def Gradient(*inputs:Tensor, y:str, intermediate_tensors:dict[str, Tensor], **_):
    intermediate_tensors[y].backward()
    return tuple([t.grad for t in inputs])

  return {
    # Tensor ops
    **{op: getattr(Tensor, op.lower()) for op in ("Neg", "Reciprocal", "Pow", "Sqrt", "Sign", "Abs", "Exp", "Log", "Mish", "Sin", "Cos", "Tan",
    "Asin", "Acos", "Atan", "Relu", "Sigmoid", "MatMul", "Floor", "Ceil", "IsNaN", "Softplus", "HardSwish", "Where", "Mul", "Sinh", "Cosh",
    "Tanh", "Softsign", "Asinh", "Acosh", "Atanh",  "Elu", "Celu", "Selu", "Round", "Erf")},
    # Implemented ops
    **{name:obj for name,obj in locals().items() if isinstance(obj, types.FunctionType) and not name.startswith("_") and name[0].isupper()},
    # Version ops
    **{name:obj for name,obj in locals().items() if isinstance(obj, dict)},
  }

onnx_ops = get_onnx_ops()<|MERGE_RESOLUTION|>--- conflicted
+++ resolved
@@ -1,10 +1,6 @@
 from types import SimpleNamespace
 from typing import Any, Sequence, cast, Literal, Callable
-<<<<<<< HEAD
-import dataclasses, functools, io, math, types, warnings, pathlib
-=======
-import dataclasses, functools, io, math, types, warnings, sys
->>>>>>> 126fcf41
+import dataclasses, functools, io, math, types, warnings, pathlib, sys
 from tinygrad.tensor import Tensor, _broadcast_shape, ReductionStr
 from tinygrad.helpers import getenv, DEBUG, all_same, prod, flatten, make_tuple, argsort
 from tinygrad.dtype import DType, ConstType, dtypes, _from_np_dtype
