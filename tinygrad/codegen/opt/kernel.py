from __future__ import annotations
import itertools, functools, math
from dataclasses import dataclass
from collections import defaultdict
from typing import cast, Final, Callable, Sequence
from enum import Enum, auto

from tinygrad.uop.ops import GroupOp, KernelInfo, UOp, Ops, can_pad, resolve, Variable, sint, graph_rewrite, AxisType
from tinygrad.uop.spec import type_verify, ast_spec
from tinygrad.device import Device
from tinygrad.codegen.opt.tc import TensorCore
from tinygrad.renderer import Renderer
from tinygrad.dtype import ImageDType, AddrSpace
from tinygrad.helpers import all_same, colored, ansilen, dedup, prod, round_up, to_function_name, unwrap, argfix, DEBUG, TC_SELECT, TC_OPT, AMX
from tinygrad.shape.shapetracker import ShapeTracker
from tinygrad.shape.view import strides_for_shape, get_contraction
from tinygrad.codegen.opt.swizzler import view_left, view_left_through_load

class OptOps(Enum):
  TC = auto(); UPCAST = auto(); UNROLL = auto(); LOCAL = auto() # noqa: E702
  GROUP = auto(); GROUPTOP = auto(); NOLOCALS = auto(); PADTO = auto(); SWAP = auto() # noqa: E702
  def __lt__(self, x:OptOps): return self.value < x.value

@dataclass(frozen=True, order=True)
class Opt:
  op: OptOps
  axis: int|None = None
  arg: int|tuple|None = None
  def __repr__(self): return f"Opt(op={self.op}, axis={self.axis}, arg={self.arg})"

axis_letters = {AxisType.GLOBAL: "g", AxisType.LOCAL: "l", AxisType.LOOP: "L", AxisType.UPCAST: "u",
                AxisType.GROUP_REDUCE: "G", AxisType.REDUCE: "R", AxisType.UNROLL: "r"}
axis_colors = {AxisType.GLOBAL: "blue", AxisType.LOCAL: "cyan", AxisType.LOOP: "WHITE", AxisType.UPCAST: "yellow",
               AxisType.GROUP_REDUCE: "green", AxisType.REDUCE: "red", AxisType.UNROLL: "magenta"}

class KernelOptError(Exception): pass
def check(cond:bool, msg:str=""):
  if not cond: raise KernelOptError(msg)

@dataclass
class TensorCoreOptions:
  axes: tuple[int, ...] # the location of the original N and M axes if still in the shape
  axes_exist: tuple[bool, ...] # true if the original N and M axes are still in the shape
  axis_pads: tuple[tuple[int, int], ...]
  def fix_axes(self, removed_axis:int): # adjust the TC axes if necessary when a dimension is removed
    axes, axes_exist = list(self.axes), list(self.axes_exist)
    for tc_dim in [i for i in range(2) if axes_exist[i]]:
      if removed_axis < axes[tc_dim]: axes[tc_dim] -= 1
      elif removed_axis == axes[tc_dim]: axes_exist[tc_dim] = False
    self.axes, self.axes_exist = tuple(axes), tuple(axes_exist)

class Kernel:
  def __init__(self, ast:UOp, opts:Renderer|None=None):
    assert ast.op is Ops.SINK, ast.op
    self.ast = ast

    self.opts = opts if opts is not None else Device[Device.DEFAULT].renderer
    # verify AST matches the spec
    if __debug__: type_verify(list(self.ast.toposort()), ast_spec)

    self.vars: list[Variable] = self.ast.variables()
    # NOTE: this requires a specific order with the [::-1], this is likely a bug
    self.bufs: list[UOp] = [x for x in self.ast.toposort() if x.op in GroupOp.Buffer][::-1]

    # create new shapetrackers inside this kernel, we will permute them
    self.sts: list[ShapeTracker] = [x.st_arg for x in self.bufs]

    # add the shapetrackers for each reduce
    # we use this to track which axes are reduced in each reduce
    self.reduceops = [x for x in self.ast.toposort() if x.op is Ops.REDUCE_AXIS]
    for x in self.reduceops:
      self.sts.append(unwrap(x.st))
      self.sts.append(unwrap(x.src[0].st))

    # add a shapetracker to the end to track the full shape, with 0 strides so it can merge
    full_shape = ast.full_shape
    self.sts.append(ShapeTracker.from_shape(full_shape, (0,)*len(full_shape)))

    # parameters for optimization
    self.tensor_core: TensorCore|None = None
    self.tensor_core_opts: TensorCoreOptions|None = None
    self.use_tensor_cores: int = 0
    self.applied_opts: list[Opt] = []
    self.dont_use_locals = False
    self.finalized: bool = False

    # group simplifies
    self.simplify_ones()
    self.simplify_merge_adjacent()

    # axis types
    global_loops = AxisType.GLOBAL if self.opts.has_local else AxisType.LOOP
    self.axis_types: list[AxisType] = [AxisType.REDUCE if resolve(x!=y) else global_loops for x,y in zip(self.output_shape, self.full_shape)]

    # confirm all reduce axes are at the end
    if (final_reduces := [x for x in self.axis_types if x == AxisType.REDUCE]) and final_reduces != self.axis_types[-len(final_reduces):]:
      raise RuntimeError(f"reduces are not at the end of the shape {self.full_shape} -> {self.output_shape}")

  def copy(self):
    ret = type(self).__new__(type(self))

    # base linearizer params
    ret.opts, ret.ast = self.opts, self.ast

    # things downstream of the AST
    ret.reduceops, ret.vars, ret.bufs = self.reduceops, self.vars, self.bufs
    ret.sts = self.sts[:]
    ret.axis_types = self.axis_types[:]

    # parameters for optimizations
    ret.applied_opts, ret.dont_use_locals = self.applied_opts[:], self.dont_use_locals
    ret.tensor_core, ret.tensor_core_opts, ret.use_tensor_cores = self.tensor_core, self.tensor_core_opts, self.use_tensor_cores
    ret.finalized = self.finalized

    return ret

  @property
  def reduceop(self) -> UOp|None: return self.reduceops[0] if len(self.reduceops) > 0 else None
  @property
  def full_shape(self) -> tuple[sint, ...]: return self.sts[-1].shape

  @property
  def output_shape(self) -> tuple[sint, ...]: return self.sts[0].shape
  @property
  def shape_len(self) -> int: return len(self.sts[0].shape)

  def axes_of(self, *axis_type:AxisType) -> list[int]: return [i for i,t in enumerate(self.axis_types) if t in argfix(axis_type)]
  @property
  def upcasted(self) -> int: return len(self.axes_of(AxisType.UPCAST, AxisType.UNROLL))
  @property
  def group_for_reduces(self) -> int: return len(self.axes_of(AxisType.GROUP_REDUCE))

  # heuristic helpers
  @property
  def upcastable_dims(self) -> list[int]: return [i for i in self.axes_of(AxisType.GLOBAL, AxisType.LOCAL, AxisType.LOOP) \
                                                  if isinstance(s:=self.full_shape[i], int) and s > 1]
  @property
  def unrollable_dims(self) -> list[int]: return [i for i in self.axes_of(AxisType.GROUP_REDUCE, AxisType.REDUCE) \
                                                  if isinstance(s:=self.full_shape[i], int) and s > 1]

  # ******************** colors and names ********************

  def colors(self) -> list[str]:
    assert len(self.axis_types) == self.shape_len, "colors size mismatch"
    return [axis_colors[x] if not self.dont_use_locals or not x == AxisType.GLOBAL else "BLUE" for x in self.axis_types]

  def colored_shape(self, pad:int|None=None, dense=False) -> str:
    shape_strs = [(s if dense else f"{s:4d}") if isinstance(s, int) else s.render() for s in self.full_shape]
    ret = ' '.join(colored(s, color) for s,color in zip(shape_strs, self.colors()))
    if pad: ret += ' '*(pad-ansilen(ret))
    return ret

  kernel_cnt: Final[defaultdict[str, int]] = defaultdict(int)
  @functools.cached_property
  def name(self) -> str:
    # kernel name (before late upcast)
    kernel_type = "r" if self.reduceop is not None else ("C" if all(x.op is Ops.SINK or x.op in GroupOp.Buffer for x in self.ast.toposort()) else "E")
    suffix = colored('_', 'BLACK').join([colored(x.render() if isinstance(x, UOp) else str(x), c) for x,c in zip(self.full_shape, self.colors())])
    name = kernel_type + (f"{len(self.ast.src)}" if len(self.ast.src) > 1 else "") + "_" + suffix

    # name the function something unique
    Kernel.kernel_cnt[(function_name := to_function_name(name))] += 1
    num = f"n{Kernel.kernel_cnt[function_name]-1}" if Kernel.kernel_cnt[function_name] > 1 else ""
    return name + colored(num, 'BLACK')

  # ******************** base simplifiers ********************

  # apply reshape and permute to all shapetrackers
  def reshape(self, new_shape_fxn:Callable[[tuple[sint, ...]], Sequence[sint]]):
    self.sts = [st.reshape(tuple(new_shape_fxn(st.shape))) for st in self.sts]
  def permute(self, new_axes:Sequence[int]): self.sts = [st.permute(tuple(new_axes)) for st in self.sts]

  # axis : the axis to pull from
  # amount : the amount to take
  # top : if you want to pull that amount from the top
  # insert_at : place to insert the new stuff
  def shift_to(self, axis:int, amount:int, new_type:AxisType, top:bool=False, insert_at:int|None=None):
    if insert_at is None: insert_at = self.shape_len
    self.axis_types.insert(insert_at, new_type)
    move_axis = axis if top else axis+1
    if move_axis < insert_at: insert_at += 1
    def new_shape_fxn(x): return x[0:axis] + (((amount,x[axis]//amount) if top else (x[axis]//amount,amount)) if x[axis] > 1 else (1,1)) + x[axis+1:]
    new_axes = [i for i in range(insert_at) if i != move_axis]+[move_axis]+[i for i in range(insert_at, self.shape_len+1) if i != move_axis]
    self.reshape(new_shape_fxn)
    self.permute(new_axes)

  # ******************** complex simplifiers ********************

  def simplify_ones(self) -> bool:
    # remove places where the shape is all ones
    if any(all_ones:=[s==1 for s in self.full_shape]):
      if hasattr(self, 'axis_types'):
        self.axis_types = [x for i,x in enumerate(self.axis_types) if not all_ones[i]]
      self.reshape(lambda shape: [x for i,x in enumerate(shape) if not all_ones[i]])
      return True
    return False

  def simplify_merge_adjacent(self):
    assert not hasattr(self, 'axis_types'), "don't call this after init"
    if self.shape_len == 0: return
    shapes, strides = [x.shape for x in self.sts], [x.real_strides() for x in self.sts]
    # NOTE: we can't use self.first_reduce yet
    first_reduce = [resolve(x!=y) for x,y in zip(self.output_shape+(0,), self.full_shape+(1,))].index(True)

    # if it's an image, insert fake strides such that this fusion doesn't happen across image axes
    # TODO: remove membufs
    membufs = dedup([x.src[0].base for x in self.bufs if x.op in {Ops.LOAD, Ops.STORE}])
    if isinstance(membufs[0].base.dtype, ImageDType):
      base_shape = membufs[0].base.dtype.shape
      if shape_idx_groups := get_contraction(self.output_shape, base_shape):
        special_strides: tuple[sint, ...] = tuple()
        for i,g in enumerate(shape_idx_groups):
          shape_piece = tuple(self.output_shape[x] for x in g)
          assert prod(shape_piece) == base_shape[i], f"get_contraction was wrong? {shape_piece} != {base_shape[i]}"
          special_strides += strides_for_shape(shape_piece)
        # adding the fake image shape
        shapes.append(self.output_shape)
        strides.append(special_strides)

    # merge dimensions if we can, multi _merge_dims
    # NOTE: this does not always preserve the reduce dimension
    # TODO: move this into shapetracker, with tests!
    # TODO: how does this work with multi-reduce?
    rets = [[(s[0], st[0])] for s,st in zip(shapes, strides)]
    for i in range(1, len(shapes[0])):
      can_merge = []
      for s,st,ret in zip(shapes, strides, rets):
        # TODO: added the always mergeability of 1s, is this right? if so, add to shapetracker in the 1 case
        si, sti, last_st = s[i], st[i], ret[-1][1]
        can_merge.append((sti is not None) and ((sti != 0 and last_st == si*sti) or (sti == 0 and last_st == 0)))
      # more can merge than this
      mergeable = all(can_merge) and i != first_reduce
      for j,(s,st) in enumerate(zip(shapes, strides)):
        if mergeable: rets[j][-1] = (rets[j][-1][0] * s[i], st[i])
        else: rets[j].append((s[i], st[i]))

    # do the reshapes
    for i,x in enumerate(rets[:len(self.sts)]): self.sts[i] = self.sts[i].reshape(tuple([y[0] for y in x]))

  # ******************** apply optimizations ********************

  def real_axis(self, op:OptOps, axis:int|None):
    try:
      if axis is None: return -1
      if op is OptOps.UNROLL: return self.unrollable_dims[axis]
      if op in {OptOps.GROUP, OptOps.GROUPTOP}: return self.axes_of(AxisType.REDUCE)[axis]
      check(axis < self.shape_len, "invalid axis")
      return axis
    except IndexError as e: raise KernelOptError from e

  def apply_opt(self, opt:Opt, append_opt:bool=True):
    if self.finalized: raise RuntimeError("can't optimize Kernel after it's finalized")
    if self.dont_use_locals: check(opt.op not in {OptOps.LOCAL, OptOps.GROUP, OptOps.GROUPTOP}, "not using locals")

    if opt.op is OptOps.TC:
      check(len(self.applied_opts) == 0, "tensor core opts must be first") # TODO: things like PADTO might be fine
      check(len(self.opts.tensor_cores) > 0, "must have tensor cores")
      check(opt.axis is not None, "tensor core opts must have an axis")
      check(opt.arg is not None and isinstance(opt.arg, tuple) and len(opt.arg) == 3, "tensor core opts must have valid arg")
      check(-1 <= (tc_select:=cast(tuple, opt.arg)[0]) < len(self.opts.tensor_cores), "tensor core opts must have valid tc_select")
      check(0 <= (tc_opt:=cast(tuple, opt.arg)[1]) <= 2, "tensor core opts must have valid tc_opt")
      check(0 < (use_tensor_cores:=cast(tuple, opt.arg)[2]) <= 2, "use_tensor_cores value is not valid")
      check(self._apply_tc_opt(use_tensor_cores, cast(int, opt.axis), tc_select, tc_opt), "no tensor core available")
      self.applied_opts.append(opt)
      return

    axis = self.real_axis(opt.op, opt.axis)

    if opt.op is OptOps.SWAP: amt = self.real_axis(opt.op, cast(int, opt.arg))  # arg is an axis in the SWAPs
    elif opt.arg is not None:
      check(isinstance(opt.arg, int), "arg should be int")
      amt = arg if (arg:=cast(int, opt.arg)) != 0 else self.full_shape[axis]
      check(isinstance(amt, int) and amt != 1, f"shift/padto of {amt=}, 1 or symbolic amount is meaningless")
      if opt.op is not OptOps.PADTO:
        # we check both the full_shape and each shape
        check(self.full_shape[axis] % amt == 0, f"no longer valid shift {self.full_shape[axis]=}, {amt=}")
        for st in self.sts: check(st.shape[axis] == 1 or st.shape[axis] % amt == 0, f"no longer valid shift {st.shape[axis]=}, {amt=}")
    else: amt = -1

    if self.reduceop is not None and (opt.op in {OptOps.GROUP, OptOps.GROUPTOP} or \
                                      (self.group_for_reduces and opt.op not in {OptOps.NOLOCALS, OptOps.PADTO})):
      acc_sz = self.reduceop.dtype.itemsize
      upcast_sz = prod([self.full_shape[a] for a in self.axes_of(AxisType.UPCAST)])
      local_sz = prod([self.full_shape[a] for a in self.axes_of(AxisType.LOCAL)])
      smem_sz = amt*acc_sz*upcast_sz*local_sz
      check(smem_sz <= self.opts.shared_max, f"exceeds maximum shared memory size: needs {smem_sz}, max {self.opts.shared_max}")

    if opt.op is OptOps.LOCAL:    # cyan
      # NOTE: LLVM/CPU can use locals too, but they are treated the same as globals (still helpful for L1 cache)
      # it's disabled for now since it makes BEAM slow for little gain
      check(self.opts.has_local, "target does not support local")
      check(self.axis_types[axis] is AxisType.GLOBAL, "local is for globals")
      self.shift_to(axis, amt, AxisType.LOCAL, insert_at=max(self.axes_of(AxisType.GLOBAL, AxisType.LOCAL))+1)
    elif opt.op in {OptOps.GROUP, OptOps.GROUPTOP}:   # green
      check(self.opts.has_local and self.opts.has_shared, "target does not support local or shared mem")
      check(self.axis_types[axis] is AxisType.REDUCE, "must be reduce axis to group")
      check(not self.tensor_core, "can't group with tensor cores")
      check(len(reduce_axes:=[i for r in self.reduceops for i in r.axis_arg]) == len(set(reduce_axes)), "can't group with parallel reduces")
      self.shift_to(axis, amt, AxisType.GROUP_REDUCE, top=(opt.op is OptOps.GROUPTOP), insert_at=min(self.axes_of(AxisType.REDUCE)))
    elif opt.op is OptOps.UNROLL:                     # purple
      check(self.axis_types[axis] not in (AxisType.UPCAST, AxisType.UNROLL), "can't upcasted already upcasted")
      check(amt <= 32, "don't unroll more than 32")
      self.shift_to(axis, amt, AxisType.UNROLL, insert_at=None)
    elif opt.op is OptOps.UPCAST:                     # yellow
      check(axis in self.upcastable_dims, f"{axis=} not in {self.upcastable_dims=}")
      # NOTE: assume the first get_local_axes() LOCAL are for TC
      check(not (self.tensor_core and axis in self.axes_of(AxisType.LOCAL)[:len(self.tensor_core.get_local_axes())]), "can't upcast TC locals")
      check((self.opts is not None and self.opts.device == "DSP") or amt <= 16, "don't upcast more than 16")
      self.shift_to(axis, amt, AxisType.UPCAST, insert_at=max(self.axes_of(AxisType.GLOBAL, AxisType.LOCAL, AxisType.LOOP, AxisType.UPCAST))+1)
    elif opt.op is OptOps.NOLOCALS:
      check(self.opts.has_local and not self.dont_use_locals, "NOLOCALS is meaningless if target does not support local or already not using locals")
      check(AxisType.LOCAL not in self.axis_types and self.group_for_reduces == 0, "can't have no locals with locals")
      self.dont_use_locals = True
    elif opt.op is OptOps.SWAP:
      check(axis < amt, f"swap is only for axis < amt, getting {amt=}, {axis=}")
      check(self.axis_types[axis]==self.axis_types[amt]==AxisType.GLOBAL, f"swap is for globals {self.axis_types[axis]=}, {self.axis_types[amt]=}")
      permute = list(range(self.shape_len))
      permute[axis], permute[amt] = permute[amt], permute[axis]
      self.permute(tuple(permute))
    elif opt.op is OptOps.PADTO:
      check(not self.vars, "does not work with symbolic shape")
      check(self.axis_types[axis] not in (AxisType.UPCAST, AxisType.UNROLL), "cannot pad upcasted")
      # ok to pad SUM if all parent ALU ops have f(0) = 0
      if (r:=self.reduceop) is not None and self.axis_types[axis] in (AxisType.GROUP_REDUCE, AxisType.REDUCE):
        check(r.arg[0] is Ops.ADD and can_pad(r, {}), f"cannot pad {r}")
      padded = False
      for i,st in enumerate(self.sts):
        if (s:=st.shape[axis]) == 1: continue  # reduced
        check(s > amt//4, f"pad adds more than quadruple the work {st.shape[axis]=} > {amt//4=}")
        if (ru := round_up(cast(int, s), amt) - s):
          # pad right seems to be faster
          self.sts[i] = st.pad(((0,0),) * axis + ((0,ru),) + ((0,0),) * (len(st.shape)-axis-1))
          padded = True
      check(padded, "nothing was padded")

    if append_opt: self.applied_opts.append(opt)
    if self.simplify_ones() and self.tensor_core_opts:
      self.tensor_core_opts.fix_axes(axis) # fix up axes in TC opts if required after simplify_ones()

  def apply_opts(self, opts:Sequence[Opt]) -> Kernel:
    for opt in opts: self.apply_opt(opt)
    return self

  # **** kernel outputs, mostly tensor cores ****

  def _create_tc_opts(self, reduceop:UOp, tc:TensorCore, axis:int, opt_level:int) -> TensorCoreOptions|None:
    has_cast = tc.dtype_in != tc.dtype_out
    if has_cast and not (reduceop.src[0].op is Ops.CAST and reduceop.src[0].dtype == tc.dtype_out): return None

    mul_op = reduceop.src[0].src[0] if has_cast else reduceop.src[0]
    if mul_op.op is not Ops.MUL: return None

    def buf_index(src:UOp) -> int|None:
      # TODO: apply tc even if the sources are not from LOAD
      if src.op is Ops.LOAD and src.dtype == tc.dtype_in: return self.bufs.index(src)
      try:
        if opt_level >= 1 and src.op is Ops.CAST and src.dtype == tc.dtype_in: return self.bufs.index(src.src[0])
      except ValueError: return None
      return None
    if (buf0:=buf_index(mul_op.src[0])) is None or (buf1:=buf_index(mul_op.src[1])) is None: return None

    buf0_strides, buf1_strides = self.sts[buf0].real_strides(), self.sts[buf1].real_strides()
    axis_buf0 = [(i,self.full_shape[i],buf1_strides[i]) for i in self.upcastable_dims if buf0_strides[i] == 0]
    axis_buf1 = [(i,self.full_shape[i],buf0_strides[i]) for i in self.upcastable_dims if buf1_strides[i] == 0]
    if not (axis_buf0 and axis_buf1 and (len(self.axes_of(AxisType.GROUP_REDUCE, AxisType.REDUCE)) == 1 or (opt_level >= 1))): return None

    axis_choices = list(itertools.product(axis_buf0, axis_buf1, self.axes_of(AxisType.GROUP_REDUCE, AxisType.REDUCE)))
    if not (axis < len(axis_choices)): return None

    s0, s1, s2 = axis_choices[-(axis+1)][0][0], axis_choices[-(axis+1)][1][0], axis_choices[-(axis+1)][2]  # s0 is n, s1 is m, s2 is k
    axis_pads = tuple((x, tc.dims[i]) for i, x in enumerate([s0, s1, s2]) if resolve(self.full_shape[x]%tc.dims[i] != 0))
    if axis_pads and (opt_level < 2): return None
    if DEBUG >= 3: print("TENSOR CORES", axis_buf0, axis_buf1, tc)
    return TensorCoreOptions(axes=(s0, s1, s2), axes_exist=(True, True), axis_pads=axis_pads)

  def _apply_tc_opt(self, use_tensor_cores:int, axis:int, tc_select:int, opt_level:int) -> bool:
    if use_tensor_cores and self.reduceop is not None and self.reduceop.arg[0] is Ops.ADD:
      tensor_cores = self.opts.tensor_cores if tc_select == -1 else [self.opts.tensor_cores[tc_select]]
      for tc in tensor_cores:
        tensor_core_opts = [self._create_tc_opts(reduceop, tc, axis, opt_level) for reduceop in self.reduceops]
        if tensor_core_opts[0] is None: continue
        # can only fuse reduces with the same tc options
<<<<<<< HEAD
        if tensor_core_opts[0] is None: continue
=======
>>>>>>> 9366a23e
        assert all_same(tensor_core_opts)
        self.tensor_core_opts = tc_opts = tensor_core_opts[0]

        # attempt to pad the tensor axes that require it
        try:
          for axis, dim in tc_opts.axis_pads: self.apply_opt(Opt(OptOps.PADTO, axis, dim), append_opt=False) # PADTO might fail
        except KernelOptError: continue
        # tensor core -- unroll the reduce dim (K), upcast and local the inner and outer dims (N, M)
        for opt in tc.opts: self.apply_opt(Opt({"u":OptOps.UPCAST, "l":OptOps.LOCAL}[opt[0]], tc_opts.axes[int(opt[1])], 2), append_opt=False)
        for dim, amt in tc.get_reduce_axes(): self.apply_opt(Opt(OptOps.UNROLL, 0, amt), append_opt=False) # TODO: this should be the reduce, not 0
        self.tensor_core = tc
        self.use_tensor_cores = use_tensor_cores  # TC=2 will do the shape ops without the WMMA
        return True
    return False

  def apply_tensor_cores(self, use_tensor_cores=1, extra_opts:list[Opt]|None=None, axis:int=0, tc_select:int|None=None, tc_opt:int|None=None) -> bool:
    """ Attempts to apply a tensor core optimization to the kernel. If one exists and applies properly, return true, otherwise return false.
    Tensor cores are optimized instructions that matrix multiply-accumulate across a wave of threads: D(M, N) = A(M, K) * B(K, N) + C(M, N).

    Keyword arguments:
    use_tensor_cores -- controls how tensor cores are applied (default 1)
      0: will disable any tensor core matching
      1: enable tensor cores
      2: apply tensor core shape but don't use UOp.WMMA
    extra_opts -- additional Opt's to apply after the tensor core instead of the hand-coded additional Opt's (default None)
    tc_select -- specifies which tensor core(s) to use for optimization (default -1)
      -1: iterates through all available tensor cores in order and uses the first one that matches the requirements (dims and dtypes)
      [0-N]: uses only the n'th tensor core available; useful for search
    tc_opt -- controls which kinds of kernels may be eligible for tensor cores application (default 2 during BEAM, 0 otherwise)
      0: applies to only kernels with a single reduce axis and direct Ops.LOAD into Ops.MUL
      1: allows kernels with multiple reduce axes and also multiplication of Ops.CAST'd buffers
      2: allows kernels with M, N, K axes that are not multiples of the tensor core dimensions by applying padding those axes as needed
    """
    if tc_select is None: tc_select = TC_SELECT.value
    if tc_opt is None: tc_opt = TC_OPT.value
    if not self.opts.tensor_cores: return False
    try: # check TC first and apply hand-coded opts if successful
      self.apply_opt(Opt(OptOps.TC, axis, (tc_select, tc_opt, use_tensor_cores)))

      if (tc_opts:=self.tensor_core_opts) is not None:
        if extra_opts is not None: self.apply_opts(extra_opts)
        else:
          if AMX: return True # skip hand-coded TC opts if AMX, upcasting will make kernel slower
          # hand-coded TC opts
          for tc_dim in [tc_dim for tc_dim in [1,0] if tc_opts.axes_exist[tc_dim]]: # attempt to upcast M and N
            szs = [sz for sz in [5,4,3,2] if self.full_shape[tc_opts.axes[tc_dim]] % sz == 0]
            if szs: self.apply_opt(Opt(OptOps.UPCAST, tc_opts.axes[tc_dim], szs[0]))

          if tc_opts.axes_exist[0] and (szs := [sz for sz in [4,2] if self.full_shape[tc_opts.axes[0]] % sz == 0]): # attempt to local N
            self.apply_opt(Opt(OptOps.LOCAL, tc_opts.axes[0], szs[0]))
      return True
    except KernelOptError:
      return False

  # strings like ['g0', 'g1', 'l0', 'l1', 'l2', 'l3', 'l4', 'l5', 'R0', 'r0', 'r1', 'r2', 'u0', 'u1', 'u2']
  def shape_str(self) -> list[str]:
    ret: list[str] = []
    cnt: dict[AxisType, int] = {}
    for x in self.axis_types:
      cnt[x] = (cnt[x] + 1) if x in cnt else 0
      ret.append(f"{axis_letters[x]}{cnt[x]}")
    return ret
  def shape_str_to_axis(self, nms:list[str]) -> tuple[int, ...]: return tuple([self.shape_str().index(x) for x in nms])

  def get_optimized_ast(self, name_override:str|None=None) -> UOp:
    @functools.cache
    def fixup_ast(op:UOp) -> UOp:
      ret = op.replace(src=tuple(fixup_ast(x) for x in op.src)) # noqa: F821
      if op.op in GroupOp.Buffer and op in self.bufs:
        st = self.sts[self.bufs.index(op)]
        # replace the VIEW source
        return ret.replace(src=(ret.src[0].replace(arg=st),)+ret.src[1:])
      if op.op is Ops.SINK:
        # NOTE: should group_for_reduces be added to the local_dims?
        # TODO: arg.name should be able to be None
        kernel_name = ret.arg.name if ret.arg is not None and ret.arg.name != "test" else self.name if name_override is None else name_override
        return ret.replace(arg=KernelInfo(kernel_name, tuple(self.axis_types), self.dont_use_locals, tuple(self.applied_opts)))
      if op.op is Ops.REDUCE_AXIS:
        reduce_idx = len(self.bufs) + self.reduceops.index(op) * 2
        changed = tuple(i for i in range(self.shape_len) if resolve(self.sts[reduce_idx].shape[i] != self.sts[reduce_idx + 1].shape[i]))
        axes = tuple(i for i in self.axes_of(AxisType.REDUCE, AxisType.UNROLL) if i in changed)
        grouped_axes = tuple(i for i in self.axes_of(AxisType.GROUP_REDUCE) if i in changed)
        if (tc := self.tensor_core) and self.use_tensor_cores == 1:
          # get reduce/upcast axes for the tensor cores
          tc_reduce_axes = self.shape_str_to_axis([f"r{i}" for i in range(len(tc.get_reduce_axes()))])
          base_upcast_axes = tuple([(s,2) for s in self.shape_str_to_axis(tc.base_upcast_axes())])
          tc_upcast_axes = tuple([base_upcast_axes[:int(math.log2(tc.elements_per_thread[i]))] for i in range(3)])

          # permute the srcs
          srcs = list((ret.src[0] if ret.src[0].op is not Ops.CAST else ret.src[0].src[0]).src)
          for i, (src, permaxis) in enumerate(zip(srcs, tc.permutes_for_shape_str(self.shape_str()))):
            src_st = (src if src.op is Ops.LOAD else src.src[0]).st_arg
            srcs[i] = src.view(ShapeTracker.from_shape(src_st.shape).permute(permaxis))

          # construct the op
          wmma_arg = (str(tc), tc.dims, tc.dtype_in, tc.dtype_out, self.opts.device, tc.threads, tc_upcast_axes, tc_reduce_axes)
          wmma = UOp(Ops.WMMA, dtype=tc.dtype_out.vec(tc.elements_per_thread[2]), src=(
            UOp(Ops.CONTRACT, dtype=srcs[0].dtype.vec(tc.elements_per_thread[0]), src=(srcs[0],), arg=tc_upcast_axes[0]),
            UOp(Ops.CONTRACT, dtype=srcs[1].dtype.vec(tc.elements_per_thread[1]), src=(srcs[1],), arg=tc_upcast_axes[1]),
            UOp.const(tc.dtype_out.vec(tc.elements_per_thread[2]), 0.0)), arg=wmma_arg)
          tc_uop = UOp(Ops.UNROLL, tc.dtype_out, (wmma,), arg=tc_upcast_axes[2])

          # preserve any other reduce
          return ret.replace(src=(tc_uop,), arg=(Ops.ADD, new_axes)) if (new_axes := tuple(i for i in axes if i not in tc_reduce_axes)) else tc_uop

        ret = ret.replace(arg = (op.arg[0], axes))
        if self.group_for_reduces and grouped_axes:
          local_axes = tuple([i for i,t in enumerate(self.axis_types) if t in (AxisType.LOCAL, AxisType.UPCAST) or i in grouped_axes])
          slocal, supcast, sgroup = sorted(self.axes_of(AxisType.LOCAL)), sorted(self.axes_of(AxisType.UPCAST)), sorted(grouped_axes)
          # NOTE: start with UPCAST at the end so it has stride 1 and can merge
          base_shape = tuple([self.full_shape[i] for i in slocal] + [self.full_shape[i] for i in sgroup] + [self.full_shape[i] for i in supcast])
          permute_axes = tuple([local_axes.index(i) for i in slocal+sgroup+supcast])
          local_shape = tuple([s if i in local_axes else 1 for i,s in enumerate(self.full_shape)])
          local_src_shape = tuple([self.full_shape[i] if i in self.axes_of(AxisType.GLOBAL) else s for i,s in enumerate(local_shape)])
          st = ShapeTracker.from_shape(base_shape).permute(permute_axes).reshape(local_shape).expand(local_src_shape)
          local_size = st.real_size()
          local_buffer = UOp(Ops.DEFINE_LOCAL, op.dtype.ptr(local_size, addrspace=AddrSpace.LOCAL), (), f"temp{self.reduceops.index(op)}")
          local_load = local_buffer.view(st).load(local_buffer.view(st).store(ret))
          grouped_reduce = UOp(Ops.REDUCE_AXIS, op.dtype, (local_load,), arg=(op.arg[0], grouped_axes))
          if op is self.reduceops[-1]: return grouped_reduce
          st = ShapeTracker.from_shape(tuple([1 if i in grouped_axes else s for i,s in enumerate(local_shape)]))
          return local_buffer.view(st).load(local_buffer.view(st).store(grouped_reduce))

      return ret
    self.finalized = True
    fixed_ast = fixup_ast(self.ast)
    del fixup_ast
    return graph_rewrite(fixed_ast, view_left+view_left_through_load, name="fixup optimized AST")<|MERGE_RESOLUTION|>--- conflicted
+++ resolved
@@ -380,10 +380,6 @@
         tensor_core_opts = [self._create_tc_opts(reduceop, tc, axis, opt_level) for reduceop in self.reduceops]
         if tensor_core_opts[0] is None: continue
         # can only fuse reduces with the same tc options
-<<<<<<< HEAD
-        if tensor_core_opts[0] is None: continue
-=======
->>>>>>> 9366a23e
         assert all_same(tensor_core_opts)
         self.tensor_core_opts = tc_opts = tensor_core_opts[0]
 
