import time, math, unittest, functools
import numpy as np
from typing import List, Callable
import torch
from tinygrad.helpers import getenv, IMAGE, DEBUG, CI, Context, TRANSCENDENTAL
from tinygrad import Tensor, Device, dtypes
from tinygrad.tensor import _to_np_dtype
from tinygrad.device import is_dtype_supported

if CI:
  import warnings
  warnings.filterwarnings("ignore", message="Non-empty compiler output encountered")

FORWARD_ONLY = getenv("FORWARD_ONLY", 0)
PRINT_TENSORS = getenv("PRINT_TENSORS", 0)

def helper_test_op(shps, torch_fxn, tinygrad_fxn=None, atol=1e-6, rtol=1e-3, grad_atol=1e-4, grad_rtol=1e-3,
                   forward_only=False, vals=None, low=-2, high=2):
  if tinygrad_fxn is None: tinygrad_fxn = torch_fxn
  ts, tst = prepare_test_op(low, high, shps, vals, forward_only)

  st = time.monotonic()
  out = torch_fxn(*ts)
  torch_fp = time.monotonic() - st

  # move inputs to a different device, test the device of intermediate tensors are correct
  if mt:=getenv("MOVE_TENSOR", ""):
    for t in tst: t.to_(mt)

  st = time.monotonic()
  ret = tinygrad_fxn(*tst).realize()
  tinygrad_fp = time.monotonic() - st

  def compare(s, tinygrad_output, torch_output, atol, rtol):
    if PRINT_TENSORS: print(s, tinygrad_output, torch_output)
    try:
      assert tinygrad_output.shape == torch_output.shape, f"shape mismatch: tinygrad={tinygrad_output.shape} | torch={torch_output.shape}"
      assert tinygrad_output.dtype == torch_output.dtype, f"dtype mismatch: tinygrad={tinygrad_output.dtype} | torch={torch_output.dtype}"
      if np.issubdtype(tinygrad_output.dtype, np.floating):
        np.testing.assert_allclose(tinygrad_output, torch_output, atol=atol, rtol=rtol)
      else:
        np.testing.assert_equal(tinygrad_output, torch_output)
    except Exception as e:
      raise Exception(f"{s} failed shape {tinygrad_output.shape}: {e}")

  if DEBUG >= 6:
    np.set_printoptions(linewidth=200, suppress=True)
    print(ret.numpy())
    print(out.detach().numpy())
  compare("forward pass", ret.numpy(), out.detach().numpy(), atol=atol, rtol=rtol)

  torch_fbp, tinygrad_fbp = np.nan, np.nan
  if not forward_only and not FORWARD_ONLY:
    st = time.monotonic()
    (out+1).square().mean().backward()
    torch_fbp = time.monotonic() - st

    st = time.monotonic()
    # NOTE: we now have to recompute the forward pass since we realized it
    ret = tinygrad_fxn(*tst)
    loss:Tensor = (ret+1).square().mean()
    # test_ops uses new style gradient
    tst_grads = loss.gradient(*tst)
    if len(tst_grads): Tensor.realize(*tst_grads)
    tinygrad_fbp = time.monotonic() - st

    for i, (t, tt_grad) in enumerate(zip(ts, tst_grads)):
      compare(f"backward pass tensor {i}", tt_grad.numpy(), t.grad.detach().numpy(), atol=grad_atol, rtol=grad_rtol)

    """
    (ret+1).square().mean().backward()
    for tt in tst: tt.grad.realize()
    tinygrad_fbp = time.monotonic() - st

    for i, (t, tt) in enumerate(zip(ts, tst)):
      compare(f"backward pass tensor {i}", tt.grad.numpy(), t.grad.detach().numpy(), atol=grad_atol, rtol=grad_rtol)
    """

  if not CI:
    print("\ntesting %40r   torch/tinygrad fp: %.2f / %.2f ms  bp: %.2f / %.2f ms " % \
          (shps, torch_fp*1000, tinygrad_fp*1000, torch_fbp*1000, tinygrad_fbp*1000), end="")

def prepare_test_op(low, high, shps, vals, forward_only=False):
  if shps is None:
    ts = [torch.tensor(x, requires_grad=(not forward_only)) for x in vals]
  else:
    np.random.seed(0)
    np_data = [np.random.uniform(low=low, high=high, size=size).astype(_to_np_dtype(dtypes.default_float)) for size in shps]
    ts = [torch.tensor(data, requires_grad=(not forward_only)) for data in np_data]
  for i in range(len(ts)):
    # NOTE: torch default int64 for python ints input
    if ts[i].dtype == torch.int64: ts[i] = ts[i].type(torch.int32)
  tst = [Tensor(x.detach().numpy(), requires_grad=(not forward_only and not FORWARD_ONLY)) for x in ts]
  return ts, tst

class TestOps(unittest.TestCase):

  def helper_test_exception(self, shps, torch_fxn, tinygrad_fxn, expected, exact=False, vals=None, low=-1.5, high=1.5):
    if getenv("MOCKGPU") and Device.DEFAULT == "NV": self.skipTest('helper_test_exception fails in CI CUDA')
    ts, tst = prepare_test_op(low, high, shps, vals)
    with self.assertRaises(expected) as torch_cm:
      torch_fxn(*ts)
    with self.assertRaises(expected) as tinygrad_cm:
      tinygrad_fxn(*tst)
    if exact: self.assertEqual(str(torch_cm.exception), str(tinygrad_cm.exception))
    if not CI: print("\ntesting %40r   torch/tinygrad exception: %s / %s" % (shps, torch_cm.exception, tinygrad_cm.exception), end="")

  def test_full_like(self):
    a = Tensor([[1,2,3],[4,5,6]], dtype=dtypes.float32)
    b = torch.tensor([[1,2,3],[4,5,6]], dtype=torch.float32)
    helper_test_op([], lambda: torch.full_like(b, 4), lambda: Tensor.full_like(a, 4), forward_only=True)

    a = Tensor([[1,2,3],[4,5,6]], dtype=dtypes.int32)
    b = torch.tensor([[1,2,3],[4,5,6]], dtype=torch.int32)
    helper_test_op([], lambda: torch.full_like(b, 4), lambda: Tensor.full_like(a, 4), forward_only=True)

  def test_full(self):
    helper_test_op([], lambda: torch.full((45,65), 4, dtype=torch.int32), lambda: Tensor.full((45,65), 4), forward_only=True)

  def test_negative_dims(self):
    creation_methods: List[Callable[..., Tensor]] = [
      Tensor.empty,
      Tensor.rand,
      Tensor.zeros,
      Tensor.ones,
      Tensor.randn,
      Tensor.randint,
      Tensor.normal,
      Tensor.uniform,
      Tensor.scaled_uniform,
      Tensor.glorot_uniform
    ]

    for method in creation_methods:
      with self.assertRaises(ValueError): method(-3, 2)
      with self.assertRaises(ValueError): method((2, -3))
      with self.assertRaises(ValueError): method((2, -3, 0))

  def test_negative_dims_full(self):
    with self.assertRaises(ValueError): Tensor.full((-3,), 2)
    with self.assertRaises(ValueError): Tensor.full((2, -3), 4)
    with self.assertRaises(ValueError): Tensor.full((2, -3, 0), 4)

  def test_negative_dims_eye(self):
    with self.assertRaises(ValueError): Tensor.eye(-3, 3)
    with self.assertRaises(ValueError): Tensor.eye(3, -3)
    with self.assertRaises(ValueError): Tensor.eye(-3, -3)

  def test_negative_dims_kaiming(self):
    creation_methods = [Tensor.kaiming_uniform, Tensor.kaiming_normal]
    for method in creation_methods:
      with self.assertRaises(ValueError): method(-3, 3)
      with self.assertRaises(ValueError): method((-3, 3), 3)
      with self.assertRaises(ValueError): method((-3, -3), 3)

  def test_zeros(self):
    helper_test_op([], lambda: torch.zeros(45,65), lambda: Tensor.zeros(45,65), forward_only=True)
    helper_test_op([], lambda: torch.zeros([45,65]), lambda: Tensor.zeros([45,65]), forward_only=True)
    helper_test_op([], lambda: torch.zeros([]), lambda: Tensor.zeros([]), forward_only=True)

  def test_zeros_like(self):
    a = Tensor([[1,2,3],[4,5,6]], dtype=dtypes.float32)
    b = torch.tensor([[1,2,3],[4,5,6]], dtype=torch.float32)
    helper_test_op([], lambda: torch.zeros_like(b), lambda: Tensor.zeros_like(a), forward_only=True)

    a = Tensor([[1,2,3],[4,5,6]], dtype=dtypes.int32)
    b = torch.tensor([[1,2,3],[4,5,6]], dtype=torch.int32)
    helper_test_op([], lambda: torch.zeros_like(b), lambda: Tensor.zeros_like(a), forward_only=True)

  def test_empty_0(self):
    helper_test_op([], lambda: torch.empty(45,65)*0/0, lambda: Tensor.empty(45,65)*0/0, forward_only=True)

  def test_ones(self):
    helper_test_op([], lambda: torch.ones(45,65), lambda: Tensor.ones(45,65), forward_only=True)
    helper_test_op([], lambda: torch.ones([45,65]), lambda: Tensor.ones([45,65]), forward_only=True)
    helper_test_op([], lambda: torch.ones([]), lambda: Tensor.ones([]), forward_only=True)

  def test_ones_like(self):
    a = Tensor([[1,2,3],[4,5,6]], dtype=dtypes.float32)
    b = torch.tensor([[1,2,3],[4,5,6]], dtype=torch.float32)
    helper_test_op([], lambda: torch.ones_like(b), lambda: Tensor.ones_like(a), forward_only=True)

    a = Tensor([[1,2,3],[4,5,6]], dtype=dtypes.int32)
    b = torch.tensor([[1,2,3],[4,5,6]], dtype=torch.int32)
    helper_test_op([], lambda: torch.ones_like(b), lambda: Tensor.ones_like(a), forward_only=True)

  def test_eye(self):
    helper_test_op([], lambda: torch.eye(10), lambda: Tensor.eye(10), forward_only=True)
    helper_test_op([], lambda: torch.eye(3, 5), lambda: Tensor.eye(3, 5), forward_only=True)
    helper_test_op([], lambda: torch.eye(5, 3), lambda: Tensor.eye(5, 3), forward_only=True)
    helper_test_op([], lambda: torch.eye(1), lambda: Tensor.eye(1), forward_only=True)
    helper_test_op([], lambda: torch.eye(0), lambda: Tensor.eye(0), forward_only=True)

  def test_split(self):
    def tensor(s): return torch.arange(math.prod(s), dtype=torch.int32).reshape(s), Tensor.arange(math.prod(s)).reshape(s)
    test_cases = [
      (tensor((10,)),       5, {}),
      (tensor((10,)), [1,4,5], {}),
      (tensor((10,)),       3, {}),
      (tensor((3,4,)),      1, {}),
      (tensor((3,4,)),      1, {'dim':1}),
      (tensor((4,4,)),  [2,2], {}),
      (tensor((4,4,)),  [2,2], {'dim':1}),
      (tensor((10000,)), 2500, {}),
    ]

    for (tor, ten), sizes, args in test_cases:
      tor_splits, ten_splits = tor.split(sizes, **args), ten.split(sizes, **args)
      assert len(tor_splits) == len(ten_splits)
      for tor_chunk, ten_chunk in zip(tor_splits, ten_splits):
        helper_test_op([], lambda: tor_chunk, lambda: ten_chunk, forward_only=True)

  def test_chunk(self):
    tor = torch.arange(13, dtype=torch.int32).repeat(8, 1).chunk(6, 1)
    ten = Tensor.arange(13).repeat((8, 1)).chunk(6, 1)
    assert len(tor) == len(ten)
    for i in range(len(tor)):
      helper_test_op([], lambda: tor[i], lambda: ten[i], forward_only=True)

    tor = torch.arange(13, dtype=torch.int32).repeat(8, 1).chunk(6, 0)
    ten = Tensor.arange(13).repeat((8, 1)).chunk(6, 0)
    assert len(tor) == len(ten)
    for i in range(len(tor)):
      helper_test_op([], lambda: tor[i], lambda: ten[i], forward_only=True)

    tor = torch.arange(13, dtype=torch.int32).repeat(8, 1).chunk(3, -1)
    ten = Tensor.arange(13).repeat((8, 1)).chunk(3, -1)
    assert len(tor) == len(ten)
    for i in range(len(tor)):
      helper_test_op([], lambda: tor[i], lambda: ten[i], forward_only=True)

    tor = torch.arange(13, dtype=torch.int32).repeat(8, 3, 3).chunk(3, -2)
    ten = Tensor.arange(13).repeat((8, 3, 3)).chunk(3, -2)
    assert len(tor) == len(ten)
    for i in range(len(tor)):
      helper_test_op([], lambda: tor[i], lambda: ten[i], forward_only=True)

  def test_meshgrid(self):
    x, xt = torch.tensor([0.,1.,2.], requires_grad=True), Tensor([0.,1.,2.], requires_grad=True)
    y, yt = torch.tensor([3.,4.,5.,6.], requires_grad=True), Tensor([3.,4.,5.,6.], requires_grad=True)
    z, zt = torch.tensor([7.,8.,9.], requires_grad=True), Tensor([7.,8.,9.], requires_grad=True)
    for indexing in ("ij", "xy"):
      tor = torch.meshgrid(x, indexing=indexing)
      ten = xt.meshgrid(indexing=indexing)
      self.assertEqual(len(tor), len(ten))
      for tor_i, ten_i in zip(tor, ten):
        helper_test_op([], lambda: tor_i, lambda: ten_i)
      tor = torch.meshgrid(x, y, indexing=indexing)
      ten = xt.meshgrid(yt, indexing=indexing)
      self.assertEqual(len(tor), len(ten))
      for tor_i, ten_i in zip(tor, ten):
        helper_test_op([], lambda: tor_i, lambda: ten_i)
      tor = torch.meshgrid(x, torch.tensor(10., requires_grad=True), y, z, indexing=indexing)
      ten = xt.meshgrid(Tensor(10., requires_grad=True), yt, zt, indexing=indexing)
      self.assertEqual(len(tor), len(ten))
      for tor_i, ten_i in zip(tor, ten):
        helper_test_op([], lambda: tor_i, lambda: ten_i)

    self.helper_test_exception([], lambda: torch.meshgrid(x, indexing="bad"), lambda: xt.meshgrid(indexing="bad"), expected=RuntimeError)

  def test_arange(self):
    helper_test_op([], lambda: torch.arange(10, dtype=torch.int32), lambda: Tensor.arange(10), forward_only=True)
    helper_test_op([], lambda: torch.arange(36, dtype=torch.int32), lambda: Tensor.arange(36), forward_only=True)
    helper_test_op([], lambda: torch.arange(5, 10, 3, dtype=torch.int32), lambda: Tensor.arange(5, 10, 3), forward_only=True)
    helper_test_op([], lambda: torch.arange(10, 5, -3, dtype=torch.int32), lambda: Tensor.arange(10, 5, -3), forward_only=True)
    helper_test_op([], lambda: torch.arange(11, 5, -3, dtype=torch.int32), lambda: Tensor.arange(11, 5, -3), forward_only=True)
    helper_test_op([], lambda: torch.arange(1, 78, 2, dtype=torch.int32), lambda: Tensor.arange(1, 78, 2), forward_only=True)
    helper_test_op([], lambda: torch.arange(5.5, 175.5, 2.5), lambda: Tensor.arange(5.5, 175.5, 2.5), forward_only=True)
    helper_test_op([], lambda: torch.arange(-30.2, -0.3, 0.75), lambda: Tensor.arange(-30.2, -0.3, 0.75), forward_only=True)
    helper_test_op([], lambda: torch.arange(-50.3, -380.2, -2.25), lambda: Tensor.arange(-50.3, -380.2, -2.25), forward_only=True)

  def test_arange_big(self):
    helper_test_op([], lambda: torch.arange(256, dtype=torch.int32), lambda: Tensor.arange(256), forward_only=True)

  def test_arange_4096(self):
    helper_test_op([], lambda: torch.arange(4096, dtype=torch.int32), lambda: Tensor.arange(4096), forward_only=True)

  def test_linspace(self):
    helper_test_op([], lambda: torch.linspace(5, 10, 3), lambda: Tensor.linspace(5, 10, 3), forward_only=True)
    helper_test_op([], lambda: torch.linspace(5, 10, 1), lambda: Tensor.linspace(5, 10, 1), forward_only=True)
    helper_test_op([], lambda: torch.linspace(5, 10, 0), lambda: Tensor.linspace(5, 10, 0), forward_only=True)
    helper_test_op([], lambda: torch.linspace(5, 10, 30), lambda: Tensor.linspace(5, 10, 30), forward_only=True)
    helper_test_op([], lambda: torch.linspace(-5.5, 5.5, 10), lambda: Tensor.linspace(-5.5, 5.5, 10), forward_only=True)
    helper_test_op([], lambda: torch.linspace(5.5, -5.5, 10), lambda: Tensor.linspace(5.5, -5.5, 10), forward_only=True)
    helper_test_op([], lambda: torch.linspace(5, 10, 3, dtype=torch.int32), lambda: Tensor.linspace(5, 10, 3, dtype="int32"), forward_only=True)
    helper_test_op([], lambda: torch.linspace(5, 10, 20, dtype=torch.int32), lambda: Tensor.linspace(5, 10, 20, dtype="int32"), forward_only=True)
    helper_test_op([], lambda: torch.linspace(5, -5, 20, dtype=torch.int32), lambda: Tensor.linspace(5, -5, 20, dtype="int32"), forward_only=True)
    self.helper_test_exception([], lambda: torch.linspace(5, 10, 3, dtype=torch.bool), lambda: Tensor.linspace(5, 10, 3, dtype="bool"),
                               expected=(RuntimeError, ValueError))
    self.helper_test_exception([], lambda: torch.linspace(1, 2, -1), lambda: Tensor.linspace(1, 2, -1), expected=(RuntimeError, ValueError))

  def test_sum_fake(self):
    helper_test_op([(256, 1)], lambda x: x.sum(axis=1))

  def test_sum_collapse(self):
    helper_test_op([], lambda: torch.ones(256,256).sum(axis=1), lambda: Tensor.ones(256,256).sum(axis=1), forward_only=True)

  def test_sum_collapse_neg(self):
    helper_test_op([], lambda: (-torch.ones(3,3)).sum(axis=1), lambda: (-Tensor.ones(3,3)).sum(axis=1), forward_only=True)

  def test_sum_pad_collapse(self):
    helper_test_op([], lambda: torch.nn.functional.pad(torch.ones(256,256), pad=(0,64,0,0)).sum(axis=1),
                       lambda: Tensor.ones(256,256).pad(((0,0), (0,64))).sum(axis=1), forward_only=True)

  # this is more complex and won't fold for a while
  def test_sum_cat_collapse(self):
    helper_test_op([], lambda: torch.cat([torch.ones(256,256), torch.zeros(256,64)], dim=1).sum(axis=1),
                       lambda: Tensor.cat(Tensor.ones(256,256), Tensor.zeros(256,64), dim=1).sum(axis=1), forward_only=True)

  def test_max_dont_collapse(self):
    helper_test_op([], lambda: torch.ones(256,256).max(1)[0], lambda: Tensor.ones(256,256).max(1), forward_only=True)

  def test_where(self):
    helper_test_op(
      [(100,)],
      lambda x: torch.where(x > 0.5, 4, 2).type(torch.int32),
      lambda x: (x > 0.5).where(4, 2), forward_only=True)

    for shps in [[(8,),(1,),(1,)], [(10,10),(10,),(10,)], [(100,)]*3, [(10,10)]*3]:
      helper_test_op(
        shps,
        lambda x, a, b: torch.where(x > 0.5, a, b),
        lambda x, a, b: (x > 0.5).where(a, b), forward_only=True)

  def test_where_permute(self):
    helper_test_op(
      [(5, 5)],
      lambda x: torch.where(x > 0.5, 4, 2).type(torch.int32).permute((1, 0)),
      lambda x: (x > 0.5).where(4, 2).permute((1, 0)), forward_only=True)

  def _test_cmp(self, fxn, reverse=True):
    # test different dtypes
    helper_test_op(None, fxn, fxn, forward_only=True, vals=[[0.,1,2], [2.,1,0]])
    helper_test_op(None, fxn, fxn, forward_only=True, vals=[[0,1,2], [2,1,0]])
    helper_test_op(None, fxn, fxn, forward_only=True, vals=[[True, True, False], [False,True,False]])
    # test broadcasting
    for shps in [[(3, 4, 5), (3, 4, 5)], [(3, 4, 5), (5,)], [(5,), (3, 4, 5)]]:
      helper_test_op(shps, fxn, fxn, forward_only=True)
    # test cmp with const
    helper_test_op(None, lambda x,y: fxn(x,2), lambda x,y: fxn(x,2), forward_only=True, vals=[[0.,1,2], [2.,1,0]])
    if reverse: helper_test_op(None, lambda x,y: fxn(2,y), lambda x,y: fxn(2,y), forward_only=True, vals=[[0.,1,2], [2.,1,0]])
    # test special floats  # TODO: fix nan
    specials = [0.0, 1.0, -1.0, math.inf, -math.inf]#, math.nan]
    for s0 in specials:
      for s1 in specials:
        helper_test_op(None, fxn, fxn, forward_only=True, vals=[[s0], [s1]])

  def test_cmp_eq(self): self._test_cmp(lambda x,y: x==y, reverse=False)
  def test_cmp_gt(self): self._test_cmp(lambda x,y: x>y)
  def test_cmp_ge(self): self._test_cmp(lambda x,y: x>=y)
  def test_cmp_lt(self): self._test_cmp(lambda x,y: x<y)
  def test_cmp_le(self): self._test_cmp(lambda x,y: x<=y)

  def test_cmp_ne_backwards(self):
    t1 = torch.ones(4, requires_grad=True)
    t2 = torch.ones(4, requires_grad=True)
    self.assertRaises(RuntimeError, (t1 != t2).sum().backward)
    tt1 = Tensor.ones(4, requires_grad=True)
    tt2 = Tensor.ones(4, requires_grad=True)
    self.assertRaises(RuntimeError, (tt1 != tt2).sum().backward)
    tt = Tensor.randn(4, requires_grad=True)
    (tt*(tt != 0)).sum().backward()
    t = torch.tensor(tt.numpy(), requires_grad=True)
    (t*(t != 0)).sum().backward()
    np.testing.assert_allclose(t.grad.numpy(), tt.grad.numpy(), rtol=1e-5)

  def test_cmp_lt_backwards(self):
    t1 = torch.ones(4, requires_grad=True)
    t2 = torch.ones(4, requires_grad=True)
    self.assertRaises(RuntimeError, (t1 < t2).sum().backward)
    tt1 = Tensor.ones(4, requires_grad=True)
    tt2 = Tensor.ones(4, requires_grad=True)
    self.assertRaises(RuntimeError, (tt1 < tt2).sum().backward)
    tt = Tensor.randn(4, requires_grad=True)
    (tt*(tt < 0)).sum().backward()
    t = torch.tensor(tt.numpy(), requires_grad=True)
    (t*(t < 0)).sum().backward()
    np.testing.assert_allclose(t.grad.numpy(), tt.grad.numpy(), rtol=1e-5)

  # TODO: fix backward of these functions
  def test_trunc(self):
    helper_test_op([()], lambda x: x.trunc(), forward_only=True)
    helper_test_op([(45,35)], lambda x: x.trunc(), forward_only=True)
    helper_test_op(None, lambda x: x.trunc(), vals=[[1.499, 1.5, 1.501, 1.0, 2.1, 0.0, -5.0, -2.499, -2.5, -2.501]], forward_only=True)
  def test_floor(self):
    helper_test_op([()], lambda x: x.floor(), forward_only=True)
    helper_test_op([(45,35)], lambda x: x.floor(), forward_only=True)
    helper_test_op(None, lambda x: x.floor(), vals=[[1.499, 1.5, 1.501, 1.0, 2.1, 0.0, -5.0, -2.499, -2.5, -2.501]], forward_only=True)
  def test_ceil(self):
    helper_test_op([()], lambda x: x.ceil(), forward_only=True)
    helper_test_op([(45,35)], lambda x: x.ceil(), forward_only=True)
    helper_test_op(None, lambda x: x.ceil(), vals=[[1.499, 1.5, 1.501, 1.0, 2.1, 0.0, -5.0, -2.499, -2.5, -2.501]], forward_only=True)
  def test_round(self):
    helper_test_op([()], lambda x: x.round(), forward_only=True)
    helper_test_op([(45,35)], lambda x: x.round(), forward_only=True)
    helper_test_op(None, lambda x: x.round(), vals=[[1.499, 1.5, 1.501, 1.0, 2.1, 0.0, -5.0, -2.499, -2.5, -2.501]], forward_only=True)
    helper_test_op(None, lambda x: x.round(), vals=[[2.5, -1.5]], forward_only=True)

  @unittest.skipIf(Device.DEFAULT == "WEBGPU" and CI, "isinf check of 'nan' fails on CI software-based vulkan")
  def test_isinf(self):
    val = [float('-inf'), 0., float('inf'), float('nan'), 1.1]
    helper_test_op(None, torch.isinf, Tensor.isinf, vals=[val], forward_only=True)
    np.testing.assert_equal(Tensor(val).isinf(detect_positive=True, detect_negative=False).numpy(), [False, False, True, False, False])
    np.testing.assert_equal(Tensor(val).isinf(detect_positive=False, detect_negative=True).numpy(), [True, False, False, False, False])

  def test_isnan(self):
    helper_test_op(None, torch.isnan, Tensor.isnan, vals=[[float('-inf'), 0., float('inf'), float('nan'), 1.1]], forward_only=True)

  def test_lerp(self):
    helper_test_op([(45,35), (45,35), (45,35)], lambda x,y,z: x.lerp(y,z))
    helper_test_op(None, lambda x,y,z: x.lerp(y,z), vals=[[1.,2.,3.], [4.,5.,6.], 0.5])

  @unittest.skipIf(Device.DEFAULT == "QCOM", "OpenCL fails to compile this (both on GPU(qcom)/QCOM backends)")
  def test_tril(self):
    helper_test_op([(3,3)], lambda x: x.tril())
    helper_test_op([(3,3)], lambda x: x.tril(1))
    helper_test_op([(3,3)], lambda x: x.tril(2))
    helper_test_op([(3,3)], lambda x: x.tril(-1))
    helper_test_op([(3,3)], lambda x: x.tril(-2))
    helper_test_op([(4,5)], lambda x: x.tril(4))
    helper_test_op([(4,5)], lambda x: x.tril(5))
    helper_test_op([(4,5)], lambda x: x.tril(6))
    helper_test_op([(4,5)], lambda x: x.tril(-4))
    helper_test_op([(4,5)], lambda x: x.tril(-5))
    helper_test_op([(4,5)], lambda x: x.tril(-6))
    helper_test_op([(5,3,3)], lambda x: x.tril())
    helper_test_op([(5,0,3)], lambda x: x.tril())
    helper_test_op([(5,3,3)], lambda x: x.tril(1))
    helper_test_op(None, lambda x: x.tril(), vals=[[[True] * 3] * 3], forward_only=True)

  @unittest.skipIf(Device.DEFAULT == "QCOM", "OpenCL fails to compile this (both on GPU(qcom)/QCOM backends)")
  def test_triu(self):
    helper_test_op([(3,3)], lambda x: x.triu())
    helper_test_op([(3,3)], lambda x: x.triu(1))
    helper_test_op([(3,3)], lambda x: x.triu(2))
    helper_test_op([(3,3)], lambda x: x.triu(-1))
    helper_test_op([(3,3)], lambda x: x.triu(-2))
    helper_test_op([(4,5)], lambda x: x.triu(4))
    helper_test_op([(4,5)], lambda x: x.triu(5))
    helper_test_op([(4,5)], lambda x: x.triu(6))
    helper_test_op([(4,5)], lambda x: x.triu(-4))
    helper_test_op([(4,5)], lambda x: x.triu(-5))
    helper_test_op([(4,5)], lambda x: x.triu(-6))
    helper_test_op([(5,3,3)], lambda x: x.triu())
    helper_test_op([(5,0,3)], lambda x: x.triu())
    helper_test_op([(5,3,3)], lambda x: x.triu(1))
    helper_test_op(None, lambda x: x.triu(), vals=[[[True] * 3] * 3], forward_only=True)

  def test_maximum(self):
    helper_test_op([(45,65), (45,65)], torch.maximum, Tensor.maximum)
    helper_test_op([(), ()], torch.maximum, Tensor.maximum)
    helper_test_op(None, torch.maximum, Tensor.maximum, vals=[[1., 0., 3., -4.], 3.])
    helper_test_op(None, torch.maximum, Tensor.maximum, vals=[[1., 0., 3., -4.], [-1., -2., 3., 0.]])
    helper_test_op(None, torch.maximum, Tensor.maximum,
                   vals=[[-1234, 0, 1234, dtypes.max(dtypes.int), dtypes.min(dtypes.int)], dtypes.max(dtypes.int)], forward_only=True)
    helper_test_op(None, torch.maximum, Tensor.maximum,
                   vals=[[-1234, 0, 1234, dtypes.max(dtypes.int), dtypes.min(dtypes.int)], dtypes.min(dtypes.int)], forward_only=True)
    helper_test_op(None, torch.maximum, Tensor.maximum, vals=[[True, False, False], True], forward_only=True)
    helper_test_op(None, torch.maximum, Tensor.maximum, vals=[[True, False, False], [True, True, False]], forward_only=True)

    # test applying to different dtype
    helper_test_op(None, torch.maximum, Tensor.maximum, vals=[[1, 2, 3], 1.2], forward_only=True)
    helper_test_op(None, torch.maximum, Tensor.maximum, vals=[[True, False, False], 1.2], forward_only=True)
    helper_test_op(None, torch.maximum, Tensor.maximum, vals=[[True, False, False], 3], forward_only=True)

  def test_minimum(self):
    helper_test_op([(45,65), (45,65)], torch.minimum, Tensor.minimum)
    helper_test_op([(), ()], torch.minimum, Tensor.minimum)
    helper_test_op(None, torch.minimum, Tensor.minimum, vals=[[1., 0., 3., -4.], 3.])
    helper_test_op(None, torch.minimum, Tensor.minimum, vals=[[1., 0., 3., -4.], [-1., -2., 3., 0.]])
    helper_test_op(None, torch.minimum, Tensor.minimum,
                   vals=[[-1234, 0, 1234, dtypes.max(dtypes.int), dtypes.min(dtypes.int)], dtypes.max(dtypes.int)], forward_only=True)
    helper_test_op(None, torch.minimum, Tensor.minimum,
                   vals=[[-1234, 0, 1234, dtypes.max(dtypes.int), dtypes.min(dtypes.int)], dtypes.min(dtypes.int)], forward_only=True)
    helper_test_op(None, torch.minimum, Tensor.minimum, vals=[[True, False, False], True], forward_only=True)
    helper_test_op(None, torch.minimum, Tensor.minimum, vals=[[True, False, False], [True, True, False]], forward_only=True)

    # test applying to different dtype
    helper_test_op(None, torch.minimum, Tensor.minimum, vals=[[1, 2, 3], 1.2], forward_only=True)
    helper_test_op(None, torch.minimum, Tensor.minimum, vals=[[True, False, False], 1.2], forward_only=True)
    helper_test_op(None, torch.minimum, Tensor.minimum, vals=[[True, False, False], 3], forward_only=True)

  def test_tiny_add(self):
    helper_test_op([(3), (3)], lambda x,y: x+y, Tensor.add, forward_only=True)
  def test_tiny_mul(self):
    helper_test_op([(64), (64)], lambda x,y: x*y, Tensor.mul, forward_only=True)

  def test_add(self):
    helper_test_op([(45,68), (45,68)], lambda x,y: x+y, Tensor.add)
    helper_test_op([(45,68), (45,68)], lambda x,y: x+y)
    helper_test_op([(), ()], lambda x,y: x+y)
  def test_add3(self):
    helper_test_op([(45,65), (45,65), (45,65)], lambda x,y,z: x+y+z)
  def test_broadcasted_add(self):
    helper_test_op([(45,65), (45,1)], lambda x,y: x+y)
    helper_test_op([(45,65), ()], lambda x,y: x+y)
  def test_broadcasted_add_2(self):
    helper_test_op([(45,65), (65,)], lambda x,y: x+y)

  def test_sub(self):
    helper_test_op([(45,65), (45,65)], lambda x,y: x-y, Tensor.sub)
    helper_test_op([(45,65), (45,65)], lambda x,y: x-y)
    helper_test_op([(), ()], lambda x,y: x-y)
  def test_scalar_sub(self):
    helper_test_op([(45,65)], lambda x: x-2)
    helper_test_op([()], lambda x: x-2)
  def test_scalar_rsub(self):
    helper_test_op([(45,65)], lambda x: 2-x)
    helper_test_op([()], lambda x: 2-x)

  def test_neg(self):
    helper_test_op([(45,65)], lambda x: -x)
    helper_test_op([(45,65)], lambda x: x.neg())
    helper_test_op([()], lambda x: x.neg())
  def test_logical_not(self):
    helper_test_op(None, torch.logical_not, Tensor.logical_not, vals=[[True, False, True]], forward_only=True)
    helper_test_op(None, torch.logical_not, Tensor.logical_not, vals=[[1.,2.,0.,0.5]], forward_only=True)

  def test_mul(self):
    helper_test_op([(64,64), (64,64)], lambda x,y: x*y, Tensor.mul)
    helper_test_op([(64,64), (64,64)], lambda x,y: x*y)
    helper_test_op([(), ()], lambda x,y: x*y)
  def test_scalar_mul(self):
    helper_test_op([(45,65)], lambda x: x*2)
    helper_test_op([(45,65)], lambda x: x*-1)
    helper_test_op([(45,65)], lambda x: 255*x)
    helper_test_op([(45,65)], lambda x: 2*x)
    helper_test_op([()], lambda x: x*2)
    helper_test_op([()], lambda x: 2*x)

  def test_div(self):
    helper_test_op([(45,65), (45,65)], lambda x,y: x/y, Tensor.div)
    helper_test_op([(45,65), (45,65)], lambda x,y: x/y)
    helper_test_op([(), ()], lambda x,y: x/y)
  def test_div_int(self):
    helper_test_op(None, lambda x,y: x/y, Tensor.div, forward_only=True, vals=[[5, 6, 7],[1, 2, 3]])
    helper_test_op(None, lambda x,y: x//y, forward_only=True, vals=[[5, 6, 7],[1, 2, 3]])
    helper_test_op(None, lambda x: x/2, forward_only=True, vals=[[3, 4, 5]])
    helper_test_op(None, lambda x: x//2, forward_only=True, vals=[[3, 4, 5]])
    helper_test_op(None, functools.partial(torch.div, rounding_mode="trunc"), Tensor.idiv, forward_only=True,
                   vals=[[-4, 7, 5, 4, -7, 8], [2, -3, 8, -2, 3, 5]])
    if is_dtype_supported(dtypes.uint64):
      x = Tensor(2**64 - 1, dtype=dtypes.uint64).idiv(1)
      np.testing.assert_equal(x.numpy(), 2**64 - 1)
    # 1 // 0 is device dependent, but it should not raise
    Tensor([1]).idiv(1).realize()
    if not (CI and (Device.DEFAULT=="LLVM" or getenv("PTX"))):  # TODO: crashed in CI
      # ... because if might be in a where branch that the output is well defined
      t = Tensor([-1, 0, 1, 2])
      np.testing.assert_equal((t > 0).where(1//t, t).numpy(), [-1, 0, 1, 0])

  def test_scalar_div(self):
    helper_test_op([(45,65)], lambda x: x/255)
    helper_test_op([(45,65)], lambda x: x/1)
    helper_test_op([(45,65)], lambda x: 1/x)
    helper_test_op([(45,65)], lambda x: x/2)
    helper_test_op([(45,65)], lambda x: 2/x)
    helper_test_op([()], lambda x: x/2)
    helper_test_op([()], lambda x: 2/x)

  def test_mod(self):
    helper_test_op(None, lambda x,y: x%y, Tensor.mod, forward_only=True, vals=[[-4, 7, 5, 4, -7, 8], [2, -3, 8, -2, 3, 5]])
    helper_test_op(None, lambda x,y: x%y, forward_only=True, vals=[[-4, 7, 5, 4, -7, 8], [2, -3, 8, -2, 3, 5]])
    helper_test_op(None, lambda x: x%2, forward_only=True, vals=[[-4, 7, 5, 4, -7, 8]])
    helper_test_op(None, lambda x: x%3, forward_only=True, vals=[[-4, 7, 5, 4, -7, 8]])
    helper_test_op(None, lambda x: 100%x, forward_only=True, vals=[[-4, 7, 5, 4, -7, 8]])

  def test_mul_naninf(self):
    helper_test_op([(45,65)], lambda x: x*math.inf)
    helper_test_op([(45,65)], lambda x: x*-math.inf)
    helper_test_op([(45,65)], lambda x: x*math.nan)
  def test_div_naninf(self):
    helper_test_op([(45,65)], lambda x: x/math.inf)
    helper_test_op([(45,65)], lambda x: x/-math.inf)
    helper_test_op([(45,65)], lambda x: x/math.nan)
    helper_test_op([(45,65)], lambda x: math.inf/x)
    helper_test_op([(45,65)], lambda x: (-math.inf)/x)
    helper_test_op([(45,65)], lambda x: math.nan/x)

  def test_pow_full(self):
    helper_test_op([(45,65), (45,65)], lambda x,y: x**y)
    helper_test_op([(45,65), (45,65)], lambda x,y: x.pow(y))

  def test_pow(self):
    helper_test_op([(45,65)], lambda x: x**0)
    helper_test_op([(45,65)], lambda x: x**1)
    helper_test_op([(45,65)], lambda x: x**2)
    helper_test_op([(45,65)], lambda x: x**3)
    helper_test_op([(45,65)], lambda x: x**-2)
    helper_test_op([()], lambda x: x**2)
    helper_test_op([()], lambda x: x**-2)
    # Regression tests for https://github.com/tinygrad/tinygrad/issues/1151
    helper_test_op([(45,65)], lambda x: x**3, low=-30, high=-27)
    helper_test_op([()], lambda x: x**3, low=-30, high=-27)
    # Regression tests for https://github.com/tinygrad/tinygrad/issues/1251
    helper_test_op([(45,65)], lambda x: x**0.2, low=-30, high=-27)
    helper_test_op([(45,65)], lambda x: x**1.2, low=-30, high=-27)
    helper_test_op([()], lambda x: x**0.2, low=-30, high=-27)
    helper_test_op([()], lambda x: x**1.2, low=-30, high=-27)
    a, b = Tensor([0.0], requires_grad=True), torch.tensor([0.0], requires_grad=True)
    helper_test_op([], lambda: b**1.1, lambda: a**1.1)

  def test_pow_const(self):
    helper_test_op([(45,65)], lambda x: x**1.0)
    helper_test_op([(45,65)], lambda x: x**-1.0)
    helper_test_op([(45,65)], lambda x: 1.0**x)
    helper_test_op([(45,65)], lambda x: x**2.0)
    helper_test_op([(45,65)], lambda x: 2.0**x)
    helper_test_op([()], lambda x: x**2.0)
    helper_test_op([()], lambda x: 2.0**x)
    # TODO: fix backward
    helper_test_op(None, lambda x: 0**x, vals=[[-2.,-1,0,1,2,3]], forward_only=True)
    # TODO: fix backward, should be nan
    helper_test_op(None, lambda x: (-2)**x, vals=[[-2.,-1,0,1,2,3]], forward_only=True)

  def test_pow_int(self):
    def _test(base, exponent): helper_test_op(None, lambda x,y: x**y, vals=[base, exponent], forward_only=True)

    for base in ([1, 2, 3], [-1, -2, -3]):
      for exponent in ([2, 3, 4], [-2, -3, -4]):
        _test(base, exponent)
    # NOTE: torch 0 ** -1 is 0
    _test([0, 0, 0], [0, 1, 2])

    np.testing.assert_equal((Tensor(11) ** Tensor(7)).item(), 11 ** 7)
    np.testing.assert_equal((Tensor([11]) ** Tensor(7)).item(), 11 ** 7)
    # TODO: fix non-precise int pow
    with self.assertRaises(AssertionError): np.testing.assert_equal((Tensor(11) ** Tensor([7])).item(), 11 ** 7)
    with self.assertRaises(AssertionError): np.testing.assert_equal((Tensor([11]) ** Tensor([7])).item(), 11 ** 7)

    # pow to a const int
    helper_test_op([], lambda: torch.tensor([2], dtype=torch.int) ** torch.tensor(-2, dtype=torch.int),
                       lambda: Tensor([2]) ** Tensor(-2), forward_only=True)

  def test_sqrt(self):
    helper_test_op([(45,65)], lambda x: x.sqrt())
    helper_test_op([()], lambda x: x.sqrt())
  def test_rsqrt(self):
    helper_test_op([(45,65)], lambda x: x.rsqrt())
    helper_test_op([()], lambda x: x.rsqrt())

  def test_xor(self):
    data = [[1,-8,1],[32,1,6]]
    tor = torch.tensor(data, dtype=torch.int)
    ten = Tensor(data, dtype=dtypes.int32)
    helper_test_op([], lambda: tor^tor, lambda: ten^ten, forward_only=True)
    helper_test_op([], lambda: tor^0x1337, lambda: ten^0x1337, forward_only=True)
    helper_test_op([], lambda: 0x1337^tor, lambda: 0x1337^ten, forward_only=True)

    self.helper_test_exception([(4), (4)], torch.bitwise_xor, Tensor.xor, expected=RuntimeError)

  def test_and(self):
    data = [[1,-8,1],[32,1,6]]
    tor = torch.tensor(data, dtype=torch.int)
    ten = Tensor(data, dtype=dtypes.int32)
    helper_test_op([], lambda: tor&tor, lambda: ten&ten, forward_only=True)
    helper_test_op([], lambda: tor&0x1337, lambda: ten&0x1337, forward_only=True)
    helper_test_op([], lambda: 0x1337&tor, lambda: 0x1337&ten, forward_only=True)

    data = [[True, True, False, False], [True, False, True, False]]
    tor0, tor1 = torch.tensor(data[0], dtype=torch.bool),  torch.tensor(data[1], dtype=torch.bool)
    ten0, ten1 = Tensor(data[0], dtype=dtypes.bool), Tensor(data[1], dtype=dtypes.bool)
    helper_test_op([], lambda: tor0&tor1, lambda: ten0&ten1, forward_only=True)

    self.helper_test_exception([(4), (4)], torch.bitwise_and, Tensor.bitwise_and, expected=RuntimeError)

  def test_or(self):
    data = [[1,-8,1],[32,1,6]]
    tor = torch.tensor(data, dtype=torch.int)
    ten = Tensor(data, dtype=dtypes.int32)
    helper_test_op([], lambda: tor|tor, lambda: ten|ten, forward_only=True)
    helper_test_op([], lambda: tor|0x1337, lambda: ten|0x1337, forward_only=True)
    helper_test_op([], lambda: 0x1337|tor, lambda: 0x1337|ten, forward_only=True)

    data = [[True, True, False, False], [True, False, True, False]]
    tor0, tor1 = torch.tensor(data[0], dtype=torch.bool),  torch.tensor(data[1], dtype=torch.bool)
    ten0, ten1 = Tensor(data[0], dtype=dtypes.bool), Tensor(data[1], dtype=dtypes.bool)
    helper_test_op([], lambda: tor0|tor1, lambda: ten0|ten1, forward_only=True)

    self.helper_test_exception([(4), (4)], torch.bitwise_or, Tensor.bitwise_or, expected=RuntimeError)

  def test_bitwise_not(self):
    data = [[1,-8,1],[32,1,6]]
    tor = torch.tensor(data, dtype=torch.int)
    ten = Tensor(data, dtype=dtypes.int32)
    helper_test_op([], lambda: tor.bitwise_not(), lambda: ten.bitwise_not(), forward_only=True)
    helper_test_op([], lambda: ~tor, lambda: ~ten, forward_only=True)

    data = [[True, False]]
    tor = torch.tensor(data, dtype=torch.bool)
    ten = Tensor(data, dtype=dtypes.bool)
    helper_test_op([], lambda: tor.bitwise_not(), lambda: ten.bitwise_not(), forward_only=True)
    helper_test_op([], lambda: ~tor, lambda: ~ten, forward_only=True)

    self.helper_test_exception([(4)], torch.bitwise_not, Tensor.bitwise_not, expected=RuntimeError)

  def test_lshift(self):
    data = [[0,1,2],[1<<8,1<<16,1<<31-1]]
    tor = torch.tensor(data, dtype=torch.int)
    ten = Tensor(data, dtype=dtypes.uint32)
    # cast to int32 because torch does not support uint32
    helper_test_op([], lambda: tor << 0, lambda: (ten << 0).cast(dtypes.int32), forward_only=True)
    helper_test_op([], lambda: tor << 2, lambda: (ten << 2).cast(dtypes.int32), forward_only=True)
    helper_test_op([], lambda: tor << 31, lambda: (ten << 31).cast(dtypes.int32), forward_only=True)
    helper_test_op([], lambda: tor.__lshift__(2), lambda: ten.__lshift__(2).cast(dtypes.int32), forward_only=True)
    helper_test_op([], lambda: tor.bitwise_left_shift(2), lambda: ten.lshift(2).cast(dtypes.int32), forward_only=True)

  def test_rshift(self):
    data = [[0,1,2],[1<<8,1<<16,1<<31-1]]
    tor = torch.tensor(data, dtype=torch.int)
    ten = Tensor(data, dtype=dtypes.uint32)
    # cast to int32 because torch does not support uint32
    helper_test_op([], lambda: tor >> 0, lambda: (ten >> 0).cast(dtypes.int32), forward_only=True)
    helper_test_op([], lambda: tor >> 2, lambda: (ten >> 2).cast(dtypes.int32), forward_only=True)
    helper_test_op([], lambda: tor >> 31, lambda: (ten >> 31).cast(dtypes.int32), forward_only=True)
    helper_test_op([], lambda: tor.__rshift__(2), lambda: ten.__rshift__(2).cast(dtypes.int32), forward_only=True)
    helper_test_op([], lambda: tor.bitwise_right_shift(2), lambda: ten.rshift(2).cast(dtypes.int32), forward_only=True)

  def test_sin(self):
    helper_test_op([(45,65)], lambda x: x.sin())
    helper_test_op([()], lambda x: x.sin())
    # works on real CUDA but not CI
    if not ((getenv("MOCKGPU") and Device.DEFAULT == "NV") or Device.DEFAULT == "WEBGPU"):
      helper_test_op(None, lambda x: x.sin(), vals=[[math.nan, math.inf, -math.inf, 0.0]])
      helper_test_op(None, lambda x: x.sin(), vals=[[1e1, 1e2, 1e3, 1e4, 1e5, 1e6, -1e1, -1e2, -1e3, -1e4, -1e5, -1e6]],
                    atol=3e-3, rtol=3e-3, grad_atol=3e-3, grad_rtol=3e-3)
  def test_cos(self):
    helper_test_op([(45,65)], lambda x: x.cos())
    helper_test_op([()], lambda x: x.cos())
    if not ((getenv("MOCKGPU") and Device.DEFAULT == "NV") or Device.DEFAULT == "WEBGPU"):
      helper_test_op(None, lambda x: x.sin(), vals=[[math.nan, math.inf, -math.inf, 0.0]])
      helper_test_op(None, lambda x: x.cos(), vals=[[1e1, 1e2, 1e3, 1e4, 1e5, 1e6, -1e1, -1e2, -1e3, -1e4, -1e5, -1e6]],
                    atol=3e-3, rtol=3e-3, grad_atol=3e-3, grad_rtol=3e-3)
  def test_tan(self):
    # NOTE: backward has much higher diff with input close to pi/2 and -pi/2
    helper_test_op([(45,65)], lambda x: x.tan(), low=-1.5, high=1.5)
    helper_test_op([(45,65)], lambda x: x.tan(), low=-5, high=5, forward_only=True)
    helper_test_op([()], lambda x: x.tan())
    if not ((getenv("MOCKGPU") and Device.DEFAULT == "NV") or Device.DEFAULT == "WEBGPU"):
      helper_test_op(None, lambda x: x.sin(), vals=[[math.nan, math.inf, -math.inf, 0.0]])
      helper_test_op(None, lambda x: x.cos(), vals=[[1e1, 1e2, 1e3, 1e4, 1e5, 1e6, -1e1, -1e2, -1e3, -1e4, -1e5, -1e6]],
                    atol=3e-3, rtol=3e-3, grad_atol=3e-3, grad_rtol=3e-3)

  def test_asin(self):
    helper_test_op([(45,65)], lambda x: x.asin(), low=-1, high=1)
    helper_test_op([(45,65)], lambda x: x.asin(), low=-300, high=-297)
    helper_test_op([(45,65)], lambda x: x.asin(), low=300, high=303)
  def test_acos(self):
    # high grad atol
    helper_test_op([(45,65)], lambda x: x.acos(), low=-1, high=1)
    helper_test_op([(45,65)], lambda x: x.acos(), low=-300, high=-297)
    helper_test_op([(45,65)], lambda x: x.acos(), low=300, high=303)
  def test_atan(self):
    helper_test_op([(45,65)], lambda x: x.atan())
    helper_test_op([(45,65)], lambda x: x.atan(), low=-300, high=-297)
    helper_test_op([(45,65)], lambda x: x.atan(), low=300, high=303)

  def test_relu(self):
    helper_test_op([(64,64)], lambda x: x.relu())
    helper_test_op([()], lambda x: x.relu())
  def test_relu_exact(self):
    helper_test_op(None, lambda x: x.relu(), vals=[[-1.,0,1]])
  def test_relu_maximum_exact(self):
    helper_test_op(None, lambda x: torch.maximum(x, torch.zeros_like(x, requires_grad=False)), lambda x: Tensor.maximum(x, 0), vals=[[-1.,0,1]])
  def test_leakyrelu(self):
    helper_test_op([(45,65)], lambda x: torch.nn.functional.leaky_relu(x,0.01), Tensor.leakyrelu)
    helper_test_op([()], lambda x: torch.nn.functional.leaky_relu(x,0.01), Tensor.leakyrelu)
  def test_celu(self):
    for val in range(1, 5):
      helper_test_op([(45,65)], lambda x: torch.nn.functional.celu(x,val), lambda x: x.celu(val))
      helper_test_op([()], lambda x: torch.nn.functional.celu(x,val), lambda x: x.celu(val))
  def test_selu(self):
    helper_test_op([(45,65)], torch.nn.functional.selu, Tensor.selu)
    helper_test_op([()], torch.nn.functional.selu, Tensor.selu)
  def test_silu(self):
    helper_test_op([(45,65)], torch.nn.functional.silu, Tensor.silu)
    helper_test_op([()], torch.nn.functional.silu, Tensor.silu)
  def test_swish(self):
    helper_test_op([(45,65)], torch.nn.functional.silu, Tensor.swish)
    helper_test_op([()], torch.nn.functional.silu, Tensor.swish)

  def test_abs(self):
    helper_test_op([(45,65)], torch.abs, Tensor.abs)
    helper_test_op([()], torch.abs, Tensor.abs)
  def test_abs_exact(self):
    helper_test_op(None, torch.abs, Tensor.abs, vals=[[-1.,0,1]])

  @unittest.skipIf(TRANSCENDENTAL and Device.DEFAULT=="AMD", "TODO: remu crashes")
  def test_log(self):
    helper_test_op([(45,65)], torch.log, Tensor.log)
    helper_test_op(None, torch.log, Tensor.log, vals=[[math.inf, -math.inf, math.nan]])
    helper_test_op([()], torch.log, Tensor.log)
  def test_log2(self):
    helper_test_op([(45,65)], torch.log2, Tensor.log2)
    helper_test_op(None, torch.log2, Tensor.log2, vals=[[math.inf, -math.inf, math.nan]])
    helper_test_op([()], torch.log2, Tensor.log2)

  @unittest.skipIf(TRANSCENDENTAL and Device.DEFAULT=="AMD", "TODO: remu crashes")
  def test_exp(self):
    helper_test_op([(45,65)], torch.exp, Tensor.exp)
    helper_test_op(None, torch.exp, Tensor.exp, vals=[[math.inf, -math.inf, math.nan]])
    helper_test_op([()], torch.exp, Tensor.exp)
  def test_exp2(self):
    helper_test_op([(45,65)], torch.exp2, Tensor.exp2)
    helper_test_op(None, torch.exp2, Tensor.exp2, vals=[[math.inf, -math.inf, math.nan]])
    helper_test_op([()], torch.exp2, Tensor.exp2)

  def test_sign(self):
    helper_test_op([(45,65)], torch.sign, Tensor.sign)
    helper_test_op([()], torch.sign, Tensor.sign)
  def test_sign_exact(self):
    helper_test_op(None, torch.sign, Tensor.sign, vals=[[-1.,0,1]])

  def test_softsign(self):
    helper_test_op([(45,65)], torch.nn.functional.softsign, Tensor.softsign)
    helper_test_op([()], torch.nn.functional.softsign, Tensor.softsign)
  def test_softsign_exact(self):
    helper_test_op(None, torch.nn.functional.softsign, Tensor.softsign, vals=[[-1.,0,1]])

  def test_sigmoid(self):
    helper_test_op([(45,65)], torch.sigmoid, Tensor.sigmoid)
    helper_test_op([()], torch.sigmoid, Tensor.sigmoid)
  def test_sigmoid_extreme(self):
    helper_test_op([(45,65)], torch.sigmoid, Tensor.sigmoid, low=300, high=400)
    helper_test_op([(45,65)], torch.sigmoid, Tensor.sigmoid, low=-400, high=-300)
    x = Tensor([300.0])
    self.assertAlmostEqual(x.sigmoid()[0].gradient(x)[0].item(), 0.0)
    x = Tensor([-300.0])
    self.assertAlmostEqual(x.sigmoid()[0].gradient(x)[0].item(), 0.0)
  @unittest.skip("fix sigmoid stability")
  def test_sigmoid_alt_extreme(self):
    def sigmoid(x:Tensor): return x.exp() / (1 + x.exp())
    x = Tensor([300.0])
    self.assertAlmostEqual(sigmoid(x)[0].gradient(x)[0].item(), 0.0)
    x = Tensor([-300.0])
    self.assertAlmostEqual(sigmoid(x)[0].gradient(x)[0].item(), 0.0)
  def test_hardsigmoid(self):
    helper_test_op([(45,65)], torch.nn.functional.hardsigmoid, Tensor.hardsigmoid)
    helper_test_op([()], torch.nn.functional.hardsigmoid, Tensor.hardsigmoid)
  def test_hardsigmoid_extreme(self):
    helper_test_op([(45,65)], torch.sigmoid, Tensor.sigmoid, low=300, high=400)
    helper_test_op([(45,65)], torch.sigmoid, Tensor.sigmoid, low=-400, high=-300)
  def test_softplus(self):
    helper_test_op([(45,65)], torch.nn.functional.softplus, Tensor.softplus, grad_atol=1e-6)
    helper_test_op([(45,65)], lambda t: torch.nn.functional.softplus(t, beta=3), lambda t: Tensor.softplus(t, beta=3), grad_atol=1e-6)
    helper_test_op([(45,65)], lambda t: torch.nn.functional.softplus(t, beta=1/3), lambda t: Tensor.softplus(t, beta=1/3), grad_atol=1e-6)
    # # TODO: support threshold and enable this
    # helper_test_op([(45,65)], torch.nn.functional.softplus, Tensor.softplus, grad_atol=1e-6, low=300, high=400)
    helper_test_op([(45,65)], torch.nn.functional.softplus, Tensor.softplus, grad_atol=1e-6, low=-400, high=-300)
    helper_test_op([()], torch.nn.functional.softplus, Tensor.softplus, grad_atol=1e-6)

  def test_erf(self):
    helper_test_op([(45,65)], torch.erf, Tensor.erf)
    helper_test_op([(45,65)], torch.erf, Tensor.erf, low=300, high=400)
    helper_test_op([(45,65)], torch.erf, Tensor.erf, low=-400, high=-300)
    helper_test_op([()], torch.erf, Tensor.erf)

  def test_gelu(self):
    helper_test_op([(45,65)], lambda x: torch.nn.functional.gelu(x, approximate="tanh"), Tensor.gelu)
  def test_gelu_extreme(self):
    helper_test_op([(45,65)], lambda x: torch.nn.functional.gelu(x, approximate="tanh"), Tensor.gelu, low=300, high=400)
    helper_test_op([(45,65)], lambda x: torch.nn.functional.gelu(x, approximate="tanh"), Tensor.gelu, low=-400, high=-300)
  def test_quick_gelu(self):
    helper_test_op([(45,65)], lambda x: x * torch.sigmoid(1.702 * x), Tensor.quick_gelu)
    helper_test_op([()], lambda x: x * torch.sigmoid(1.702 * x), Tensor.quick_gelu)
  def test_quick_gelu_extreme(self):
    helper_test_op([(45,65)], lambda x: x * torch.sigmoid(1.702 * x), Tensor.quick_gelu, low=300, high=400)
    helper_test_op([(45,65)], lambda x: x * torch.sigmoid(1.702 * x), Tensor.quick_gelu, low=-400, high=-300)

  def test_elu(self):
    helper_test_op([(45,65)], torch.nn.functional.elu, Tensor.elu)
    helper_test_op([(45,65)], lambda x: torch.nn.functional.elu(x, alpha=0.1), lambda x: Tensor.elu(x, alpha=0.1))
    helper_test_op([()], torch.nn.functional.elu, Tensor.elu)
  def test_relu6(self):
    helper_test_op([(45,65)], torch.nn.functional.relu6, Tensor.relu6)
    helper_test_op([()], torch.nn.functional.relu6, Tensor.relu6)
  def test_hardswish(self):
    helper_test_op([(45,65)], torch.nn.functional.hardswish, Tensor.hardswish, grad_atol=1e-6)
    helper_test_op([()], torch.nn.functional.hardswish, Tensor.hardswish, grad_atol=1e-6)
  def test_mish(self):
    helper_test_op([(45,65)], torch.nn.functional.mish, Tensor.mish)
    helper_test_op([()], torch.nn.functional.mish, Tensor.mish)

  def test_small_cumsum(self):
    helper_test_op([(10)], lambda x: torch.cumsum(x, dim=0), lambda x: Tensor.cumsum(x, axis=0))
  def test_simple_cumsum(self):
    helper_test_op([(512)], lambda x: torch.cumsum(x, dim=0), lambda x: Tensor.cumsum(x, axis=0))
    helper_test_op([(1022)], lambda x: torch.cumsum(x, dim=0), lambda x: Tensor.cumsum(x, axis=0))
  def test_cumsum(self):
    helper_test_op([()], lambda x: torch.cumsum(x, dim=0), lambda x: Tensor.cumsum(x, axis=0))
    self.helper_test_exception([()], lambda x: torch.cumsum(x, dim=1), lambda x: Tensor.cumsum(x, axis=1), expected=IndexError)
    helper_test_op([(20,)], lambda x: torch.cumsum(x, dim=0), lambda x: Tensor.cumsum(x, axis=0))
    self.helper_test_exception([(20,)], lambda x: torch.cumsum(x, dim=1), lambda x: Tensor.cumsum(x, axis=1), expected=IndexError)
    self.helper_test_exception([(20,)], lambda x: torch.cumsum(x, dim=-2), lambda x: Tensor.cumsum(x, axis=-2), expected=IndexError)
    helper_test_op([(20,30)], lambda x: torch.cumsum(x, dim=0), lambda x: Tensor.cumsum(x, axis=0))
    helper_test_op([(20,30)], lambda x: torch.cumsum(x, dim=1), lambda x: Tensor.cumsum(x, axis=1))
    helper_test_op([(20,30,40)], lambda x: torch.cumsum(x, dim=2), lambda x: Tensor.cumsum(x, axis=2))
    helper_test_op([(20,30,40)], lambda x: torch.cumsum(x, dim=-1), lambda x: Tensor.cumsum(x, axis=-1))
  def test_cumsum_zero_axis(self):
    helper_test_op([(2,0,4)], lambda x: torch.cumsum(x, dim=1), lambda x: Tensor.cumsum(x, axis=1))
    helper_test_op([(0,3)], lambda x: torch.cumsum(x, dim=0), lambda x: Tensor.cumsum(x, axis=0))
    helper_test_op([(2,3,0)], lambda x: torch.cumsum(x, dim=2), lambda x: Tensor.cumsum(x, axis=2))

  def test_small_cummax(self):
    helper_test_op([(10)], lambda x: torch.cummax(x, dim=0).values, lambda x: Tensor.cummax(x, axis=0))
  def test_simple_cummax(self):
    helper_test_op([(512)], lambda x: torch.cummax(x, dim=0).values, lambda x: Tensor.cummax(x, axis=0))
    helper_test_op([(1022)], lambda x: torch.cummax(x, dim=0).values, lambda x: Tensor.cummax(x, axis=0))
  def test_cummax(self):
    helper_test_op([()], lambda x: torch.cummax(x, dim=0).values, lambda x: Tensor.cummax(x, axis=0))
    # TODO: torch allows this?
    # self.helper_test_exception([()], lambda x: torch.cummax(x, dim=1).values, lambda x: Tensor.cummax(x, axis=1), expected=IndexError)
    helper_test_op([(20,)], lambda x: torch.cummax(x, dim=0).values, lambda x: Tensor.cummax(x, axis=0))
    self.helper_test_exception([(20,)], lambda x: torch.cummax(x, dim=1).values, lambda x: Tensor.cummax(x, axis=1), expected=IndexError)
    self.helper_test_exception([(20,)], lambda x: torch.cummax(x, dim=-2).values, lambda x: Tensor.cummax(x, axis=-2), expected=IndexError)
    helper_test_op([(20,30)], lambda x: torch.cummax(x, dim=0).values, lambda x: Tensor.cummax(x, axis=0))
    helper_test_op([(20,30)], lambda x: torch.cummax(x, dim=1).values, lambda x: Tensor.cummax(x, axis=1))
    helper_test_op([(20,30,40)], lambda x: torch.cummax(x, dim=2).values, lambda x: Tensor.cummax(x, axis=2))
    helper_test_op([(20,30,40)], lambda x: torch.cummax(x, dim=-1).values, lambda x: Tensor.cummax(x, axis=-1))
  def test_cummax_zero_axis(self):
    helper_test_op([(2,0,4)], lambda x: torch.cummax(x, dim=1).values, lambda x: Tensor.cummax(x, axis=1))
    helper_test_op([(0,3)], lambda x: torch.cummax(x, dim=0).values, lambda x: Tensor.cummax(x, axis=0))
    helper_test_op([(2,3,0)], lambda x: torch.cummax(x, dim=2).values, lambda x: Tensor.cummax(x, axis=2))

  def test_argmax(self):
    # check if it returns the first index for multiple occurences
    helper_test_op(None, lambda x: x.argmax().type(torch.int32), lambda x: x.argmax(), forward_only=True, vals=[[2, 2]])
    helper_test_op(None, lambda x: x.argmax().type(torch.int32), lambda x: x.argmax(), forward_only=True, vals=[[1, 2, 2]])
    np.testing.assert_equal(Tensor([2,2]).argmax().numpy(), 0)
    np.testing.assert_equal(Tensor([1,2,2]).argmax().numpy(), 1)
    helper_test_op([(10,20)], lambda x: x.argmax().type(torch.int32), lambda x: x.argmax(), forward_only=True)
    helper_test_op([(10,20)], lambda x: x.argmax(0, False).type(torch.int32), lambda x: x.argmax(0, False), forward_only=True)
    helper_test_op([(10,20)], lambda x: x.argmax(1, False).type(torch.int32), lambda x: x.argmax(1, False), forward_only=True)
    helper_test_op([(10,20)], lambda x: x.argmax(1, True).type(torch.int32), lambda x: x.argmax(1, True), forward_only=True)
    # regression test for bitwise_not then argmax
    helper_test_op(None, lambda x: (~x).argmax().type(torch.int32), lambda x: (~x).argmax(), forward_only=True, vals=[[2, 2]])

    helper_test_op(None, lambda x: x.argmax().type(torch.int32), lambda x: x.argmax(), forward_only=True, vals=[[0, -2**31]])
    helper_test_op(None, lambda x: x.argmax().type(torch.int32), lambda x: x.argmax(), forward_only=True, vals=[[-2**31, 0]])
    # NOTE: torch does not support this on bool
    helper_test_op(None, lambda x: x.type(torch.int32).argmax().type(torch.int32), lambda x: x.argmax(), forward_only=True, vals=[[False, True]])
    helper_test_op(None, lambda x: x.type(torch.int32).argmax().type(torch.int32), lambda x: x.argmax(), forward_only=True, vals=[[True, False]])

  def test_argmin(self):
    # check if it returns the first index for multiple occurences
    helper_test_op(None, lambda x: x.argmin().type(torch.int32), lambda x: x.argmin(), forward_only=True, vals=[[2, 2]])
    helper_test_op(None, lambda x: x.argmin().type(torch.int32), lambda x: x.argmin(), forward_only=True, vals=[[3, 2, 2]])
    np.testing.assert_equal(Tensor([2,2]).argmin().numpy(), 0)
    np.testing.assert_equal(Tensor([3,2,2]).argmin().numpy(), 1)
    helper_test_op([(10,20)], lambda x: x.argmin().type(torch.int32), lambda x: x.argmin(), forward_only=True)
    helper_test_op([(10,20)], lambda x: x.argmin(0, False).type(torch.int32), lambda x: x.argmin(0, False), forward_only=True)
    helper_test_op([(10,20)], lambda x: x.argmin(1, False).type(torch.int32), lambda x: x.argmin(1, False), forward_only=True)
    helper_test_op([(10,20)], lambda x: x.argmin(1, True).type(torch.int32), lambda x: x.argmin(1, True), forward_only=True)

    helper_test_op(None, lambda x: x.argmin().type(torch.int32), lambda x: x.argmin(), forward_only=True, vals=[[0, -2**31]])
    helper_test_op(None, lambda x: x.argmin().type(torch.int32), lambda x: x.argmin(), forward_only=True, vals=[[-2**31, 0]])
    # NOTE: torch does not support this on bool
    helper_test_op(None, lambda x: x.type(torch.int32).argmin().type(torch.int32), lambda x: x.argmin(), forward_only=True, vals=[[False, True]])
    helper_test_op(None, lambda x: x.type(torch.int32).argmin().type(torch.int32), lambda x: x.argmin(), forward_only=True, vals=[[True, False]])

  def test_einsum(self):
    # matrix transpose
    helper_test_op([(150,150)], lambda a: torch.einsum('ij->ji', a), lambda a: Tensor.einsum('ij->ji', a))
    helper_test_op([(150,150)], lambda a: torch.einsum('ij -> ji', a), lambda a: Tensor.einsum('ij -> ji', a))
    helper_test_op([(150,150)], lambda a: torch.einsum('ji', a), lambda a: Tensor.einsum('ji', a))
    helper_test_op([(20,30,40)], lambda a: torch.einsum('jki', a), lambda a: Tensor.einsum('jki', a))
    helper_test_op([(20,30,40)], lambda a: torch.einsum('dog', a), lambda a: Tensor.einsum('dog', a))
    # no -> and empty rhs
    helper_test_op([(20,30),(30,40)], lambda a, b: torch.einsum('ij,jk', a, b), lambda a, b: Tensor.einsum('ij,jk', a, b))
    # sum all elements
    helper_test_op([(20,30,40)], lambda a: torch.einsum('ijk->', a), lambda a: Tensor.einsum('ijk->', a))
    # column sum
    helper_test_op([(50,50)], lambda a: torch.einsum('ij->j', a), lambda a: Tensor.einsum('ij->j', a))
    # row sum
    helper_test_op([(15,15)], lambda a: torch.einsum('ij->i', a), lambda a: Tensor.einsum('ij->i', a))
    # matrix-vector multiplication
    helper_test_op([(15,20), (20,)], lambda a,b: torch.einsum('ik,k->i', a,b), lambda a,b: Tensor.einsum('ik,k->i', a, b))
    # matrix-matrix multiplication
    helper_test_op([(15,20), (20,30)], lambda a,b: torch.einsum('ik,kj->ij', a,b), lambda a,b: Tensor.einsum('ik,kj->ij', a, b))
    # matrix-matrix multiplication, different letter order
    helper_test_op([(15,20), (20,30)], lambda a,b: torch.einsum('jk,ki->ji', a,b), lambda a,b: Tensor.einsum('jk,ki->ji', a, b))
    # dot product
    helper_test_op([(30),(30)], lambda a,b: torch.einsum('i,i->i', [a,b]), lambda a,b: Tensor.einsum('i,i->i', [a,b]))
    # hadamard product
    helper_test_op([(30,40),(30,40)], lambda a,b: torch.einsum('ij,ij->ij', a,b), lambda a,b: Tensor.einsum('ij,ij->ij', a,b))
    # outer product
    helper_test_op([(15,), (15,)], lambda a,b: torch.einsum('i,j->ij', a,b), lambda a,b: Tensor.einsum('i,j->ij',a,b))
    # batch matrix multiplication
    helper_test_op([(10,20,30),(10,30,40)], lambda a,b: torch.einsum('ijk,ikl->ijl', [a, b]), lambda a,b: Tensor.einsum('ijk,ikl->ijl', [a, b]))
    # batch matrix multiplication, result permuted
    helper_test_op([(10,20,25),(10,25,32)], lambda a,b: torch.einsum('ijk,ikl->jil', [a, b]), lambda a,b: Tensor.einsum('ijk,ikl->jil', [a, b]))
    # batch matrix multiplication, result & input permuted
    helper_test_op([(20,10,25),(10,25,32)], lambda a,b: torch.einsum('jik,ikl->jil', [a, b]), lambda a,b: Tensor.einsum('jik,ikl->jil', [a, b]))
    # batch matrix multiplication, result with different letters
    helper_test_op([(10,20,30),(10,30,40)], lambda a,b: torch.einsum('ijk,ika->ija', [a, b]), lambda a,b: Tensor.einsum('ijk,ika->ija', [a, b]))
    # tensor contraction
    helper_test_op([(3,5,8,10),(11,13,5,16,8)], lambda a,b: torch.einsum('pqrs,tuqvr->pstuv', a,b),
                                                lambda a,b: Tensor.einsum('pqrs,tuqvr->pstuv', a,b), atol=1e-5)
    # tensor contraction, input permuted
    helper_test_op([(3,8,10,5),(11,5,13,16,8)], lambda a,b: torch.einsum('prsq,tquvr->pstuv', a,b),
                                                lambda a,b: Tensor.einsum('prsq,tquvr->pstuv', a,b), atol=1e-5)
    # tensor contraction, result with different letters
    helper_test_op([(3,5,8,10),(11,13,5,16,8)], lambda a,b: torch.einsum('zqrs,tuqvr->zstuv', a,b),
                                                lambda a,b: Tensor.einsum('zqrs,tuqvr->zstuv', a,b), atol=1e-5)
    # bilinear transformation
    helper_test_op([(2,3),(5,3,7),(2,7)], lambda a,b,c: torch.einsum('ik,jkl,il->ij', [a,b,c]), lambda a,b,c: Tensor.einsum('ik,jkl,il->ij', [a,b,c]))

  def test_einsum_ellipsis(self):
    """The expected behavior for einsum is described in the PyTorch docs: https://pytorch.org/docs/stable/generated/torch.einsum.html"""
    # test ellipsis
    helper_test_op([(3, 8, 9), (3, 8, 9)], lambda a, b: torch.einsum('...id, ...jd -> ...ij', [a, b]),
               lambda a, b: Tensor.einsum('...id, ...jd -> ...ij', [a, b]))
    # ellipsis will come first in the output before the subscript labels, if rhs is not specified
    helper_test_op([(3, 8, 9), (3, 8, 9)], lambda a, b: torch.einsum('...id, ...jd', [a, b]),
               lambda a, b: Tensor.einsum('...id, ...jd', [a, b]))
    # multiple ellipsis in different operands with different shapes are allowed
    helper_test_op([(2, 3, 4, 5), (5, 2, 4)], lambda a, b: torch.einsum('i...j,ji...->...', [a, b]),
               lambda a, b: Tensor.einsum('i...j,ji...->...', [a, b]))
    # match torch ellipsis handling
    helper_test_op([(32, 7, 24, 24, 24), (32, 7, 24, 24, 24)], lambda a, b: torch.einsum('ij...,ij...->ij', [a, b]),
               lambda a, b: Tensor.einsum('ij...,ij...->ij', [a, b]))
    # multiple ellipsis in one operand are not allowed. This test shall raise an exception.
    with self.assertRaises(RuntimeError):
      helper_test_op([(2, 3, 4), (2, 3, 4)], lambda a, b: torch.einsum('...ik..., ...jk ->', [a, b]),
                       lambda a, b: Tensor.einsum('...ik..., ...jk ->', [a, b]))
    # multiple ellipsis must broadcast together. This test shall raise an exception.
    with self.assertRaises(RuntimeError):
      helper_test_op([(2, 3, 4, 5), (5, 2, 7)], lambda a, b: torch.einsum('i...j,ji...->...', [a, b]),
                       lambda a, b: Tensor.einsum('i...j,ji...->...', [a, b]))

  def test_einsum_shape_check(self):
    a = Tensor.zeros(3,8,10,5)
    b = Tensor.zeros(11,5,13,16,8)
    with self.assertRaises(AssertionError):
      Tensor.einsum('pqrs,tuqvr->pstuv',a,b)

  def test_einsum_arity_check1(self):
    a = Tensor.zeros(10,15)
    b = Tensor.zeros(15,20)
    c = Tensor.zeros(20,10)
    with self.assertRaises(AssertionError):
      Tensor.einsum('ij,jk->ij', a,b,c)

  def test_einsum_arity_check2(self):
    a = Tensor.zeros(10,10)
    with self.assertRaises(AssertionError):
      Tensor.einsum('ij,jk->ij', a)

  @unittest.skipIf(IMAGE>0, "no 1d dot for images")
  def test_dot_1d(self):
    helper_test_op([(65), (65)], lambda x,y: x.matmul(y), Tensor.dot)
    helper_test_op([(65), (65,45)], lambda x,y: x.matmul(y), Tensor.dot)
    helper_test_op([(45,65), (65)], lambda x,y: x.matmul(y), Tensor.dot)
    helper_test_op([(8,45,65), (65)], lambda x,y: x.matmul(y), Tensor.dot)
    helper_test_op([(65), (8,65,45)], lambda x,y: x.matmul(y), Tensor.dot)
    self.helper_test_exception([(4), (1,2)], lambda x, y: x.matmul(y), Tensor.dot, expected=RuntimeError)
    self.helper_test_exception([(2,1), (4)], lambda x, y: x.matmul(y), Tensor.dot, expected=RuntimeError)
    self.helper_test_exception([(1), (4)], lambda x, y: x.matmul(y), Tensor.dot, expected=RuntimeError)
  def test_dot(self):
    helper_test_op([(45,65), (65,100)], lambda x,y: x.matmul(y), Tensor.dot, atol=1e-5)
    helper_test_op([(8,45,65), (8,65,100)], lambda x,y: x.matmul(y), Tensor.dot, atol=1e-5)
    self.helper_test_exception([(2, 4), (1, 3)], lambda x, y: x.matmul(y), Tensor.dot, expected=RuntimeError)
    self.helper_test_exception([(2, 1), (4, 3)], lambda x, y: x.matmul(y), Tensor.dot, expected=RuntimeError)
    with self.assertRaises(RuntimeError):
      a = Tensor(3.14)
      a.matmul(a)
  def test_mulacc_with_zero_strides(self):
    helper_test_op(
      [],
      lambda: torch.tensor(1.0).reshape((1,1,1)).expand(2,4,3).mul(torch.tensor(1.0).reshape((1,1,1)).expand(2,4,3)).sum(-1),
      lambda: Tensor(1.0).reshape((1,1,1)).expand(2,4,3).mul(Tensor(1.0).reshape((1,1,1)).expand(2,4,3)).sum(-1),
      forward_only=True
    )
    a = [[1.,1.,1.,1.], [1.,1.,1.,1.]]
    b = [1.,1.,1.,1.]
    helper_test_op(
      [],
      lambda: torch.tensor(a).reshape((2,4,1)).expand(2,4,3).mul(torch.tensor(b).reshape((1,4,1)).expand(2,4,3)).sum([0,2]),
      lambda: Tensor(a).reshape((2,4,1)).expand(2,4,3).mul(Tensor(b).reshape((1,4,1)).expand(2,4,3)).sum([0,2]),
      forward_only=True
    )
    helper_test_op(
      [],
      lambda: torch.ones((1,2)).matmul(torch.ones((2,3))), lambda: Tensor.ones((1,2)).dot(Tensor.ones((2,3))),
      forward_only=True
    )

  def test_matmul_simple(self):
    helper_test_op([(4), (4,4)], lambda x,y: x.matmul(y), Tensor.dot)
  def test_matmul(self):
    helper_test_op([(64), (64,99)], lambda x,y: x.matmul(y), Tensor.dot)

  @unittest.skipIf(IMAGE>0, "no batched matmul on images")
  def test_matmul_batched(self):
    helper_test_op([(3), (1,3,3,5)], lambda x,y: x.matmul(y), Tensor.dot)

  @unittest.skipIf(IMAGE>0, "no batched matmul on images")
  def test_matmul_batched_vector(self):
    helper_test_op([(4,3), (1,3,3,5)], lambda x,y: x.matmul(y), Tensor.dot)
  def test_small_gemm(self):
    helper_test_op([(8,8), (8,8)], lambda x,y: x.matmul(y), lambda x,y: x@y)
  def test_9_gemm(self):
    helper_test_op([(9,9), (9,9)], lambda x,y: x.matmul(y), lambda x,y: x@y)
  def test_small_gemm_padded(self):
    helper_test_op([(9,9), (9,9)],
                   lambda x,y: torch.nn.functional.pad(x, (0,7,0,7)).matmul(torch.nn.functional.pad(y, (0,7,0,7))),
                   lambda x,y: x.pad(((0,7),(0,7)))@y.pad(((0,7),(0,7))))
  def test_small_gemm_range(self):
    helper_test_op(None, lambda x,y: x.matmul(y), lambda x,y: x@y, vals=[np.arange(0,64,dtype=np.float32).reshape(8,8),
                                                                         np.arange(64,128,dtype=np.float32).reshape(8,8)])
  def test_small_gemm_eye(self):
    helper_test_op(None, lambda x,y: x.matmul(y), lambda x,y: x@y, vals=[np.eye(8).astype(np.float32), np.eye(8).astype(np.float32)])
  @unittest.skipIf(CI and Device.DEFAULT in ["NV", "LLVM", "GPU", "CUDA"] or IMAGE \
    or Device.DEFAULT == "WEBGPU", "not supported on these in CI/IMAGE")
  def test_gemm_fp16(self):
    helper_test_op([(64,64), (64,64)], lambda x,y: x.half().matmul(y.half()), atol=5e-3, rtol=5e-3)
  def test_gemm(self):
    helper_test_op([(64,64), (64,64)], lambda x,y: x.matmul(y))
  def test_big_gemm(self):
    helper_test_op([(256,256), (256,256)], lambda x,y: x.matmul(y), atol=1e-4)
  @unittest.skipIf(IMAGE>0, "no 0 in shape matmul on images")
  def test_gemm_with_zeros_shape(self):
    helper_test_op([(8,8), (8,0)], lambda x,y: x.matmul(y), Tensor.dot, atol=1e-7)
    helper_test_op([(0,8), (8,8)], lambda x,y: x.matmul(y), Tensor.dot, atol=1e-7)
    helper_test_op([(0,8), (8,0)], lambda x,y: x.matmul(y), Tensor.dot, atol=1e-7)
    helper_test_op([(8,0), (0,8)], lambda x,y: x.matmul(y), Tensor.dot, atol=1e-7)
    helper_test_op([(0,0), (0,0)], lambda x,y: x.matmul(y), Tensor.dot, atol=1e-7)
    helper_test_op([(0), (0,8)], lambda x,y: x.matmul(y), Tensor.dot, atol=1e-7)
    helper_test_op([(0), (0)], lambda x,y: x.matmul(y), Tensor.dot, atol=1e-7)
  def test_broadcastdot(self):
    helper_test_op([(10,45,65), (65,45)], lambda x,y: x @ y, Tensor.dot, atol=1e-4)
    with self.assertRaises(RuntimeError):
      a = Tensor(3.14)
      b = Tensor.ones(3,3)
      a @ b
  def test_multidot(self):
    helper_test_op([(10,45,65), (10,65,45)], lambda x,y: x @ y, Tensor.dot, atol=1e-4)
    helper_test_op([(3,3,45,65), (3,3,65,45)], lambda x,y: x @ y, Tensor.dot, atol=1e-4)

  def test_sum_simple(self):
    helper_test_op(None, lambda x: x.sum(), vals=[[1.,1.]])
  # NOTE: simple test for locals
  # FORWARD_ONLY=1 DEBUG=4 python3 test/test_ops.py TestOps.test_sum_full
  def test_sum_full(self):
    helper_test_op([(16384)], lambda x: x.sum())
  def test_sum_relu(self):
    helper_test_op([(3,4,5)], lambda x: x.relu().sum().relu())
  def test_sum_tiny(self):
    helper_test_op([(4,2,2)], lambda x: x.sum(axis=(0,2)))
  def test_sum(self):
    helper_test_op([(45,3)], lambda x: x.sum())
    helper_test_op([(3,4,5,6)], lambda x: x.sum(axis=3))
    helper_test_op([(3,4,5,6)], lambda x: x.sum(axis=(1,3)))
    helper_test_op([(3,4,5,6)], lambda x: x.sum(axis=(0,2)))
    helper_test_op([(3,4,5,6)], lambda x: x.sum(axis=(1,2)))
    helper_test_op([(3,4,5,6)], lambda x: x.sum(axis=1))
    helper_test_op([(3,4,5,6)], lambda x: x.sum(axis=1, keepdim=True))
    helper_test_op([()], lambda x: x.sum())
    helper_test_op([()], lambda x: x.sum(0))
    helper_test_op([()], lambda x: x.sum(-1))
    helper_test_op([()], lambda x: x.sum(()))
    self.helper_test_exception([(3,4,5,6)], lambda x: x.sum(5), lambda x: x.sum(5), expected=IndexError)
    self.helper_test_exception([()], lambda x: x.sum(1), lambda x: x.sum(1), expected=IndexError)
    self.helper_test_exception([()], lambda x: x.sum((1,)), lambda x: x.sum((1,)), expected=IndexError)

  def test_sum_acc_dtype(self):
    helper_test_op([(45,3)], lambda x: x.sum(), lambda x: x.sum(acc_dtype=dtypes.float32))
    if is_dtype_supported(dtypes.float64): helper_test_op([(45,3)], lambda x: x.sum(dtype=torch.float64), lambda x: x.sum(acc_dtype=dtypes.float64))

    with self.assertRaises(AttributeError): Tensor([1.0, 2.0]).sum(acc_dtype="")

  def test_sum_with_zeros_shape(self):
    helper_test_op([(4, 0)], lambda x: x.sum(axis=(0,)))
    helper_test_op([(4, 0)], lambda x: x.sum(axis=(1,)))
    helper_test_op([(4, 0)], lambda x: x.sum(axis=(0,1)))

  def test_prod(self):
    helper_test_op(None, lambda x: x.prod(), vals=[[1.0, 2.0, 3.0]])
    with Context(NOOPT=1): helper_test_op(None, lambda x: x.prod(), vals=[[1.0, 2.0, 3.0]])
    helper_test_op([(3,4,5,6)], lambda x: x.prod(dim=3), lambda x: x.prod(axis=3))
    helper_test_op([(3,4,5,6)], lambda x: x.prod(dim=1), lambda x: x.prod(axis=1))
    helper_test_op([(3,4,5,6)], lambda x: x.prod(dim=1, keepdim=True), lambda x: x.prod(axis=1, keepdim=True))
    helper_test_op([()], lambda x: x.prod())
    helper_test_op([()], lambda x: x.prod(0))
    helper_test_op([()], lambda x: x.prod(-1))

  def test_prod_acc_dtype(self):
    with self.assertRaises(AttributeError): Tensor([1.0, 2.0]).prod(acc_dtype="")

  def test_min(self):
    helper_test_op([(3,3)], lambda x: x.min())
    helper_test_op([(45,3)], lambda x: x.min())
    helper_test_op([(45,3)], lambda x: x.min().mul(0.5))
    helper_test_op([()], lambda x: x.min())

    helper_test_op(None, lambda x: x.min(), forward_only=True, vals=[[0, -2**31]])
    helper_test_op(None, lambda x: x.min(), forward_only=True, vals=[[-2**31, 0]])
    helper_test_op(None, lambda x: x.min(), forward_only=True, vals=[[False, True]])
    helper_test_op(None, lambda x: x.min(), forward_only=True, vals=[[True, False]])

  def test_max(self):
    helper_test_op([(45,3)], lambda x: x.max())
    helper_test_op([(45,3)], lambda x: x.max().mul(0.5))
    helper_test_op(None, lambda x: x.max().mul(0.5), vals=[[[1.0,1.0,0.0,1.0]],])
    helper_test_op([(3,4,5,6)], lambda x: x.max(axis=1)[0], lambda x: x.max(axis=1))
    helper_test_op([()], lambda x: x.max())

    helper_test_op(None, lambda x: x.max(), forward_only=True, vals=[[0, -2**31]])
    helper_test_op(None, lambda x: x.max(), forward_only=True, vals=[[-2**31, 0]])
    helper_test_op(None, lambda x: x.max(), forward_only=True, vals=[[False, True]])
    helper_test_op(None, lambda x: x.max(), forward_only=True, vals=[[True, False]])

  @unittest.skipIf(Device.DEFAULT == "QCOM", "OpenCL fails to compile this (both on GPU(qcom)/QCOM backends)")
  def test_any(self):
    helper_test_op([(3,4,5,6)], lambda x: x.any(), forward_only=True)
    helper_test_op(None, lambda x: x.any(), vals=[[True, True]], forward_only=True)
    helper_test_op(None, lambda x: x.any(), vals=[[True, False]], forward_only=True)
    helper_test_op(None, lambda x: x.any(), vals=[[False, False]], forward_only=True)
    helper_test_op([()], lambda x: x.any(), forward_only=True)
  def test_any_axis(self):
    helper_test_op([(3,4,5,6)], lambda x: x.any(axis=(1,2)), forward_only=True)
  def test_any_zero_axis(self):
    helper_test_op([(1,0,3,0,5)], lambda x: x.any(axis=(1,3)), forward_only=True)

  @unittest.skipIf(Device.DEFAULT == "QCOM", "OpenCL fails to compile this (both on GPU(qcom)/QCOM backends)")
  def test_all(self):
    helper_test_op([(3,4,5,6)], lambda x: x.all(), forward_only=True)
    helper_test_op(None, lambda x: x.all(), vals=[[True, True]], forward_only=True)
    helper_test_op(None, lambda x: x.all(), vals=[[True, False]], forward_only=True)
    helper_test_op(None, lambda x: x.all(), vals=[[False, False]], forward_only=True)
    helper_test_op([()], lambda x: x.all(), forward_only=True)
  def test_all_axis(self):
    helper_test_op([(3,4,5,6)], lambda x: x.all(axis=(1,2)), forward_only=True)
  def test_all_zero_axis(self):
    helper_test_op([(1,0,3,0,5)], lambda x: x.all(axis=(1,3)), forward_only=True)

  def test_mean(self):
    helper_test_op([(3,4,5,6)], lambda x: x.mean())
    helper_test_op([()], lambda x: x.mean())
  def test_mean_axis(self):
    helper_test_op([(3,4,5,6)], lambda x: x.mean(axis=(1,2)))
  def test_mean_zero_axis(self):
    helper_test_op([(1,0,3,0,5)], lambda x: x.mean(axis=(1,3)))

  def test_var(self):
    helper_test_op([(15, 25, 35)], lambda x: x.var())
    helper_test_op([(15, 25, 35)], lambda x: x.var(correction=0))
    helper_test_op([(15, 25, 35)], lambda x: x.var(correction=5))
    # TODO: fix this
    # helper_test_op([(10, 2)], lambda x: x.var(correction=50))
  def test_var_axis(self):
    helper_test_op([(15, 25, 35)], lambda x: x.var(0))
    helper_test_op([(15, 25, 35)], lambda x: x.var(2))
    helper_test_op([(15, 25, 35)], lambda x: x.var([1, 2]))
    helper_test_op([(15, 25, 35)], lambda x: x.var(0, correction=0))
    helper_test_op([(15, 25, 35)], lambda x: x.var(2, correction=0))
    helper_test_op([(15, 25, 35)], lambda x: x.var([1, 2], correction=0))
  def test_var_zero_in_axis(self):
    helper_test_op([(1,0,3,0,5)], lambda x: x.var(axis=(1,3)))
    helper_test_op([(1,0,3,0,5)], lambda x: x.var(axis=(1,3), correction=0))
    helper_test_op([(1,0,3,0,5)], lambda x: x.var(axis=(1,3), correction=5))
  # TODO: fix backward when correction >= n
  def test_var_one_in_axis(self):
    helper_test_op([(1,2,3,1,5)], lambda x: x.var(axis=(0,3)), forward_only=True)
    helper_test_op([(1,2,3,1,5)], lambda x: x.var(axis=(0,3), correction=0))
    helper_test_op([(1,2,3,1,5)], lambda x: x.var(axis=(0,3), correction=5), forward_only=True)
    helper_test_op([(1,2,3,1,5)], lambda x: x.var(axis=(0,4)))
    helper_test_op([(1,2,3,1,5)], lambda x: x.var(axis=(0,4), correction=0))
    helper_test_op([(1,2,3,1,5)], lambda x: x.var(axis=(0,4), correction=5), forward_only=True)
  def test_var_keepdim(self):
    helper_test_op([(15, 25, 35)], lambda x: x.var(keepdim=True))
    helper_test_op([(15, 25, 35)], lambda x: x.var(0, keepdim=True, correction=0))

  def test_std(self):
    helper_test_op([(15, 25, 35)], lambda x: x.std())
    helper_test_op([(15, 25, 35)], lambda x: x.std(correction=0))
    helper_test_op([(15, 25, 35)], lambda x: x.std(correction=5))
  def test_std_axis(self):
    helper_test_op([(15, 25, 35)], lambda x: x.std(0))
    helper_test_op([(15, 25, 35)], lambda x: x.std(2))
    helper_test_op([(15, 25, 35)], lambda x: x.std([1, 2]))
    helper_test_op([(15, 25, 35)], lambda x: x.std(0, correction=0))
    helper_test_op([(15, 25, 35)], lambda x: x.std(2, correction=0))
    helper_test_op([(15, 25, 35)], lambda x: x.std([1, 2], correction=0))
  def test_std_zero_in_axis(self):
    helper_test_op([(1,0,3,0,5)], lambda x: x.std(axis=(1,3)))
    helper_test_op([(1,0,3,0,5)], lambda x: x.std(axis=(1,3), correction=0))
    helper_test_op([(1,0,3,0,5)], lambda x: x.std(axis=(1,3), correction=5))
  # TODO: fix backward when correction >= n
  def test_std_one_in_axis(self):
    helper_test_op([(1,2,3,1,5)], lambda x: x.std(axis=(0,3)), forward_only=True)
    # TODO: this one broke too with correction=0 in new gradient
    helper_test_op([(1,2,3,1,5)], lambda x: x.std(axis=(0,3), correction=0), forward_only=True)
    helper_test_op([(1,2,3,1,5)], lambda x: x.std(axis=(0,3), correction=5), forward_only=True)
    helper_test_op([(1,2,3,1,5)], lambda x: x.std(axis=(0,4)))
    helper_test_op([(1,2,3,1,5)], lambda x: x.std(axis=(0,4), correction=0))
    helper_test_op([(1,2,3,1,5)], lambda x: x.std(axis=(0,4), correction=5))
  def test_std_keepdim(self):
    helper_test_op([(15, 25, 35)], lambda x: x.std(keepdim=True))
    helper_test_op([(15, 25, 35)], lambda x: x.std(0, keepdim=True, correction=0))
  def test_std_mean(self):
    helper_test_op([(15,25,35)], lambda x: torch.stack(torch.std_mean(x)),
                                 lambda x: Tensor.stack(*x.std_mean()))
    helper_test_op([(15,25,35)], lambda x: torch.stack(torch.std_mean(x, correction=5)),
                                 lambda x: Tensor.stack(*x.std_mean(correction=5)))
    helper_test_op([(15,25,35)], lambda x: torch.stack(torch.std_mean(x, keepdim=True, correction=0)),
                                 lambda x: Tensor.stack(*x.std_mean(keepdim=True, correction=0)))
    helper_test_op([(3,4,5,6)], lambda x: torch.stack(torch.std_mean(x, axis=(1,2))),
                                lambda x: Tensor.stack(*x.std_mean(axis=(1,2))))

  @unittest.skip("TODO: this fails because of loaded nan in mul folding")
  def test_std_mean_loaded_nan(self):
    helper_test_op([(1,0,3,0,5)], lambda x: torch.stack(torch.std_mean(x, axis=(1,3))),
                                  lambda x: Tensor.stack(*x.std_mean(axis=(1,3))))
  def test_softmax(self):
    helper_test_op([(45,65)], torch.nn.Softmax(dim=1), Tensor.softmax, atol=1e-7, grad_atol=1e-7)
    helper_test_op([(45)], torch.nn.Softmax(dim=0), Tensor.softmax, atol=1e-7, grad_atol=1e-7)
    helper_test_op([()], torch.nn.Softmax(dim=0), Tensor.softmax, atol=1e-7, grad_atol=1e-7)
    helper_test_op([()], torch.nn.Softmax(dim=-1), Tensor.softmax, atol=1e-7, grad_atol=1e-7)
  def test_softmax_other_axis(self):
    helper_test_op([(10,10,10)], lambda x: x.softmax(0), atol=1e-7, grad_atol=1e-7)
    helper_test_op([(10,10,10)], lambda x: x.softmax(1), atol=1e-7, grad_atol=1e-7)
    helper_test_op([(10,10,10)], lambda x: x.softmax(2), atol=1e-7, grad_atol=1e-7)
  def test_softmax_argmax(self):
    helper_test_op([(45,65)], lambda x: x.softmax(0).argmax().type(torch.int32),
                              lambda x: x.softmax(0).argmax(), forward_only=True, atol=1e-7, grad_atol=1e-7)
    helper_test_op([(45,65)], lambda x: x.softmax(1).argmax().type(torch.int32),
                              lambda x: x.softmax(1).argmax(), forward_only=True, atol=1e-7, grad_atol=1e-7)
  def test_log_softmax(self):
    helper_test_op([(45,65)], torch.nn.LogSoftmax(dim=1), Tensor.log_softmax, atol=1e-7, grad_atol=1e-7)
    helper_test_op([(45)], torch.nn.LogSoftmax(dim=0), Tensor.log_softmax, atol=1e-7, grad_atol=1e-7)
    helper_test_op([()], torch.nn.LogSoftmax(dim=0), Tensor.log_softmax, atol=1e-7, grad_atol=1e-7)
    helper_test_op([()], torch.nn.LogSoftmax(dim=-1), Tensor.log_softmax, atol=1e-7, grad_atol=1e-7)
  def test_log_softmax_other_axis(self):
    helper_test_op([(10,10,10)], lambda x: x.log_softmax(0), atol=1e-7, grad_atol=1e-7)
    helper_test_op([(10,10,10)], lambda x: x.log_softmax(1), atol=1e-7, grad_atol=1e-7)
    helper_test_op([(10,10,10)], lambda x: x.log_softmax(2), atol=1e-7, grad_atol=1e-7)

  def test_logsumexp(self):
    helper_test_op([(45,65)], lambda x: torch.logsumexp(x, dim=0), lambda x: x.logsumexp(0), atol=1e-7, grad_atol=1e-7)
    helper_test_op([(45,65)], lambda x: torch.logsumexp(x, dim=0, keepdim=True), lambda x: x.logsumexp(0, True), atol=1e-7, grad_atol=1e-7)
    helper_test_op([(45,65)], lambda x: torch.logsumexp(x, dim=1), lambda x: x.logsumexp(1), atol=1e-7, grad_atol=1e-7)
    helper_test_op([(45)], lambda x: torch.logsumexp(x, dim=0), lambda x: x.logsumexp(0), atol=1e-7, grad_atol=1e-7)
    helper_test_op([()], lambda x: torch.logsumexp(x, dim=0), lambda x: x.logsumexp(0), atol=1e-7, grad_atol=1e-7)
    helper_test_op([()], lambda x: torch.logsumexp(x, dim=-1), lambda x: x.logsumexp(-1), atol=1e-7, grad_atol=1e-7)

  def test_logcumsumexp(self):
    helper_test_op([(45,65)], lambda x: torch.logcumsumexp(x, dim=0), lambda x: x.logcumsumexp(0), atol=1e-7, grad_atol=1e-7)
    helper_test_op([(45,65)], lambda x: torch.logcumsumexp(x, dim=1), lambda x: x.logcumsumexp(1), atol=1e-7, grad_atol=1e-7)
    helper_test_op([(45)], lambda x: torch.logcumsumexp(x, dim=0), lambda x: x.logcumsumexp(0), atol=1e-7, grad_atol=1e-7)
    helper_test_op([()], lambda x: torch.logcumsumexp(x, dim=0), lambda x: x.logcumsumexp(0), atol=1e-7, grad_atol=1e-7)
    helper_test_op([()], lambda x: torch.logcumsumexp(x, dim=0), lambda x: x.logcumsumexp(), atol=1e-7, grad_atol=1e-7)
    helper_test_op([()], lambda x: torch.logcumsumexp(x, dim=-1), lambda x: x.logcumsumexp(-1), atol=1e-7, grad_atol=1e-7)

  @unittest.expectedFailure  # TODO: fix numerical instability
  def test_logcumsumexp_numerical(self):
    helper_test_op(None, lambda x: torch.logcumsumexp(x, dim=0), lambda x: x.logcumsumexp(), atol=1e-7, grad_atol=1e-7, vals=[[0.0, 100.0]])

  def test_sinh(self):
    helper_test_op([(45,65)], lambda x: x.sinh(), grad_atol=1e-6)
    # TODO: backward nan instead of inf
    helper_test_op([(45,65)], lambda x: x.sinh(), grad_atol=1e-6, low=-300, high=-297, forward_only=True)
    helper_test_op([(45,65)], lambda x: x.sinh(), grad_atol=1e-6, low=300, high=303, forward_only=True)
  def test_cosh(self):
    helper_test_op([(45,65)], lambda x: x.cosh(), grad_atol=1e-6)
    # TODO: backward nan instead of inf
    helper_test_op([(45,65)], lambda x: x.cosh(), grad_atol=1e-6, low=-300, high=-297, forward_only=True)
    helper_test_op([(45,65)], lambda x: x.cosh(), grad_atol=1e-6, low=300, high=303, forward_only=True)
  def test_tanh(self):
    helper_test_op([(45,65)], lambda x: x.tanh(), grad_atol=1e-6)
  def test_tanh_extreme(self):
    helper_test_op([(45,65)], lambda x: x.tanh(), grad_atol=1e-6, low=-300, high=-297)
    helper_test_op([(45,65)], lambda x: x.tanh(), grad_atol=1e-6, low=300, high=303)
  def test_hardtanh(self):
    for val in range(10, 30, 5):
      helper_test_op([(45,65)], lambda x: torch.nn.functional.hardtanh(x, -val, val), lambda x: x.hardtanh(-val, val), grad_atol=1e-6)
      helper_test_op([()], lambda x: torch.nn.functional.hardtanh(x, -val, val), lambda x: x.hardtanh(-val, val), grad_atol=1e-6)
  def test_asinh(self):
    helper_test_op([(45,65)], lambda x: x.asinh(), grad_atol=1e-6)
    # NOTE: this one has larger atol
    helper_test_op([(45,65)], lambda x: x.asinh(), atol=1e-2, grad_atol=1e-6, low=-300, high=-297)
    helper_test_op([(45,65)], lambda x: x.asinh(), grad_atol=1e-6, low=300, high=303)
  def test_acosh(self):
    helper_test_op([(45,65)], lambda x: x.acosh(), grad_atol=1e-6)
    helper_test_op([(45,65)], lambda x: x.acosh(), grad_atol=1e-6, low=-300, high=-297)
    helper_test_op([(45,65)], lambda x: x.acosh(), grad_atol=1e-6, low=300, high=303)
  def test_atanh(self):
    helper_test_op([(45,65)], lambda x: x.atanh(), grad_atol=1e-6)
    helper_test_op([(45,65)], lambda x: x.atanh(), grad_atol=1e-6, low=-300, high=-297)
    helper_test_op([(45,65)], lambda x: x.atanh(), grad_atol=1e-6, low=300, high=303)

  def test_topo_sort(self):
    helper_test_op([(45,65)], lambda x: (x+x)*x, grad_atol=1e-6)
    helper_test_op([()], lambda x: (x+x)*x, grad_atol=1e-6)

  def test_flip_eye_crash(self):
    helper_test_op([], lambda: (torch.eye(10)@torch.eye(10).flip(0)),
                       lambda: (Tensor.eye(10)@Tensor.eye(10).flip(0)), forward_only=True)

  def test_broadcast_full(self):
    for torch_op, tinygrad_op in [(torch.add, Tensor.add), (torch.sub, Tensor.sub), (torch.mul, Tensor.mul),
                                  (torch.div, Tensor.div), (torch.pow, Tensor.pow)]:
      for shapes in [((5,13,24,16), (5,1,24,1)), ((1,3,1,7,1), (2,1,5,1,8))]:
        with self.subTest(op=torch_op.__name__, shapes=shapes):
          if tinygrad_op != Tensor.pow:
            helper_test_op(shapes, torch_op, tinygrad_op)
          else:
            helper_test_op(shapes, torch_op, tinygrad_op, low=0, high=3)

  def test_broadcast_simple(self):
    helper_test_op([(45,65), (45,1)], lambda x,y: x/y)
    helper_test_op([(45,65), ()], lambda x,y: x/y)

  def test_broadcast_partial(self):
    for torch_op, tinygrad_op in [(torch.add, Tensor.add), (torch.sub, Tensor.sub), (torch.mul, Tensor.mul),
                                  (torch.div, Tensor.div), (torch.pow, Tensor.pow)]:
      for shapes in [((1,32,32,32), (1,32,1,1)), ((5,13,24,16,2), (1,13,24,1,1)),
                     ((4,1), (4,5)), ((1,4), (5,4))]:
        with self.subTest(op=torch_op.__name__, shapes=shapes):
          # NOTE: ANE backwards?
          if tinygrad_op != Tensor.pow:
            helper_test_op(shapes, torch_op, tinygrad_op)
          else:
            helper_test_op(shapes, torch_op, tinygrad_op, low=0, high=3)

  def test_slice_in_bounds_1dim(self):
    helper_test_op([(3)], lambda x: x[1:3])
    helper_test_op([(3)], lambda x: x[0:2])
    helper_test_op([(3)], lambda x: x[-2:2])

  def test_slice_on_0dim_tensor(self):
    helper_test_op([()], lambda x: x[None])

    with self.assertRaises(IndexError):
      a = Tensor(3.14)
      a[0]

  def test_slice_int_indexing(self):
    helper_test_op([(3)], lambda x: x[0])
    helper_test_op([(3)], lambda x: x[2])
    helper_test_op([(3)], lambda x: x[-1])
    helper_test_op([(3)], lambda x: x[-3])
    helper_test_op([(10,10)], lambda x: x[1])
    helper_test_op([(3,3,3)], lambda x: x[1,1,1])

  def test_slice_in_bounds_multidim(self):
    helper_test_op([(3,3,3)], lambda x: x[1:2])
    helper_test_op([(3,3,3)], lambda x: x[1:2, 2])
    helper_test_op([(3,3,3)], lambda x: x[1:2, 1:2])
    helper_test_op([(3,3,3)], lambda x: x[1:2, 1:2, 0:-1])

  def test_slice_with_none(self):
    helper_test_op([(3,3,3)], lambda x: x[None])
    helper_test_op([(3,3,3)], lambda x: x[1:2, None])
    helper_test_op([(3,3,3)], lambda x: x[1:2, None, 1:2])
    helper_test_op([(3,3,3)], lambda x: x[1:2, 1:2, None, -1])
    helper_test_op([(3,3,3)], lambda x: x[None, None, 1, None, 2, 0:2])

  def test_slice_with_const_tensor(self):
    t = Tensor.zeros(1, dtype=dtypes.int)
    helper_test_op([(3,3,3)], lambda x: x[:, [0], :], lambda x: x[:, t, :])
    helper_test_op([(3,3,3)], lambda x: x[:, [0], :], lambda x: x[:, t.contiguous(), :])

  def test_slice_one_endpoint_out_of_bounds(self):
    helper_test_op([(3,3,3)], lambda x: x[0:4])
    helper_test_op([(3,3,3)], lambda x: x[-6:4])
    helper_test_op([(3,3,3)], lambda x: x[1:50])
    helper_test_op([(3,3,3)], lambda x: x[1:50, 1:2, -1])

  def test_slice_stride_gt_one(self):
    helper_test_op([(7,5,10)], lambda x: x[::2, ::3, ::4])
    helper_test_op([(7,5,10)], lambda x: x[1:5:2, ::3, ::4])
    helper_test_op([(7,5,10)], lambda x: x[1:5:2, 3, ::4])
    helper_test_op([(7,5,10)], lambda x: x[1:5:2, None, None, 3, None, ::4])

  def test_slice_negative_strides(self):
    # Torch doesn't support slicing with negative steps
    a = np.random.randn(10, 10, 10).astype(np.float32)
    t = Tensor(a)
    np.testing.assert_allclose(a[::-1], t[::-1].numpy())
    np.testing.assert_allclose(a[::-2], t[::-2].numpy())
    np.testing.assert_allclose(a[:, 2:0:-1], t[:, 2:0:-1].numpy())
    np.testing.assert_allclose(a[:, 2:0:-1, 3:1:-2], t[:, 2:0:-1, 3:1:-2].numpy())
    np.testing.assert_allclose(a[4:0:-3, 2:0:-1, -1:-5:-2], t[4:0:-3, 2:0:-1, -1:-5:-2].numpy())
    np.testing.assert_allclose(a[2:5:-1, :, :], t[2:5:-1, :, :].numpy())  # shape = (0, 10, 10)
    np.testing.assert_allclose(a[:, 2:5:-1, :], t[:, 2:5:-1, :].numpy())  # shape = (0, 10, 10)
    np.testing.assert_allclose(a[:, :, 2:5:-1], t[:, :, 2:5:-1].numpy())  # shape = (0, 10, 10)

  def test_slice_both_endpoints_out_of_bounds(self):
    helper_test_op([(3,3,3)], lambda x: x[5:10])
    helper_test_op([(3,3,3)], lambda x: x[-15:-7])

  def test_slice_start_gt_end(self):
    helper_test_op([(3,3,3)], lambda x: x[-2:2])
    helper_test_op([(3,3,3)], lambda x: x[-2:-5])

  def test_slice_empty(self):
    helper_test_op([(10,10)], lambda x: x[1:1])

  def test_slice_zero_in_shape(self):
    helper_test_op([(10,10)], lambda x: x[1:1])  # x.shape = (0, 10)
    helper_test_op([(3,3,3)], lambda x: x[-2:-5])  # x.shape = (0, 3, 3)

  def test_slice_errors(self):
    a = Tensor.ones(4, 3)
    b = Tensor(2)
    with self.assertRaisesRegex(IndexError, "too many"): a[1, 77, 77, 77] # IndexError: (finds too many indices before the out of bounds)
    with self.assertRaisesRegex(IndexError, "out of bounds"): a[1, 3] # IndexError: (out of bounds).
    with self.assertRaisesRegex(IndexError, "out of bounds"): a[1, -4]
    with self.assertRaisesRegex(IndexError, "single ellipsis"): a[..., ...] # IndexError: only single ellipsis
    with self.assertRaises(ValueError): a[::0, 1] # no 0 strides
    with self.assertRaises(TypeError): a[:Tensor([3]), 1] # Tensor can't be used as a slice parameter
    with self.assertRaises(IndexError): b[:] # slice cannot be applied to a 0-dim tensor

  def test_slice_ellipsis(self):
    helper_test_op([(3,3,3,3)], lambda x: x[..., 0])
    helper_test_op([(3,3,3,3)], lambda x: x[0, ...])
    helper_test_op([(3,3,3,3)], lambda x: x[0, ..., 0])
    helper_test_op([(3,3,3,3)], lambda x: x[0:3, ..., 2:3])
    helper_test_op([(3,3,3,3)], lambda x: x[None, 0:3, ..., 0, None])

  # this was the failure in llama early realizing freqs_cis
  def test_double_slice(self):
    helper_test_op([(4,4)], lambda x: x[:, 1:2][1:2])
    helper_test_op([(4,4)], lambda x: x[1:3][1:2])
    helper_test_op([(4,4)], lambda x: x[:, 1:2][0:1])
    helper_test_op([(4,4)], lambda x: x[:, 1:2][:, 0:1])

  def test_pad(self):
    helper_test_op([(3,3,3,3)], lambda x: torch.nn.functional.pad(x, (1,2,3,4)), lambda x: x.pad(padding=(1,2,3,4)))
    helper_test_op([(3,3,3,3)], lambda x: torch.nn.functional.pad(x, (-1,2,-3,4)), lambda x: x.pad(padding=(-1,2,-3,4)))
    helper_test_op([(3,3,3,3)], lambda x: torch.nn.functional.pad(x, (1,2,3,4), value=5), lambda x: x.pad(padding=(1,2,3,4),value=5))
    helper_test_op([(3,3,3,3)], lambda x: torch.nn.functional.pad(x, (-1,2,-3,4), value=5), lambda x: x.pad(padding=(-1,2,-3,4),value=5))
    helper_test_op([(3,3,3,3)], lambda x: torch.nn.functional.pad(x, (1,2,3,4), value=math.inf), lambda x: x.pad(padding=(1,2,3,4),value=math.inf))
    helper_test_op([(3,3,3,3)], lambda x: torch.nn.functional.pad(x, (-1,2,-3,4), value=-math.inf),
                                lambda x: x.pad(padding=(-1,2,-3,4),value=-math.inf))
    helper_test_op([(3,3)], lambda x: torch.nn.functional.pad(x, (1,2,3,4)),lambda x: x.pad(((3,4),(1,2))))
    helper_test_op([(3,3)], lambda x: torch.nn.functional.pad(x, (-1,2,-3,4)), lambda x: x.pad(((-3,4), (-1,2))))
    helper_test_op([(3,3)], lambda x: torch.nn.functional.pad(x, (1,2,3,4), value=5), lambda x: x.pad(((3,4), (1,2)), value=5))
    helper_test_op([(3,3)], lambda x: torch.nn.functional.pad(x, (0,0,3,4), value=1), lambda x: x.pad(((3,4), None), value=1))
    helper_test_op([(3,3)], lambda x: torch.nn.functional.pad(x, (0,0,0,0), value=1), lambda x: x.pad((None, None), value=1))
    # raise error for uneven pads
    self.helper_test_exception([(3,3)], lambda x: torch.nn.functional.pad(x, (2,0,2)), lambda x: x.pad((2,0,2)),
                               expected=(RuntimeError, ValueError))
    # raise error for too many or too little pads
    self.helper_test_exception([(3,3)], lambda x: torch.nn.functional.pad(x, (0,0,0,0,1,0,3,0)), lambda x: x.pad((0,0,0,0,1,0,3,0)),
                               expected=(RuntimeError, ValueError))
    # raise error for mode string typo
    self.helper_test_exception([(3,3,3)], lambda x: torch.nn.functional.pad(x, (3,0), mode="typo"), lambda x: x.pad((3,0), mode="typo"),
                               expected=NotImplementedError)
    x = Tensor.ones(3,3)
    with self.assertRaises(ValueError): x.pad((None,(0,1),(3,0)))
    with self.assertRaises(ValueError): x.pad(((0,1),))

  def test_pad_reflect_mode(self):
    helper_test_op([(1,1,5,5)], lambda x: torch.nn.functional.pad(x, (0,2,3,2), mode="reflect"), lambda x: x.pad((0,2,3,2), mode="reflect"))
    helper_test_op([(5,5,5)], lambda x: torch.nn.functional.pad(x, (0,2), mode="reflect"), lambda x: x.pad((0,2), mode="reflect"))
    helper_test_op([(1,1,5,5,5)], lambda x: torch.nn.functional.pad(x, (1,2,3,4,1,2), mode="reflect"),
                                  lambda x: x.pad((1,2,3,4,1,2), mode="reflect"))
    helper_test_op([(3,3,3,3)], lambda x: torch.nn.functional.pad(x, (-1,2,2,-1), mode="reflect"), lambda x: x.pad((-1,2,2,-1), mode="reflect"))
    helper_test_op([(1,1,5,5)], lambda x: torch.nn.functional.pad(x, (3,-3,0,-3), mode="reflect"), lambda x: x.pad((3,-3,0,-3), mode="reflect"))
    helper_test_op([(1,1,5,5)], lambda x: torch.nn.functional.pad(x, (3,-5,1,-5), mode="reflect"), lambda x: x.pad((3,-5,1,-5), mode="reflect"))
    helper_test_op([(1,1,5,5)], lambda x: torch.nn.functional.pad(x, (0,0,0,-5), mode="reflect"), lambda x: x.pad((0,0,0,-5), mode="reflect"))

    # max pad size for reflect is exactly once: pad < input size
    helper_test_op([(1,1,5,5)], lambda x: torch.nn.functional.pad(x, (4,4,0,4), mode="reflect"), lambda x:x.pad((4,4,0,4),mode="reflect"))
    # raise error for relfection padding when: pad >= input size
    self.helper_test_exception([(1,1,5,5)],
                                lambda x: torch.nn.functional.pad(x, (3,5,0,0),mode="reflect"), lambda x: x.pad((3,5,0,0),mode="reflect"),
                                expected=(RuntimeError, ValueError))

  def test_pad_replicate_mode(self):
    helper_test_op([(1,1,5,5)], lambda x: torch.nn.functional.pad(x, (0,2,3,2), mode="replicate"), lambda x: x.pad((0,2,3,2), mode="replicate"))
    helper_test_op([(5,5,5)], lambda x: torch.nn.functional.pad(x, (0,2), mode="replicate"), lambda x: x.pad((0,2), mode="replicate"))
    helper_test_op([(1,1,5,5,5)], lambda x: torch.nn.functional.pad(x, (1,2,3,4,1,2),mode="replicate"),lambda x:x.pad((1,2,3,4,1,2),mode="replicate"))
    helper_test_op([(3,3,3,3)], lambda x: torch.nn.functional.pad(x, (-1,2,2,-1), mode="replicate"), lambda x: x.pad((-1,2,2,-1), mode="replicate"))
    helper_test_op([(1,1,5,5)], lambda x: torch.nn.functional.pad(x, (3,-3,0,-3), mode="replicate"), lambda x: x.pad((3,-3,0,-3), mode="replicate"))
    helper_test_op([(1,1,5,5)], lambda x: torch.nn.functional.pad(x, (3,-5,1,-5), mode="replicate"), lambda x: x.pad((3,-5,1,-5), mode="replicate"))
    helper_test_op([(1,1,5,5)], lambda x: torch.nn.functional.pad(x, (0,0,0,-5), mode="replicate"), lambda x: x.pad((0,0,0,-5), mode="replicate"))

    # no max pad sizes for replicate
    helper_test_op([(1,1,5,5)], lambda x: torch.nn.functional.pad(x, (3,11,0,30), mode="replicate"), lambda x: x.pad((3,11,0,30), mode="replicate"))

  def test_pad_circular_mode(self):
    helper_test_op([(1,1,5,5)], lambda x: torch.nn.functional.pad(x, (0,2,3,2), mode="circular"), lambda x: x.pad((0,2,3,2), mode="circular"))
    helper_test_op([(5,5,5)], lambda x: torch.nn.functional.pad(x, (0,2), mode="circular"), lambda x: x.pad((0,2), mode="circular"))
    helper_test_op([(1,1,5,5,5)], lambda x: torch.nn.functional.pad(x, (1,2,3,5,1,2),mode="circular"),lambda x:x.pad((1,2,3,5,1,2),mode="circular"))
    # circular pad cannot wrap around more than once
    self.helper_test_exception([(1,1,5,5)],
                                lambda x: torch.nn.functional.pad(x, (3,6,0,0), mode="circular"), lambda x: x.pad((3,6,0,0), mode="circular"),
                                expected=(RuntimeError, ValueError))
    with self.assertRaises(NotImplementedError):
      # negative pads with circular pads is not supported
      Tensor.randn(1,1,5,5).pad((3,-5,1,-5), mode="circular")

  def test_pad_reshape(self):
    helper_test_op([(1, 2)],
                   lambda x: torch.nn.functional.pad(x, (0, 1, 1, 0)).reshape((3, 2)),
                   lambda x: x.pad((0, 1, 1, 0)).reshape((3, 2)))
    helper_test_op([(1, 2)],
                   lambda x: torch.nn.functional.pad(x, (0, 2, 1, 1)).reshape((4, 3)),
                   lambda x: x.pad((0, 2, 1, 1)).reshape((4, 3)))
    helper_test_op([(1, 1, 1, 2)],
                   lambda x: torch.nn.functional.pad(x, (0, 4, 2, 2, 1, 2, 0, 2)).reshape((4, 3, 6, 5)),
                   lambda x: x.pad(((0, 2), (1, 2), (2, 2), (0, 4))).reshape((4, 3, 6, 5)))

  def test_pad_slice(self):
    for value in 0., 3.456:
      helper_test_op([(1)], lambda x: torch.nn.functional.pad(x,(1,0), value=value)[0], lambda x: x.pad(((1,0),), value=value)[0])
      helper_test_op([(4)], lambda x: torch.nn.functional.pad(x,(1,0), value=value)[0], lambda x: x.pad(((1,0),), value=value)[0])
      helper_test_op([(4)], lambda x: torch.nn.functional.pad(x,(3,0), value=value)[0:1], lambda x: x.pad(((3,0),), value=value)[0:1])
      helper_test_op([(4)], lambda x: torch.nn.functional.pad(x,(0,3), value=value)[6], lambda x: x.pad(((0,3),), value=value)[6])
      helper_test_op([(4)], lambda x: torch.nn.functional.pad(x,(0,3), value=value)[4:6], lambda x: x.pad(((0,3),), value=value)[4:6])
      helper_test_op([(5,5)], lambda x: torch.nn.functional.pad(x,(0,0,1,0), value=value)[0], lambda x: x.pad(((1,0),(0,0)), value=value)[0])
      helper_test_op([(2,2)], lambda x: torch.nn.functional.pad(x,(0,1,0,0), value=value)[0,2], lambda x: x.pad(((0,0),(0,1)), value=value)[0,2])
      helper_test_op([(4,4)], lambda x: torch.nn.functional.pad(x,(0,0,1,0), value=value)[0,2], lambda x: x.pad(((1,0),(0,0)), value=value)[0,2])
      helper_test_op([(4,4)], lambda x: torch.nn.functional.pad(x,(0,0,0,2), value=value)[5], lambda x: x.pad(((0,2),(0,0)), value=value)[5])
      helper_test_op([(4,4)], lambda x: torch.nn.functional.pad(x,(0,0,0,2), value=value)[3:5], lambda x: x.pad(((0,2),(0,0)), value=value)[3:5])
      helper_test_op([(4,4)], lambda x: torch.nn.functional.pad(x,(3,0,0,0), value=value)[1,0], lambda x: x.pad(((0,0),(3,0)), value=value)[1,0])
      helper_test_op([(4,4)], lambda x: torch.nn.functional.pad(x,(3,0,0,0), value=value)[1,0:4], lambda x: x.pad(((0,0),(3,0)), value=value)[1,0:4])
      helper_test_op([(4,4)], lambda x: torch.nn.functional.pad(x,(3,4,1,2), value=value)[0], lambda x: x.pad(((1,2),(3,4)), value=value)[0])
      helper_test_op([(4,4)], lambda x: torch.nn.functional.pad(x,(3,4,1,2), value=value)[:,1], lambda x: x.pad(((1,2),(3,4)), value=value)[:,1])
      helper_test_op([(4,4)], lambda x: torch.nn.functional.pad(x,(3,4,1,2), value=value)[:,4], lambda x: x.pad(((1,2),(3,4)), value=value)[:,4])
      helper_test_op([(3,3)], lambda x: torch.nn.functional.pad(x,(0,3,0,0), value=value)[:,4:6], lambda x: x.pad(((0,0),(0,3)), value=value)[:,4:6])
      helper_test_op([(3,3)], lambda x: torch.nn.functional.pad(x,(0,1,3,2), value=value)[0:2,:], lambda x: x.pad(((3,2),(0,1)), value=value)[0:2,:])
      helper_test_op([(3,3,3)], lambda x: torch.nn.functional.pad(x,(1,1,0,1,3,2), value=value)[0:2,:,:],
                                lambda x: x.pad(((3,2),(0,1),(1,1)), value=value)[0:2,:,:])
      helper_test_op([(3,3,3)], lambda x: torch.nn.functional.pad(x,(1,1,0,1,3,2), value=value)[2:4,:,:],
                                lambda x: x.pad(((3,2),(0,1),(1,1)), value=value)[2:4,:,:])

  def test_stack_slice(self):
    helper_test_op([(4)], lambda x: torch.stack([x for i in range(3)])[0,:], lambda x: Tensor.stack(*[x for i in range(3)])[0,:])
    helper_test_op([(5)], lambda x: torch.stack([x for i in range(3)])[0,0], lambda x: Tensor.stack(*[x for i in range(3)])[0,0])
    helper_test_op([(4,4)], lambda x: torch.stack([x for i in range(4)])[3], lambda x: Tensor.stack(*[x for i in range(4)])[3])

  def test_transpose(self):
    helper_test_op([(3,3)], lambda x: x.T)
    helper_test_op([(3,3,3)], lambda x: x.transpose(1,2))
    helper_test_op([(3,3,3)], lambda x: x.transpose(0,2))

  def test_permute(self):
    helper_test_op([(1,2,3,4)], lambda x: x.permute((3,0,2,1)))
    helper_test_op([(3,4,5,6)], lambda x: x.permute((3,2,1,0)))
    helper_test_op([(3,4,5,6)], lambda x: x.permute((-2,-1,1,0)))
    helper_test_op([()], lambda x: x.permute(()))
    self.helper_test_exception([(3,4,5,6)], lambda x: x.permute((0,2)), lambda x: x.permute((0,2)), expected=RuntimeError)
    self.helper_test_exception([(3,4,5,6)], lambda x: x.permute((0,1,2,3,3,3)), lambda x: x.permute((0,1,2,3,3,3)), expected=RuntimeError)
    self.helper_test_exception([(3,4,5,6)], lambda x: x.permute((0,0,1,2,3)), lambda x: x.permute((0,0,1,2,3)), expected=RuntimeError)

  def test_reshape(self):
    helper_test_op([(4,3,6,6)], lambda x: x.reshape((12,6,6)))
    helper_test_op([(4,3,6,6)], lambda x: x.reshape((-1,3,6,6)))
    helper_test_op([(4,3,6,6)], lambda x: x.reshape((-1,1,6,6)))
    helper_test_op([(4,3,6,6)], lambda x: x.reshape((4,3,6,6)), lambda x: x.reshape((None,None,6,6)))
    helper_test_op([()], lambda x: x.reshape(()))
    helper_test_op([(1,)], lambda x: x.reshape(()))
    helper_test_op([()], lambda x: x.reshape((1,)))
    helper_test_op([()], lambda x: x.reshape((1,1,1)))
    self.helper_test_exception([(3,4)], lambda x: x.reshape((-1,-1,2)), lambda x: x.reshape((-1,-1,2)), expected=RuntimeError)
    self.helper_test_exception([(3,4)], lambda x: x.reshape((-1,-1,-1,2)), lambda x: x.reshape((-1,-1,-1,2)), expected=RuntimeError)

    with self.assertRaises(ValueError):
      x = Tensor.ones((4,3,6,6))
      x.reshape([])

  def test_flip(self):
    helper_test_op([(4,3,6,6)], lambda x: x.flip((0,)))
    helper_test_op([(4,3,6,6)], lambda x: x.flip((0,1)))
    helper_test_op([(4,3,6,6)], lambda x: x.flip((0,1,3)))
    helper_test_op([(4,3,6,6)], lambda x: x.flip((3,)))
    helper_test_op([(4,3,6,6)], lambda x: x.flip((0,1,3)).flip(0))
    helper_test_op([(4,3,6,6)], lambda x: x.flip((-1,)))
    helper_test_op([()], lambda x: x.flip(()))
    helper_test_op([(1,)], lambda x: x.flip(()))
    helper_test_op([(4,3,6,6)], lambda x: x.flip(()))
    self.helper_test_exception([(3,4)], lambda x: x.flip((0,0)), lambda x: x.flip((0,0)), expected=RuntimeError)
    self.helper_test_exception([(3,4)], lambda x: x.flip((1,1)), lambda x: x.flip((1,1)), expected=RuntimeError)
    self.helper_test_exception([(3,4)], lambda x: x.flip((1,-1)), lambda x: x.flip((1,-1)), expected=RuntimeError)

  def test_squeeze(self):
    helper_test_op([(1,3,6,6)], lambda x: x.squeeze(0))
    helper_test_op([(4,3,1,6)], lambda x: x.squeeze(1))
    helper_test_op([(4,3,6,6)], lambda x: x.squeeze(3))
    self.helper_test_exception([(4,3,6,6)], lambda x: torch.squeeze(x, 50), lambda x: x.squeeze(dim=50), expected=IndexError)
    self.helper_test_exception([(4,3,6,6)], lambda x: torch.squeeze(x, -50), lambda x: x.squeeze(dim=-50), expected=IndexError)
    helper_test_op([(4,3,6,1)], lambda x: x.squeeze(-1))
    helper_test_op([(4,3,6,6)], lambda x: x.squeeze())
    helper_test_op([(1,3,6,6)], lambda x: x.squeeze())
    helper_test_op([(2,3,1)], lambda x: x.squeeze())
    helper_test_op([()], lambda x: x.squeeze(-1))
    helper_test_op([()], lambda x: x.squeeze(0))
    helper_test_op([()], lambda x: x.squeeze())
    self.helper_test_exception([()], lambda x: torch.squeeze(x, 10), lambda x: x.squeeze(dim=10), expected=IndexError)
    self.helper_test_exception([()], lambda x: torch.squeeze(x, 1), lambda x: x.squeeze(dim=1), expected=IndexError)
    self.helper_test_exception([()], lambda x: torch.squeeze(x, -2), lambda x: x.squeeze(dim=-2), expected=IndexError)

  def test_unsqueeze(self):
    helper_test_op([(4,3,6,6)], lambda x: x.unsqueeze(0))
    helper_test_op([(4,3,6,6)], lambda x: x.unsqueeze(4))
    helper_test_op([(4,3,6,6)], lambda x: x.unsqueeze(-1))
    helper_test_op([(4,3,6,6)], lambda x: x.unsqueeze(-3))
    helper_test_op([()], lambda x: x.unsqueeze(0))

  def test_flatten(self):
    for axis in range(3):
      helper_test_op([(4,3,6,6)], lambda x: x.flatten(start_dim=axis))
    for axis in range(3):
      helper_test_op([(4,3,6,6)], lambda x: x.flatten(end_dim=axis))
    helper_test_op([(4,3,6,6)], lambda x: x.flatten(start_dim=1, end_dim=3))
    helper_test_op([()], lambda x: x.flatten())
    helper_test_op([(1,)], lambda x: x.flatten())

  def test_unflatten(self):
    helper_test_op([(4,3,6,6)], lambda x: x.unflatten(0, (2, 2)))
    helper_test_op([(4,3,6,6)], lambda x: x.unflatten(3, (3, 2)))
    helper_test_op([(4,3,6,6)], lambda x: x.unflatten(-1, (3, 2, 1)))

  def test_roll(self):
    helper_test_op([(2, 4)], lambda x: torch.roll(x, 1, 0), lambda x: x.roll(1, 0))
    helper_test_op([(2, 4)], lambda x: torch.roll(x, -1, 0), lambda x: x.roll(-1, 0))
    helper_test_op([(2, 4)], lambda x: torch.roll(x, shifts=(2, 1), dims=(0, 1)), lambda x: x.roll(shifts=(2, 1), dims=(0, 1)))
    helper_test_op([(2, 4, 6)], lambda x: torch.roll(x, 1, 0), lambda x: x.roll(1, 0))
    helper_test_op([(2, 4)], lambda x: torch.roll(x, 1, -1), lambda x: x.roll(1, -1))
    helper_test_op([(2, 4)], lambda x: torch.roll(x, -1, -1), lambda x: x.roll(-1, -1))
    helper_test_op([(2, 4)], lambda x: torch.roll(x, 5, 0), lambda x: x.roll(5, 0))
    helper_test_op([(2, 4)], lambda x: torch.roll(x, -5, 0), lambda x: x.roll(-5, 0))
    helper_test_op([(2, 4, 6)], lambda x: torch.roll(x, shifts=(2, -3), dims=(0, 2)), lambda x: x.roll(shifts=(2, -3), dims=(0, 2)))
    helper_test_op([(2, 4, 6)], lambda x: torch.roll(x, shifts=(1, 2, -1), dims=(0, 1, 2)), lambda x: x.roll(shifts=(1, 2, -1), dims=(0, 1, 2)))
    helper_test_op([(2, 4)], lambda x: torch.roll(x, 0, 0), lambda x: x.roll(0, 0))
    helper_test_op([(2, 4, 6)], lambda x: torch.roll(x, shifts=(0, 0), dims=(0, 1)), lambda x: x.roll(shifts=(0, 0), dims=(0, 1)))
    helper_test_op([(2, 4, 6)], lambda x: torch.roll(x, shifts=(0, 2), dims=(0, 1)), lambda x: x.roll(shifts=(0, 2), dims=(0, 1)))

  def test_detach(self):
    helper_test_op([(4,3,6,6)], lambda x: x.detach(), forward_only=True)
    helper_test_op([()], lambda x: x.detach(), forward_only=True)

  def test_expand(self):
    helper_test_op([(4,3,1,6)], lambda x: x.expand((4,3,2,6)))
    helper_test_op([(1,1,1,1)], lambda x: x.expand((4,3,2,6)))
    helper_test_op([(4,3,1,6)], lambda x: x.expand((6,1,4,3,2,6)))
    helper_test_op([(4,3,1,6)], lambda x: x.expand((0,1,4,3,2,6)))
    helper_test_op([(4,3,1,6)], lambda x: x.expand((4,3,0,6)))
    helper_test_op([()], lambda x: x.expand((4,3,2,6)))
    helper_test_op([()], lambda x: x.expand([]))

    with self.assertRaises((ValueError, RuntimeError)): Tensor.ones(4,3,1,6).expand(4,1,1,6)
    with self.assertRaises((ValueError, RuntimeError)): Tensor.ones(4,3,1,6).expand(4,6,1,6)
    with self.assertRaises((ValueError, RuntimeError)): Tensor.ones(4,3,1,6).expand(3,1,6)
    with self.assertRaises((ValueError, RuntimeError)): Tensor.ones(4,3,2,6).expand(4,3,0,6)

  @unittest.skip("very slow")
  def test_sd_big_conv(self):
    # internal shape (1, 1, 512, 62, 62, 512, 3, 3) overflows a int
    helper_test_op([(1,256,64,64), (512,256,3,3)],
                    lambda x,w: torch.nn.functional.conv2d(x, w),
                    lambda x,w: x.conv2d(w), atol=1e-3)

  @unittest.skip("slow")
  def test_large_bs_conv(self):
    # large batch size can cause OpenCL image to exceed max image height on macOS
    # (or cause the conv kernel to overflow short sampling coords)
    helper_test_op([(4096,3,3,3), (1,3,3,3)],
                    lambda x,w: torch.nn.functional.conv2d(x, w),
                    lambda x,w: x.conv2d(w), atol=1e-3)

  @unittest.skip("slow")
  def test_large_ic_conv(self):
    # large input channel count can cause OpenCL image to exceed max image width on macOS
    helper_test_op([(1,2048,3,3), (1,2048,3,3)],
                    lambda x,w: torch.nn.functional.conv2d(x, w),
                    lambda x,w: x.conv2d(w))

  def test_biased_conv2d(self):
    C = 8
    helper_test_op([(1,C,5,5), (C,C,1,1), (C,)],
      lambda x,w,b: torch.nn.functional.conv2d(torch.nn.functional.conv2d(x,w,b).relu(),w,b),
      lambda x,w,b: Tensor.conv2d(x,w,b).relu().conv2d(w,b))

  def test_simple_conv2d(self):
    helper_test_op([(1,4,9,9), (4,4,3,3)],
      lambda x,w: torch.nn.functional.conv2d(x,w).relu(),
      lambda x,w: Tensor.conv2d(x,w).relu(), grad_rtol=1e-5)

  def test_simple_conv2d_bias(self):
    helper_test_op([(1,4,9,9), (4,4,3,3), (4,)],
      lambda x,w,b: torch.nn.functional.conv2d(x,w,b).relu(),
      lambda x,w,b: Tensor.conv2d(x,w,b).relu(), grad_rtol=1e-5)

  @unittest.skipIf(IMAGE>0, "no conv3d on images")
  def test_simple_conv3d(self):
    helper_test_op([(1,4,9,9,9), (4,4,3,3,3)],
      lambda x,w: torch.nn.functional.conv3d(x,w).relu(),
      lambda x,w: Tensor.conv2d(x,w).relu(), grad_rtol=1e-5)

  @unittest.skipIf(IMAGE>0, "no conv3d on images")
  def test_padded_conv3d(self):
    helper_test_op([(1,4,5,5,5), (4,4,3,3,3)],
      lambda x,w: torch.nn.functional.conv3d(x,w,padding=1).relu(),
      lambda x,w: Tensor.conv2d(x,w,padding=[1,1,1,1,1,1]).relu(), grad_rtol=1e-5)

  def test_simple_conv2d_m4(self):
    helper_test_op([(1,16,18,18), (16,16,3,3)],
      lambda x,w: torch.nn.functional.conv2d(x,w).relu(),
      lambda x,w: Tensor.conv2d(x,w).relu(), grad_rtol=1e-5)

  def test_simple_conv2d_1x1(self):
    helper_test_op([(1,4,9,9), (4,4,1,1)],
      lambda x,w: torch.nn.functional.conv2d(x,w).relu(),
      lambda x,w: Tensor.conv2d(x,w).relu(), grad_rtol=1e-5)

  def test_simple_conv2d_1x1_m4(self):
    helper_test_op([(1,16,32,32), (16,16,1,1)],
      lambda x,w: torch.nn.functional.conv2d(x,w).relu(),
      lambda x,w: Tensor.conv2d(x,w).relu(), grad_rtol=1e-5)

  def test_nested_conv2d(self):
    helper_test_op([(1,32,9,9), (32,32,3,3), (32,32,3,3)],
      lambda x,w1,w2: torch.nn.functional.conv2d(torch.nn.functional.conv2d(x,w1).relu(), w2).relu(),
      lambda x,w1,w2: x.conv2d(w1).relu().conv2d(w2).relu())

  # expect reduce nodes == 3
  def test_simple_conv2d_nhwc(self):
    # weights (from tf): filter_height x filter_width x in_channels x out_channels
    helper_test_op([(2,9,9,10), (3,3,10,20)],
      lambda x,w: torch.nn.functional.conv2d(x.permute(0,3,1,2),w.permute(3,2,0,1)).relu(),
      lambda x,w: Tensor.conv2d(x.permute(0,3,1,2),w.permute(3,2,0,1)).relu(), atol=1e-5, grad_rtol=1e-5)

  def test_simple_conv2d_batched(self):
    helper_test_op([(2,4,9,9), (4,4,3,3)],
      lambda x,w: torch.nn.functional.conv2d(x,w).relu(),
      lambda x,w: Tensor.conv2d(x,w).relu(), grad_rtol=1e-5)

  # conv transpose

  def test_simple_conv_transpose2d(self):
    helper_test_op([(2,4,9,9), (4,4,3,3)],
      lambda x,w: torch.nn.functional.conv_transpose2d(x,w).relu(),
      lambda x,w: Tensor.conv_transpose2d(x,w).relu(), grad_rtol=1e-5)

  def test_bias_conv_transpose2d(self):
    helper_test_op([(2,4,9,9), (4,4,3,3), (4,)],
      lambda x,w,b: torch.nn.functional.conv_transpose2d(x,w,b).relu(),
      lambda x,w,b: Tensor.conv_transpose2d(x,w,b).relu(), grad_rtol=1e-5)

  def test_grouped_conv_transpose2d(self):
    helper_test_op([(2,4,9,9), (4,4,3,3)],
      lambda x,w: torch.nn.functional.conv_transpose2d(x,w,groups=2).relu(),
      lambda x,w: Tensor.conv_transpose2d(x,w,groups=2).relu(), grad_rtol=1e-5)

  def test_padded_conv_transpose2d(self):
    for padding in [(1,2), (2,1), 2, 1, 0]:
      helper_test_op([(2,4,9,9), (4,4,3,3)],
        lambda x,w: torch.nn.functional.conv_transpose2d(x,w,padding=padding).relu(),
        lambda x,w: Tensor.conv_transpose2d(x,w,padding=padding).relu(), grad_rtol=1e-5)
<<<<<<< HEAD
    with self.assertRaises(ValueError):
      Tensor.conv_transpose2d(Tensor.randn((2,16,2,2)), Tensor.randn((32,16,3,3)), padding=(1,1,1))
=======
    self.helper_test_exception([(2,16,2,2), (32,16,3,3)], lambda x,w: torch.nn.functional.conv_transpose2d(x,w,padding=(1,1,1)),
                   lambda x,w: Tensor.conv_transpose2d(x,w,padding=(1,1,1)), expected=(RuntimeError, ValueError))
    self.helper_test_exception([(2,16,2,2), (32,16,3,3)], lambda x,w: torch.nn.functional.conv_transpose2d(x,w,padding=(0,1,0,1)),
                   lambda x,w: Tensor.conv_transpose2d(x,w,padding=(0,1,0,1)), expected=(RuntimeError, ValueError))
>>>>>>> 9bc317d5

  def test_dilated_conv_transpose2d(self):
    for dilation in [(1,2), (2,1), 2, 1]:
      helper_test_op([(2,4,9,9), (4,4,3,3)],
        lambda x,w: torch.nn.functional.conv_transpose2d(x,w,dilation=dilation).relu(),
        lambda x,w: Tensor.conv_transpose2d(x,w,dilation=dilation).relu(), grad_rtol=1e-5)

  def test_strided_conv_transpose2d(self):
    for stride in [(2,1), (1,2), 1]:
      helper_test_op([(2,4,4,5), (4,4,3,3)],
        lambda x,w: torch.nn.functional.conv_transpose2d(x,w, stride=stride).relu(),
        lambda x,w: Tensor.conv_transpose2d(x,w,stride=stride).relu(), atol=1e-5, grad_rtol=1e-5)

  def test_output_padded_conv_transpose2d(self):
    for output_padding, stride in [((1,1), (2,3)), ((2,1), (3,2))]:
      helper_test_op([(2,4,6,5), (4,4,3,3),(4,)],
        lambda x,w,b: torch.nn.functional.conv_transpose2d(x,w,b,output_padding=output_padding,stride=stride).relu(),
        lambda x,w,b: Tensor.conv_transpose2d(x,w,b,output_padding=output_padding,stride=stride).relu(), grad_rtol=1e-5)

  @unittest.skipIf(IMAGE>0, "no conv3d on images")
  def test_simple_conv_transpose3d(self):
    helper_test_op([(2,4,9,9,9), (4,4,3,3,3)],
      lambda x,w: torch.nn.functional.conv_transpose3d(x,w).relu(),
      lambda x,w: Tensor.conv_transpose2d(x,w).relu(), grad_rtol=1e-5)

  @unittest.skipIf((IMAGE>0), "no conv1d on images")
  def test_conv1d(self):
    for bs in [1,8]:
      for cin in [1,3]:
        for H in [1,2,5]:
          for groups in [1,3] if cin == 3 and H == 5 else [1]:
            with self.subTest(batch_size=bs, channels=cin, groups=groups, height=H):
              helper_test_op([(bs,cin,11), (6,cin//groups,H)],
                lambda x,w: torch.nn.functional.conv1d(x,w,groups=groups).relu(),
                lambda x,w: Tensor.conv2d(x,w,groups=groups).relu(), grad_rtol=1e-5)

  @unittest.skipIf(IMAGE>0, "no conv1d on images")
  def test_simple_padding_conv1d(self):
    bs = 6
    cin = 2
    groups = 1
    H = 5
    p = (1,1)
    helper_test_op([(bs,cin,11), (6,cin//groups,H)],
      lambda x,w: torch.nn.functional.conv1d(torch.nn.functional.pad(x, p),w).relu(),
      lambda x,w: Tensor.conv2d(x,w,padding=p).relu())

  @unittest.skipIf(IMAGE>0, "no conv1d on images")
  def test_strided_conv1d_simple(self):
    bs, H = 2, 3
    helper_test_op([(bs,1,5), (1,1,H)],
      lambda x,w: torch.nn.functional.conv1d(x,w,stride=2).relu(),
      lambda x,w: Tensor.conv2d(x,w,stride=2).relu())

  @unittest.skipIf(IMAGE>0, "no conv1d on images")
  def test_asymmetric_padding_conv1d(self):
    for p in [(0,1), (2,1), (2,0)]:
      with self.subTest(p):
        for n in [3,4]:
          for k in [2]:
            helper_test_op([(1,1,n), (1,1,k)],
              lambda x,w: torch.nn.functional.conv1d(torch.nn.functional.pad(x, p),w).relu(),
              lambda x,w: Tensor.conv2d(x,w,padding=p).relu())

  def _test_conv2d(self, bs=1, cin=1, cout=6):
    for H in [1,2,3]:
      for W in [1,2,3,5]:
        for groups in [1,3] if cin == 3 and cout == 6 and H == 3 and W == 3 else [1]:
          with self.subTest(batch_size=bs, channels=cin, groups=groups, height=H, width=W):
            helper_test_op([(bs,cin,5,7), (cout,cin//groups,H,W)],
              lambda x,w: torch.nn.functional.conv2d(x,w,groups=groups).relu(),
              lambda x,w: Tensor.conv2d(x,w,groups=groups).relu(), grad_rtol=1e-5)
  def test_conv2d(self): self._test_conv2d(bs=1, cin=3)
  def test_conv2d_bs_4_cin_3(self): self._test_conv2d(bs=4, cin=3, cout=2)
  def test_conv2d_bs_1_cin_1(self): self._test_conv2d(bs=1, cin=1)
  def test_conv2d_bs_4_cin_1(self): self._test_conv2d(bs=4, cin=1)

  def test_conv2d_errors(self):
    # kernel size cannot be larger than input size
    self.helper_test_exception([(1,1,6,7), (6,1,3,3)],
                               lambda x,w:torch.nn.functional.conv2d(x,w,dilation=3),
                               lambda x,w: Tensor.conv2d(x,w,dilation=3), expected=(RuntimeError, AssertionError))
    # regression test for https://github.com/tinygrad/tinygrad/pull/7549/
    self.helper_test_exception([(2,16,2,2), (32,16,3,3)], lambda x,w:torch.nn.functional.conv2d(x,w), lambda x,w: Tensor.conv2d(x,w),
                               expected=(RuntimeError, AssertionError))
<<<<<<< HEAD
    with self.assertRaises(ValueError):
      Tensor.conv2d(Tensor.randn((2,16,2,2)), Tensor.randn((32,16,3,3)), padding=(1,1,1))
=======
    self.helper_test_exception([(2,16,2,2), (32,16,3,3)], lambda x,w:torch.nn.functional.conv2d(x,w,padding=(1,1,1)),
                               lambda x,w: Tensor.conv2d(x,w,padding=(1,1,1)), expected=(RuntimeError, ValueError))
>>>>>>> 9bc317d5

  def test_large_input_conv2d(self):
    bs = 4
    cin = 16
    groups = 1
    H = 5
    W = 2
    helper_test_op([(bs,cin,64,64), (6,cin//groups,H,W)],
      lambda x,w: torch.nn.functional.conv2d(x,w,groups=groups).relu(),
      # needed to relax tolerance on NVIDIA
      lambda x,w: Tensor.conv2d(x,w,groups=groups).relu(), atol=1e-4, grad_rtol=1e-5)

  def test_simple_grouped_conv2d(self):
    bs = 1
    groups = 2
    rcout = 1
    cin = 2
    helper_test_op([(bs,groups*cin,1,1), (groups*rcout,cin,1,1)],
      lambda x,w: torch.nn.functional.conv2d(x,w,groups=groups).relu(),
      lambda x,w: Tensor.conv2d(x,w,groups=groups).relu(), grad_rtol=1e-5)

  def test_medium_grouped_conv2d(self):
    bs = 1
    groups = 2
    rcout = 2
    cin = 2
    helper_test_op([(bs,groups*cin,1,1), (groups*rcout,cin,1,1)],
      lambda x,w: torch.nn.functional.conv2d(x,w,groups=groups).relu(),
      lambda x,w: Tensor.conv2d(x,w,groups=groups).relu(), grad_rtol=1e-5)

  def test_depthwise_conv2d(self):
    bs = 1
    groups = 32
    rcout = 1
    cin = 1
    helper_test_op([(bs,groups*cin,32,32), (groups*rcout,cin,1,1)],
      lambda x,w: torch.nn.functional.conv2d(x,w,groups=groups).relu(),
      lambda x,w: Tensor.conv2d(x,w,groups=groups).relu(), grad_rtol=1e-5)

  def test_grouped_conv2d(self):
    bs = 4
    groups = 5
    rcout = 7
    cin = 3
    helper_test_op([(bs,groups*cin,5,5), (groups*rcout,cin,3,3)],
      lambda x,w: torch.nn.functional.conv2d(x,w,groups=groups).relu(),
      lambda x,w: Tensor.conv2d(x,w,groups=groups).relu(), grad_rtol=1e-5)

  def test_fancy_conv2d(self):
    bs = 2
    cin = 3
    cout = 1
    groups = 3
    H,W = 3,3
    helper_test_op([(bs,cin,11,28), (groups*cout,cin//groups,H,W)],
      lambda x,w: torch.nn.functional.conv2d(x,w,groups=groups).relu(),
      lambda x,w: Tensor.conv2d(x,w,groups=groups).relu(), grad_rtol=1e-5)

  def test_strided_conv2d_simple(self):
    bs,H,W = 2,3,1
    helper_test_op([(bs,1,5,1), (1,1,H,W)],
      lambda x,w: torch.nn.functional.conv2d(x,w,stride=2).relu(),
      lambda x,w: Tensor.conv2d(x,w,stride=2).relu())

  def test_strided_conv2d(self):
    bs = 4
    cin = 3
    H,W = 3,3
    with self.subTest(stride := 2):
      helper_test_op([(bs,cin,11,28), (4,cin,H,W)],
        lambda x,w: torch.nn.functional.conv2d(x,w,stride=2).relu(),
        lambda x,w: Tensor.conv2d(x,w,stride=stride).relu())
    with self.subTest(stride := (2,1)):
      helper_test_op([(bs,cin,11,28), (4,cin,H,W)],
        lambda x,w: torch.nn.functional.conv2d(x,w,stride=stride).relu(),
        lambda x,w: Tensor.conv2d(x,w,stride=(2,1)).relu())

  def test_negative_padding_conv2d(self):
    n,k = 10, 3
    helper_test_op([(1,1,n,n), (1,1,k,k)],
      lambda x,w: torch.nn.functional.conv2d(x[:, :, 1:-1, 1:-1],w).relu(),
      lambda x,w: Tensor.conv2d(x,w,padding=-1).relu())
    helper_test_op([(1,1,n,n), (1,1,k,k)],
      lambda x,w: torch.nn.functional.conv2d(x[:, :, 1:, 1:],w).relu(),
      lambda x,w: Tensor.conv2d(x,w,padding=(-1,0,-1,0)).relu())

  def test_simple_padding_conv2d(self):
    p = (1,1,1,1)
    helper_test_op(None,
      lambda x,w: torch.nn.functional.conv2d(torch.nn.functional.pad(x, p),w).relu(),
      lambda x,w: Tensor.conv2d(x,w,padding=p).relu(), vals=[[[[[2.,3.]]]], [[[[1.]]]]])

  def test_asymmetric_padding_conv2d(self):
    for p in [(0,1,0,1), (2,1,2,1), (2,0,2,1)]:
      with self.subTest(p):
        for n in [3,4]:
          for k in [2]:
            helper_test_op([(1,1,n,n), (1,1,k,k)],
              lambda x,w: torch.nn.functional.conv2d(torch.nn.functional.pad(x, p),w).relu(),
              lambda x,w: Tensor.conv2d(x,w,padding=p).relu())
            helper_test_op([(1,1,n,n), (1,1,k,k)],
              lambda x,w: torch.nn.functional.conv2d(torch.nn.functional.pad(x, p),w).relu(),
              lambda x,w: Tensor.conv2d(x,w,padding=p).relu())

  def test_padded_conv2d_p21(self):
    bs,cin,H,W,padding = 4, 3, 3, 3, (2,1)
    helper_test_op([(bs,cin,11,28), (4,cin,H,W)],
      lambda x,w: torch.nn.functional.conv2d(x,w,padding=padding).relu(),
      lambda x,w: Tensor.conv2d(x,w,padding=padding).relu())

  def test_padded_conv2d_p22(self):
    bs,cin,H,W,padding = 4, 3, 3, 3, (2,2)
    helper_test_op([(bs,cin,11,28), (4,cin,H,W)],
      lambda x,w: torch.nn.functional.conv2d(x,w,padding=padding).relu(),
      lambda x,w: Tensor.conv2d(x,w,padding=padding).relu())

  def test_padded_conv2d_1x1(self):
    bs,cin,H,W,padding = 4, 3, 1, 1, 2
    helper_test_op([(bs,cin,11,28), (4,cin,H,W)],
      lambda x,w: torch.nn.functional.conv2d(x,w,padding=padding).relu(),
      lambda x,w: Tensor.conv2d(x,w,padding=padding).relu())

  def test_padded_conv2d_bs1(self):
    bs,cin,H,W,padding = 1, 3, 3, 3, 1
    helper_test_op([(bs,cin,11,28), (4,cin,H,W)],
      lambda x,w: torch.nn.functional.conv2d(x,w,padding=padding).relu(),
      lambda x,w: Tensor.conv2d(x,w,padding=padding).relu())

  def test_padding_add(self):
    helper_test_op([(64,64), (60,60)],
      lambda x,w: x+torch.nn.functional.pad(w, (2,2,2,2)),
      lambda x,w: x+w.pad((2,2,2,2)))

  def test_dilated_conv2d(self):
    bs = 4
    cin = 3
    H,W = 3,3
    for d in [2, (2,1)]:
      with self.subTest(dilation := d):
        helper_test_op([(bs,cin,11,28), (4,cin,H,W)],
          lambda x,w: torch.nn.functional.conv2d(x,w,dilation=dilation).relu(),
          lambda x,w: Tensor.conv2d(x,w,dilation=dilation).relu())

  def test_max_pool2d_simple(self):
    ksz = (2,2)
    helper_test_op([(1,1,2,3)],
      lambda x: torch.nn.functional.max_pool2d(x, kernel_size=ksz),
      lambda x: Tensor.max_pool2d(x, kernel_size=ksz))

  def test_max_pool2d(self):
    for ksz in [(2,2), (3,3), 2, 3, (3,2), (5,5), (5,1)]:
      with self.subTest(kernel_size=ksz):
        helper_test_op([(32,2,110,28)],
          lambda x: torch.nn.functional.max_pool2d(x, kernel_size=ksz),
          lambda x: Tensor.max_pool2d(x, kernel_size=ksz))

  def test_max_pool2d_padding(self):
    for ksz in [(2,2), (3,3), 2, 3, (3,2)]:
<<<<<<< HEAD
      for p in [1, (1,0), (0,1)]:
        with self.subTest(kernel_size=ksz, padding=p):
          helper_test_op([(32,2,110,28)],
            lambda x: torch.nn.functional.max_pool2d(x, kernel_size=ksz, padding=p),
            lambda x: Tensor.max_pool2d(x, kernel_size=ksz, padding=p))
    with self.assertRaises(ValueError):
      Tensor.max_pool2d(Tensor.randn((32,2,110,28)), kernel_size=(2,2), padding=(1,1,1))

  def test_max_pool2d_asymmetric_padding(self):
    shape = (32,2,111,28)
    for p in [(0,1,0,1), (2,1,2,1), (2,0,2,1)]:
      with self.subTest(padding=p):
        helper_test_op([shape],
          lambda x: torch.nn.functional.max_pool2d(torch.nn.functional.pad(x, p, value=float("-inf")), kernel_size=(5,5)),
          lambda x: Tensor.max_pool2d(x, kernel_size=(5,5), padding=p))
=======
      with self.subTest(kernel_size=ksz):
        helper_test_op([(32,2,110,28)],
          lambda x: torch.nn.functional.max_pool2d(x, kernel_size=ksz, padding=1),
          lambda x: Tensor.max_pool2d(x, kernel_size=ksz, padding=1))
    self.helper_test_exception([(32,2,110,28)], lambda x: torch.nn.functional.max_pool2d(x, kernel_size=(2,2), padding=(1,1,1)),
                   lambda x: Tensor.max_pool2d(x, kernel_size=(2,2), padding=(1,1,1)), expected=(RuntimeError, ValueError))
    self.helper_test_exception([(32,2,110,28)], lambda x: torch.nn.functional.max_pool2d(x, kernel_size=(2,2), padding=(0,1,0,1)),
                   lambda x: Tensor.max_pool2d(x, kernel_size=(2,2), padding=(0,1,0,1)), expected=(RuntimeError, ValueError))
>>>>>>> 9bc317d5

  def test_max_pool2d_padding_int(self):
    ksz = (2,2)
    helper_test_op([(32,2,110,28)],
      lambda x: torch.nn.functional.max_pool2d(x.int(), kernel_size=ksz, padding=1),
      lambda x: Tensor.max_pool2d(x.int(), kernel_size=ksz, padding=1), forward_only=True)

  def test_max_pool2d_bigger_stride(self):
    for stride in [(2,3), (3,2), 2, 3]:
      with self.subTest(stride=stride):
        helper_test_op([(32,2,110,28)],
          lambda x: torch.nn.functional.max_pool2d(x, kernel_size=(2,2), stride=stride),
          lambda x: Tensor.max_pool2d(x, kernel_size=(2,2), stride=stride))

  def test_max_pool2d_bigger_stride_dilation(self):
    for stride, dilation in zip([(2,3), (3,2), 2, 3, 4], [(3,2), (2,3), 2, 3, 6]):
      with self.subTest(stride=stride):
        helper_test_op([(32,2,110,28)],
          lambda x: torch.nn.functional.max_pool2d(x, kernel_size=(2,2), stride=stride, dilation=dilation),
          lambda x: Tensor.max_pool2d(x, kernel_size=(2,2), stride=stride, dilation=dilation))

  @unittest.skipIf( Device.DEFAULT in {"CUDA", "NV"}, "CUDA fails on this")
  def test_max_pool2d_unit_stride(self):
    helper_test_op([(8, 2, 17, 14)],
      lambda x: torch.nn.functional.max_pool2d(x, kernel_size=(5,5), stride=1),
      lambda x: Tensor.max_pool2d(x, kernel_size=(5,5), stride=1))

  def test_max_pool2d_smaller_stride(self):
    for stride in [(2,3), (3,2), 2, 3]:
      with self.subTest(stride=stride):
        helper_test_op([(8, 2, 17, 14)],
          lambda x: torch.nn.functional.max_pool2d(x, kernel_size=(5,5), stride=stride),
          lambda x: Tensor.max_pool2d(x, kernel_size=(5,5), stride=stride))

  def test_max_pool2d_dilation(self):
    for dilation in [(2, 3), (3, 2), 2, 3]:
      helper_test_op([(8, 2, 17, 14)],
        lambda x: torch.nn.functional.max_pool2d(x, kernel_size=(5,5), dilation=dilation),
        lambda x: Tensor.max_pool2d(x, kernel_size=(5,5), dilation=dilation))

  def test_max_pool2d_ceil_mode(self):
    shape = (1,1,6,6)
    for ksz in [(3,3), 3, (3,2), 4]:
      with self.subTest(kernel_size=ksz):
        helper_test_op([shape],
          lambda x: torch.nn.functional.max_pool2d(x, kernel_size=ksz, padding=1, stride=3, ceil_mode=True),
          lambda x: Tensor.max_pool2d(x, kernel_size=ksz, padding=1, stride=3, ceil_mode=True))

  def test_max_pool2d_ceil_mode_output_size_reduce_by_one(self):
    # sliding window ignored from end region
    helper_test_op([(1,1,5,5)],
      lambda x: torch.nn.functional.max_pool2d(x, kernel_size=(3,3), stride=3, padding=1, ceil_mode=True),
      lambda x: Tensor.max_pool2d(x, kernel_size=(3,3), stride=3, padding=1, ceil_mode=True))

  def test_avg_pool2d(self):
    shape = (32,2,111,28)
    for ksz in [(2,2), (3,3), (3,2), (5,5), (5,1)]:
      with self.subTest(kernel_size=ksz):
        helper_test_op([shape],
          lambda x: torch.nn.functional.avg_pool2d(x, kernel_size=ksz),
          lambda x: Tensor.avg_pool2d(x, kernel_size=ksz), rtol=1e-5)

    # regression test for https://github.com/tinygrad/tinygrad/pull/7581
    helper_test_op([(1,1,8,8)],
      lambda x: torch.nn.functional.avg_pool2d(x, kernel_size=(1,2), padding=(0,1), stride=(5,1)),
      lambda x: Tensor.avg_pool2d(x, kernel_size=(1,2), padding=(0,1), stride=(5,1)), rtol=1e-5)

  def test_avg_pool2d_padding(self):
    shape = (32,2,111,28)
    for ksz in [(2,2), (3,3), 2, 3, (3,2)]:
      for p in [1, (1,0), (0,1)]:
        with self.subTest(kernel_size=ksz, padding=p):
          helper_test_op([shape],
            lambda x: torch.nn.functional.avg_pool2d(x, kernel_size=ksz, padding=p),
            lambda x: Tensor.avg_pool2d(x, kernel_size=ksz, padding=p), rtol=1e-5)
    with self.assertRaises(ValueError):
      Tensor.avg_pool2d(Tensor.randn((32,2,111,28)), kernel_size=(2,2), padding=(1,1,1))

  def test_avg_pool2d_asymmetric_padding(self):
    shape = (32,2,111,28)
    for p in [(0,1,0,1), (2,1,2,1), (2,0,2,1)]:
      with self.subTest(padding=p):
        helper_test_op([shape],
<<<<<<< HEAD
          lambda x: torch.nn.functional.avg_pool2d(torch.nn.functional.pad(x, p), kernel_size=(5,5)),
          lambda x: Tensor.avg_pool2d(x, kernel_size=(5,5), padding=p), rtol=1e-5)
=======
          lambda x: torch.nn.functional.avg_pool2d(x, kernel_size=ksz, padding=1),
          lambda x: Tensor.avg_pool2d(x, kernel_size=ksz, padding=1), rtol=1e-5)
    self.helper_test_exception([shape], lambda x: torch.nn.functional.avg_pool2d(x, kernel_size=(2,2), padding=(1,1,1)),
                               lambda x: Tensor.avg_pool2d(x, kernel_size=(2,2), padding=(1,1,1)), expected=(RuntimeError, ValueError))
    self.helper_test_exception([shape], lambda x: torch.nn.functional.avg_pool2d(x, kernel_size=(2,2), padding=(0,1,0,1)),
                               lambda x: Tensor.avg_pool2d(x, kernel_size=(2,2), padding=(0,1,0,1)), expected=(RuntimeError, ValueError))
>>>>>>> 9bc317d5

  def test_avg_pool2d_padding_not_counted(self):
    shape = (32,2,111,28)
    for ksz in [(2,2), (3,3), 2, 3, (3,2)]:
      with self.subTest(kernel_size=ksz):
        helper_test_op([shape],
          lambda x: torch.nn.functional.avg_pool2d(x, kernel_size=ksz, padding=1, count_include_pad=False),
          lambda x: Tensor.avg_pool2d(x, kernel_size=ksz, padding=1, count_include_pad=False), rtol=1e-5)

  def test_avg_pool2d_ceil_mode(self):
    shape = (1,1,6,6)
    for ksz in [(3,3), 3, (3,2), 4]:
      with self.subTest(kernel_size=ksz):
        helper_test_op([shape],
          lambda x: torch.nn.functional.avg_pool2d(x, kernel_size=ksz, padding=1, stride=3, ceil_mode=True),
          lambda x: Tensor.avg_pool2d(x, kernel_size=ksz, padding=1, stride=3, ceil_mode=True), rtol=1e-5)

  def test_avg_pool2d_ceil_mode_padding_not_counted(self):
    shape = (1,1,6,6)
    for ksz in [(3,3), 3, (3,2), 4]:
      with self.subTest(kernel_size=ksz):
        helper_test_op([shape],
          lambda x: torch.nn.functional.avg_pool2d(x, kernel_size=ksz, padding=1, stride=3, ceil_mode=True, count_include_pad=False),
          lambda x: Tensor.avg_pool2d(x, kernel_size=ksz, padding=1, stride=3, ceil_mode=True, count_include_pad=False), rtol=1e-5)

  def test_avg_pool2d_ceil_mode_output_size_reduce_by_one(self):
    # sliding window ignored from end region
    helper_test_op([(1,1,5,5)],
      lambda x: torch.nn.functional.avg_pool2d(x, kernel_size=(3,3), stride=3, padding=1, ceil_mode=True),
      lambda x: Tensor.avg_pool2d(x, kernel_size=(3,3), stride=3, padding=1, ceil_mode=True))

  def test_avg_pool2d_ceil_mode_include_pad_output_size_reduce_by_one(self):
    # sliding window ignored from end region
    helper_test_op([(1,1,5,5)],
      lambda x: torch.nn.functional.avg_pool2d(x, kernel_size=(3,3), stride=3, padding=1, ceil_mode=True, count_include_pad=True),
      lambda x: Tensor.avg_pool2d(x, kernel_size=(3,3), stride=3, padding=1, ceil_mode=True, count_include_pad=True))

  def test_global_avg_pool2d(self):
    helper_test_op([(32,2,111,28)],
      lambda x: torch.nn.functional.avg_pool2d(x, kernel_size=(111,28)),
      lambda x: Tensor.avg_pool2d(x, kernel_size=(111,28)), rtol=1e-5)

  # TODO: linearizer block error
  @unittest.expectedFailure
  def test_avg_pool3d_failure(self):
    with Context(NOOPT=0):
      helper_test_op([(1,1,16,16,16)],
        lambda x: torch.nn.functional.avg_pool3d(x, kernel_size=(8,8,8), stride=5, padding=1, count_include_pad=False),
        lambda x: Tensor.avg_pool2d(x, kernel_size=(8,8,8), stride=5, padding=1, count_include_pad=False), rtol=1e-5, forward_only=True)

  def test_avg_pool3d_noopt(self):
    with Context(NOOPT=1):
      helper_test_op([(1,1,16,16,16)],
        lambda x: torch.nn.functional.avg_pool3d(x, kernel_size=(8,8,8), stride=5, padding=1, count_include_pad=False),
        lambda x: Tensor.avg_pool2d(x, kernel_size=(8,8,8), stride=5, padding=1, count_include_pad=False), rtol=1e-5, forward_only=True)

  def test_interpolate_linear(self):
    for in_sz, out_sz in [((52,),(29,)), ((29,),(52,))]:
      helper_test_op([(2,3)+in_sz],
        lambda x: torch.nn.functional.interpolate(x, size=out_sz, mode="linear"),
        lambda x: Tensor.interpolate(x, size=out_sz, mode="linear"))

  def test_interpolate_linear_corners_aligned(self):
    for in_sz, out_sz in [((52,),(29,)), ((29,),(52,))]:
      helper_test_op([(2,3)+in_sz],
        lambda x: torch.nn.functional.interpolate(x, size=out_sz, mode="linear", align_corners=True),
        lambda x: Tensor.interpolate(x, size=out_sz, mode="linear", align_corners=True))

  def test_interpolate_nearest(self, mode="nearest"):
    for in_sz, out_sz in [((13,),(9,)), ((9,),(13,))]:
      helper_test_op([(2,3)+in_sz],
        lambda x: torch.nn.functional.interpolate(x, size=out_sz, mode=mode),
        lambda x: Tensor.interpolate(x, size=out_sz, mode=mode))
    for in_sz, out_sz in [((13,10),(9,11)), ((13,9),(11,10)), ((9,11),(10,13))]:
      helper_test_op([(2,3)+in_sz],
        lambda x: torch.nn.functional.interpolate(x, size=out_sz, mode=mode),
        lambda x: Tensor.interpolate(x, size=out_sz, mode=mode))
    for in_sz, out_sz in [((5,2,8),(3,6,4))]:
      helper_test_op([(2,3)+in_sz],
        lambda x: torch.nn.functional.interpolate(x, size=out_sz, mode=mode),
        lambda x: Tensor.interpolate(x, size=out_sz, mode=mode))

  def test_interpolate_nearest_exact(self): self.test_interpolate_nearest("nearest-exact")

  def test_interpolate_bilinear(self):
    for in_sz, out_sz in [((52,40),(29,31)), ((52,29),(31,40)), ((29,31),(40,52))]:
      helper_test_op([(2,3)+in_sz],
        lambda x: torch.nn.functional.interpolate(x, size=out_sz, mode="bilinear"),
        lambda x: Tensor.interpolate(x, size=out_sz, mode="linear"), atol=1e-4)

  def test_interpolate_bilinear_corners_aligned(self):
    for in_sz, out_sz in [((52,40),(29,31)), ((52,29),(31,40)), ((29,31),(40,52))]:
      helper_test_op([(2,3)+in_sz],
        lambda x: torch.nn.functional.interpolate(x, size=out_sz, mode="bilinear", align_corners=True),
        lambda x: Tensor.interpolate(x, size=out_sz, mode="linear", align_corners=True), atol=1e-4)

  def test_interpolate_trilinear(self):
    for in_sz, out_sz in [((5,2,8),(3,6,4))]:
      helper_test_op([(2,3)+in_sz],
        lambda x: torch.nn.functional.interpolate(x, size=out_sz, mode="trilinear"),
        lambda x: Tensor.interpolate(x, size=out_sz, mode="linear"), atol=1e-4)

  def test_interpolate_trilinear_corners_aligned(self):
    for in_sz, out_sz in [((5,2,8),(3,6,4))]:
      helper_test_op([(2,3)+in_sz],
        lambda x: torch.nn.functional.interpolate(x, size=out_sz, mode="trilinear", align_corners=True),
        lambda x: Tensor.interpolate(x, size=out_sz, mode="linear", align_corners=True), atol=1e-4)

  def test_cat(self):
    for dim in range(-2, 3):
      helper_test_op([(45,65,9), (45,65,9), (45,65,9)], lambda x,y,z: torch.cat((x,y,z), dim), lambda x,y,z: x.cat(y, z, dim=dim))

    # zero in non-cat axis
    helper_test_op([(45,0,9), (45,0,9), (45,0,9)], lambda x,y,z: torch.cat((x,y,z), 0), lambda x,y,z: x.cat(y, z, dim=0))

    # zero in cat axis
    helper_test_op([(45,0,9), (45,1,9), (45,2,9)], lambda x,y,z: torch.cat((x,y,z), 1), lambda x,y,z: x.cat(y, z, dim=1))
    helper_test_op([(45,0,9), (45,0,9), (45,0,9)], lambda x,y,z: torch.cat((x,y,z), 1), lambda x,y,z: x.cat(y, z, dim=1))

    with self.assertRaises(IndexError):
      a = Tensor(3.14)
      a.cat(a)

  def test_multicat(self):
    for dim in range(-1, 2):
      helper_test_op([(45,65), (45,65), (45,65)], lambda x,y,z: torch.cat((x,y,z), dim), lambda x,y,z: x.cat(y, z, dim=dim))

  def test_stack(self):
    for dim in range(-1, 3):
      helper_test_op([(45,65,3), (45,65,3), (45,65,3)], lambda x, y, z: torch.stack((x, y, z), dim), lambda x, y, z: Tensor.stack(x, y, z, dim=dim))

    with self.assertRaises(IndexError):
      Tensor.stack(Tensor.randn(45, 65, 3), dim=77)

    a = Tensor(3.14)
    np.testing.assert_allclose(Tensor.stack(a, a).numpy(), Tensor([3.14, 3.14]).numpy())

  def test_repeat(self):
    x = Tensor.randn(4, 6, 3)
    base_repeats = [2, 4, 3]

    for reps in [[], [4], [2, 1], [3, 2, 2]]:
      repeats = base_repeats + reps
      helper_test_op([(4, 6, 3)], lambda x: x.repeat(*repeats), lambda x: x.repeat(repeats))
      helper_test_op([()], lambda x: x.repeat(*repeats), lambda x: x.repeat(repeats))

    with self.assertRaises(ValueError):
      x.repeat((2, 4))

    np.testing.assert_allclose(x.repeat((2, 0, 4)).numpy(), Tensor.zeros(8, 0, 12).numpy())

  def test_repeat_interleave(self):
    helper_test_op([(3, 3)], lambda x: x.repeat_interleave(6))
    helper_test_op([(3, 3)], lambda x: x.repeat_interleave(2, 1))
    helper_test_op([(3, 3)], lambda x: x.repeat_interleave(2, 0))
    helper_test_op([(3, 3)], lambda x: x.repeat_interleave(2, -1))
    helper_test_op([(3, 3)], lambda x: x.repeat_interleave(2, -2))

  def test_simple_repeat(self):
    repeats = [3, 3, 4]
    helper_test_op([(3, 3)], lambda x: x.repeat(*repeats), lambda x: x.repeat(repeats))

  def test_clip(self):
    helper_test_op([(45,65)], lambda x: x.clip(-2.3, 1.2))
    helper_test_op([(45,65)], lambda x: x.clip(0, 0))
    helper_test_op([(45,65)], lambda x: x.clip(10, 100))
    helper_test_op([(45,65)], lambda x: x.clip(0, 0.1))
    helper_test_op([(45,65)], lambda x: x.clip(-0.3, -0.2))
    helper_test_op([(45,65)], lambda x: x.clip(3, 0))  # min > max
    helper_test_op([(45,65)], lambda x: x.clip(None, 0))
    helper_test_op([(45,65)], lambda x: x.clip(0, None))
    self.helper_test_exception([(45,65)], lambda x: x.clip(None, None), lambda x: x.clip(None, None), RuntimeError)

  def test_matvecmat(self):
    helper_test_op([(1,128), (128,128), (128,128)], lambda x,y,z: (x@y).relu()@z)

  def test_matvec(self):
    helper_test_op([(1,128), (128,128)], lambda x,y: (x@y).relu())

  @unittest.skip("this test is broken #862")
  def test_max_nan(self):
    n = Tensor([1, float("nan")]).max().numpy()
    assert math.isnan(n.item()), f"{n.item()} is not nan"

  def test_inf_where(self):
    x = Tensor.full((3, 3), float("inf"))
    n = (x < 0).where(x, 1).numpy()
    assert np.all(n == 1.)

  def _get_index_randoms(self):
    # indices cannot have gradient
    a = torch.randint(low=-1, high=1, size=(2,1,1,1,1,1), dtype=torch.int64, requires_grad=False)
    b = torch.randint(high=1, size=(1,3,1,1,1,1), dtype=torch.int64, requires_grad=False)
    c = torch.randint(low=-5, high=5, size=(1,1,4,1,1,1), dtype=torch.int64, requires_grad=False)
    d = torch.randint(high=4, size=(2,1,1,5,1,1), dtype=torch.int64, requires_grad=False)
    e = torch.randint(high=1, size=(1,1,1,1,6,1), dtype=torch.int64, requires_grad=False)
    i, j, k, o, p = [Tensor(tor.detach().numpy().astype(np.int32), requires_grad=False) for tor in [a,b,c,d,e]]
    return a,b,c,d,e,i,j,k,o,p

  def test_slice_fancy_indexing_no_dim_collapse(self):
    a,b,c,d,e,i,j,k,o,p = self._get_index_randoms()
    # no dim collapse from int or dim injection from None
    helper_test_op([(2,5,6,5,3,4)], lambda x: x[a,b,c,d,e], lambda x: x[i,j,k,o,p])
    helper_test_op([(2,5,6,5,3,4)], lambda x: x[:,b,c,d,:], lambda x: x[:,j,k,o,:])
    helper_test_op([(2,5,6,5,3,4)], lambda x: x[a,b,...], lambda x: x[i,j,...])
    helper_test_op([(2,5,6,5,3,4)], lambda x: x[a,...,e], lambda x: x[i,...,p])
    helper_test_op([(2,5,6,5,3,4)], lambda x: x[...,c,:,e], lambda x: x[...,k,:,p])

  def test_slice_fancy_indexing_dim_collapse_int(self):
    a,b,c,d,e,i,j,k,o,p = self._get_index_randoms()
    # dim collapse from int
    helper_test_op([(2,5,6,5,3,4)], lambda x: x[1,b,c,d,e], lambda x: x[1,j,k,o,p])
    helper_test_op([(2,5,6,5,3,4)], lambda x: x[a,b,3,d,e], lambda x: x[i,j,3,o,p])
    helper_test_op([(2,5,6,5,3,4)], lambda x: x[1,b,2,d,2], lambda x: x[1,j,2,o,2])
    helper_test_op([(2,5,6,5,3,4)], lambda x: x[a,2,2,2,e], lambda x: x[i,2,2,2,p])
    helper_test_op([(2,5,6,5,3,4)], lambda x: x[1,:,3:11:2,d,0:2], lambda x: x[1,:,3:11:2,o,0:2])

  def test_slice_fancy_indexing_dim_inject_none(self):
    a,b,c,d,e,i,j,k,o,p = self._get_index_randoms()
    # dim injection from None
    helper_test_op([(2,5,6,5,3,4)], lambda x: x[None,b,c,d,e], lambda x: x[None,j,k,o,p])
    helper_test_op([(2,5,6,5,3,4)], lambda x: x[a,b,c,d,None], lambda x: x[i,j,k,o,None])
    helper_test_op([(2,5,6,5,3,4)], lambda x: x[a,b,None,d,e], lambda x: x[i,j,None,o,p])
    helper_test_op([(2,5,6,5,3,4)], lambda x: x[None,b,c,d,None], lambda x: x[None,j,k,o,None])
    helper_test_op([(2,5,6,5,3,4)], lambda x: x[a,:,None,d,e], lambda x: x[i,:,None,o,p])
    helper_test_op([(2,5,6,5,3,4)], lambda x: x[None,None,None,None,None], lambda x: x[None,None,None,None,None])
    helper_test_op([(2,5,6,5,3,4)], lambda x: x[None,None,b,c,d,e], lambda x: x[None,None,j,k,o,p])
    helper_test_op([(2,5,6,5,3,4)], lambda x: x[None,None,b,c,None,None], lambda x: x[None,None,j,k,None,None])
    helper_test_op([(2,5,6,5,3,4)], lambda x: x[a,None,None,c,d,e], lambda x: x[i,None,None,k,o,p])
    helper_test_op([(2,5,6,5,3,4)], lambda x: x[a,None,None,c,None,None], lambda x: x[i,None,None,k,None,None])
    helper_test_op([(2,5,6,5,3,4)], lambda x: x[None,None,b,None,d,e], lambda x: x[None,None,j,None,o,p])

  def test_slice_fancy_indexing_dim_inject_and_collapse(self):
    a,b,c,d,e,i,j,k,o,p = self._get_index_randoms()  # noqa
    # dim injection and collapse
    helper_test_op([(2,5,6,5,3,4)], lambda x: x[1,b,None,d,1], lambda x: x[1,j,None,o,1])
    helper_test_op([(2,5,6,5,3,4)], lambda x: x[None,b,2,d,None], lambda x: x[None,j,2,o,None])
    helper_test_op([(2,5,6,5,3,4)], lambda x: x[...,1,d,None], lambda x: x[...,1,o,None])

  def test_slice_fancy_indexing_with_tensors(self):
    # indexing using idx with different dim
    helper_test_op([(2,3)], lambda x: x[torch.tensor([[0,0,0],[0,0,0]]), torch.tensor(1)],
                            lambda x: x[Tensor([[0,0,0],[0,0,0]]), Tensor(1)])
    helper_test_op([(2,3)], lambda x: x[torch.tensor([1]), torch.tensor([[0,0,0],[0,0,0]])],
                            lambda x: x[Tensor([1]), Tensor([[0,0,0],[0,0,0]])])
    helper_test_op([(2,3)], lambda x: x[torch.tensor([[0,0,0],[0,0,0]]), torch.tensor([2,1,1])],
                            lambda x: x[Tensor([[0,0,0],[0,0,0]]), Tensor([2,1,1])])
    helper_test_op([(2,3)], lambda x: x[torch.tensor([[0,1,-1],[-1,-2,0]]), torch.tensor([2,1,-1])],
                            lambda x: x[Tensor([[0,1,-1],[-1,-2,0]]), Tensor([2,1,-1])])

  def test_slice_fancy_indexing_list_indices(self):
    a,b,c,d,e,i,j,k,o,p = self._get_index_randoms()
    helper_test_op([(2,5,6,5,3,4)], lambda x: x[[[0]]], lambda x: x[[[0]]])
    helper_test_op([(2,5,6,5,3,4)], lambda x: x[[0],b,c,d,:], lambda x: x[[0],j,k,o,:])
    helper_test_op([(2,5,6,5,3,4)], lambda x: x[[[[0]]],b,c,d,[[1]]], lambda x: x[[[[0]]],j,k,o,[[1]]])
    helper_test_op([(2,5,6,5,3,4)], lambda x: x[[1,0],b,c,d,:], lambda x: x[[1,0],j,k,o,:])
    helper_test_op([(2,5,6,5,3,4)], lambda x: x[a,b,c,[1,2,3],...], lambda x: x[i,j,k,[1,2,3],...])
    helper_test_op([(2,5,6,5,3,4)], lambda x: x[a,b,c,[[1],[2],[3]],...], lambda x: x[i,j,k,[[1],[2],[3]],...])
    helper_test_op([(2,5,6,5,3,4)], lambda x: x[a,[2,1,0],c,[2,1,0],e], lambda x: x[i,[2,1,0],k,[2,1,0],p])

  def test_slice_fancy_indexing_tuple_indices(self):
    a,b,c,d,e,i,j,k,o,p = self._get_index_randoms()
    helper_test_op([(2,5,6,5,3,4)], lambda x: x[(((0,),),)], lambda x: x[(((0,),),)])
    helper_test_op([(2,5,6,5,3,4)], lambda x: x[(0,),b,c,d,:], lambda x: x[(0,),j,k,o,:])
    helper_test_op([(2,5,6,5,3,4)], lambda x: x[(1,0),b,c,d,:], lambda x: x[(1,0),j,k,o,:])
    helper_test_op([(2,5,6,5,3,4)], lambda x: x[a,b,c,(1,2,3),...], lambda x: x[i,j,k,(1,2,3),...])
    helper_test_op([(2,5,6,5,3,4)], lambda x: x[a,((2,),(1,),(0,)),c,(2,1,0)], lambda x: x[i,((2,),(1,),(0,)),k,(2,1,0)])
    helper_test_op([(2,5,6,5,3,4)], lambda x: x[1,(2,1,0),None,c,(2,1,0),e], lambda x: x[1,(2,1,0),None,k,(2,1,0),p])

  def test_slice_fancy_indexing_list_with_tensors(self):
    a,b,c,d,e,i,j,k,o,p = self._get_index_randoms()
    helper_test_op([(2,5,6,5,3,4)], lambda x: x[[a]], lambda x: x[[i]])
    helper_test_op([(2,5,6,5,3,4)], lambda x: x[[a,1]], lambda x: x[[i,1]])
    helper_test_op([(2,5,6,5,3,4)], lambda x: x[[a,[1,1]]], lambda x: x[[i,[1,1]]])
    helper_test_op([(2,5,6,5,3,4)], lambda x: x[[a,(1,1)]], lambda x: x[[i,(1,1)]])
    helper_test_op([(2,5,6,5,3,4)], lambda x: x[[a,b,c,d,e]], lambda x: x[[i,j,k,o,p]])

  def test_slice_fancy_indexing_errors(self):
    a = Tensor.ones(10,11,12)
    # tensors used as indices must be int tensors
    with self.assertRaises(IndexError): a[Tensor(1.1)]
    with self.assertRaises(IndexError): a[Tensor([True, True])]
    # shape mismatch, cannot broadcast. either exception is okay
    with self.assertRaises((IndexError, ValueError)): a[Tensor.randint(3,1,1,1), Tensor.randint(1,4,1,1), Tensor.randint(2,4,4,1)]
    with self.assertRaises((IndexError, ValueError)): a[Tensor.randint(3,1,1,1), Tensor.randint(1,4,1,1,1)]

  def test_gather(self):
    # indices cannot have gradient
    # indices cannot be negative (torch gather)
    b = torch.randint(3, size=[3,4,5], dtype=torch.int64, requires_grad=False)
    a = Tensor(b.detach().numpy().astype(np.int32), dtype=dtypes.int32, requires_grad=False)
    helper_test_op([(4,5,6)], lambda x: x.gather(dim=0, index=b), lambda x: x.gather(dim=0, index=a))
    helper_test_op([(4,5,6)], lambda x: x.gather(dim=1, index=b), lambda x: x.gather(dim=1, index=a))
    helper_test_op([(4,5,6)], lambda x: x.gather(dim=2, index=b), lambda x: x.gather(dim=2, index=a))
    helper_test_op([(3,4,5)], lambda x: x.gather(dim=0, index=b), lambda x: x.gather(dim=0, index=a))
    helper_test_op([(4,5,6)], lambda x: x.gather(dim=-1, index=b), lambda x: x.gather(dim=-1, index=a))
    helper_test_op([(4,5,6)], lambda x: x.gather(dim=-2, index=b), lambda x: x.gather(dim=-2, index=a))
    helper_test_op([(4,5,6)], lambda x: x.gather(dim=-3, index=b), lambda x: x.gather(dim=-3, index=a))
    self.helper_test_exception([(4,5,6)], lambda x: x.gather(dim=0, index=torch.tensor([1], dtype=torch.int64)),
                                          lambda x: x.gather(dim=0, index=Tensor([1], dtype=dtypes.int32)), expected=(RuntimeError, AssertionError))
    self.helper_test_exception([(2,1,1)], lambda x: x.gather(dim=0, index=b),
                                          lambda x: x.gather(dim=0, index=a), expected=(RuntimeError, AssertionError))
    helper_test_op(None, lambda x: x.gather(dim=0, index=torch.tensor([2, 1, 0, 1, 2], requires_grad=False)),
                         lambda x: x.gather(dim=0, index=Tensor([2, 1, 0, 1, 2])),
                         vals=[[1., 2., 3.]])

  def test_scatter(self):
    b = torch.randint(3, size=[3,4,5], dtype=torch.int64, requires_grad=False)
    a = Tensor(b.detach().numpy().astype(np.int32), dtype=dtypes.int32, requires_grad=False)
    for dim in (0,1,2,-1,-2,-3):
      helper_test_op([(4,5,6), (4,5,6)], lambda x,src: x.scatter(dim=dim, index=b, src=src),
                                         lambda x,src: x.scatter(dim=dim, index=a, src=src), forward_only=True)

    helper_test_op([(3,4,5), (3,4,5)], lambda x,src: x.scatter(dim=1, index=b, src=src),
                                       lambda x,src: x.scatter(dim=1, index=a, src=src), forward_only=True)
    helper_test_op([(10,3,10), (10,10,10)], lambda x,src: x.scatter(dim=1, index=b, src=src),
                                            lambda x,src: x.scatter(dim=1, index=a, src=src), forward_only=True)
    self.helper_test_exception([(2,3,10), (10,10,10)], lambda x,src: x.scatter(dim=1, index=b, src=src),
                                                       lambda x,src: x.scatter(dim=1, index=a, src=src), expected=(RuntimeError, AssertionError))
    self.helper_test_exception([(10,3,10), (10,3,10)], lambda x,src: x.scatter(dim=1, index=b, src=src),
                                                       lambda x,src: x.scatter(dim=1, index=a, src=src), expected=(RuntimeError, AssertionError))
    self.helper_test_exception([(3,4,5), (3,4,5)], lambda x,src: x.scatter(dim=1, index=b, src=src, mode="typo"),
                                       lambda x,src: x.scatter(dim=1, index=a, src=src, mode="typo"), expected=TypeError)
    helper_test_op([(4,5,6)], lambda x: x.scatter(dim=1, index=b, value=3), lambda x: x.scatter(dim=1, index=a, src=3), forward_only=True)
    helper_test_op([(4,5,6)], lambda x: x.scatter(dim=1, index=b, value=float("inf")),
      lambda x: x.scatter(dim=1, index=a, src=float("inf")), forward_only=True)

    # overlapping indices with 0s
    b = torch.tensor([0,0], requires_grad=False)
    a = Tensor(b.detach().numpy().astype(np.int32), dtype=dtypes.int32, requires_grad=False)
    helper_test_op(None,
      lambda x,src: x.scatter(0, b, src),
      lambda x,src: x.scatter(0, a, src), forward_only=True,
      vals=[[1.,2.,3.,4.], [1.,0.]])

  def test_scatter_add(self):
    b = torch.randint(3, size=[3,4,5], dtype=torch.int64, requires_grad=False)
    a = Tensor(b.detach().numpy().astype(np.int32), dtype=dtypes.int32, requires_grad=False)
    for dim in (0,1,2,-1,-2,-3):
      helper_test_op([(4,5,6), (4,5,6)], lambda x,src: x.scatter(dim=dim, index=b, src=src, reduce="add"),
      lambda x,src: x.scatter(dim=dim, index=a, src=src, reduce="add"), forward_only=True)

    b = torch.randint(3, size=[3,4,5], dtype=torch.int64, requires_grad=False)
    a = Tensor(b.detach().numpy().astype(np.int32), dtype=dtypes.int32, requires_grad=False)
    helper_test_op([(4,5,6)], lambda x: x.scatter(dim=1, index=b, value=float("inf"), reduce="add"),
      lambda x: x.scatter(dim=1, index=a, src=float("inf"), reduce="add"), forward_only=True)

    # TODO: fails for webgpu
    if Device.DEFAULT != "WEBGPU":
      helper_test_op([(4,5,6)],
        lambda x: x.scatter(1, b, float("nan"), reduce="add"),
        lambda x: x.scatter(1, a, float("nan"), reduce="add"), forward_only=True,)

  def test_scatter_mul(self):
    b = torch.randint(3, size=[3,4,5], dtype=torch.int64, requires_grad=False)
    a = Tensor(b.detach().numpy().astype(np.int32), dtype=dtypes.int32, requires_grad=False)
    for dim in (0,1,2,-1,-2,-3):
      helper_test_op([(4,5,6), (4,5,6)], lambda x,src: x.scatter(dim=dim, index=b, src=src, reduce="multiply"),
      lambda x,src: x.scatter(dim=dim, index=a, src=src, reduce="multiply"), forward_only=True)

    helper_test_op([(4,5,6)], lambda x: x.scatter(dim=1, index=b, value=float("inf"), reduce="multiply"),
      lambda x: x.scatter(dim=1, index=a, src=float("inf"), reduce="multiply"), forward_only=True)

    # TODO: fails for webgpu
    if Device.DEFAULT != "WEBGPU":
      helper_test_op([(4,5,6)],
        lambda x: x.scatter(1, b, float("nan"), reduce="multiply"),
        lambda x: x.scatter(1, a, float("nan"), reduce="multiply"), forward_only=True,)

    x = Tensor.zeros([4,5,6]).float()
    y = torch.zeros([4,5,6]).float()
    helper_test_op([(4,5,6)], lambda src: y.scatter(dim=1, index=b, src=src, reduce="multiply"),
      lambda src: x.scatter(dim=1, index=a, src=src, reduce="multiply"), forward_only=True)

  def test_scaled_product_attention(self):
    helper_test_op([(32,8,16,64), (32,8,16,64), (32,8,16,64)], torch.nn.functional.scaled_dot_product_attention, Tensor.scaled_dot_product_attention)
    helper_test_op([(32,8,16,64), (32,8,16,64), (32,8,16,64), (32,8,16,16)],
                   lambda x,y,z,m: torch.nn.functional.scaled_dot_product_attention(x,y,z,attn_mask=m),
                   lambda x,y,z,m: Tensor.scaled_dot_product_attention(x,y,z,attn_mask=m))

  def test_scaled_product_attention_mismatch_ls(self):
    helper_test_op([(32,8,4,64), (32,8,16,64), (32,8,16,64)], torch.nn.functional.scaled_dot_product_attention, Tensor.scaled_dot_product_attention)

  def test_scaled_product_attention_causal(self):
    helper_test_op([(32,8,16,64), (32,8,16,64), (32,8,16,64)],
                   lambda x,y,z: torch.nn.functional.scaled_dot_product_attention(x,y,z,is_causal=True),
                   lambda x,y,z: Tensor.scaled_dot_product_attention(x,y,z,is_causal=True))

  def test_binary_crossentropy(self):
    helper_test_op([(32,10), (32,10)], lambda x,y: torch.nn.functional.binary_cross_entropy(x.sigmoid(),torch.clip(y,0,1)),
                                       lambda x,y: x.sigmoid().binary_crossentropy(y.clip(0,1)))
    helper_test_op([(32,10), (32,10)], lambda x,y: torch.nn.functional.binary_cross_entropy_with_logits(x,torch.clip(y,0,1)),
                                       lambda x,y: x.binary_crossentropy_logits(y.clip(0,1)))
    helper_test_op([(32,10), (32,10)], lambda x,y: torch.nn.functional.binary_cross_entropy_with_logits(x,torch.clip(y,0,1)),
                                       lambda x,y: x.sigmoid().binary_crossentropy(y.clip(0,1)))
    helper_test_op([(32,10), (32,10)], lambda x,y: torch.nn.functional.binary_cross_entropy(x.sigmoid(),torch.clip(y,0,1)),
                                       lambda x,y: x.binary_crossentropy_logits(y.clip(0,1)))
  def test_binary_crossentropy_reductions(self):
    for r in ("mean", "sum", "none"):
      helper_test_op([(32,10), (32,10)], lambda x,y: torch.nn.functional.binary_cross_entropy(x.sigmoid(), torch.clip(y,0,1), reduction=r),
                                         lambda x,y: x.sigmoid().binary_crossentropy(y.clip(0,1), reduction=r))
      helper_test_op([(32,10), (32,10)], lambda x,y: torch.nn.functional.binary_cross_entropy_with_logits(x, torch.clip(y,0,1), reduction=r),
                                         lambda x,y: x.binary_crossentropy_logits(y.clip(0,1), reduction=r))
  def test_cross_entropy(self):
    helper_test_op([(32,10), (32,10)], lambda x,y: torch.nn.functional.cross_entropy(x, y),
                                       lambda x,y: x.cross_entropy(y))
    helper_test_op([(32,10), (32,10)], lambda x,y: torch.nn.functional.cross_entropy(x, torch.argmax(y, dim=1)),
                                       lambda x,y: x.cross_entropy(y.argmax(axis=1)), forward_only=True)
  def test_cross_entropy_reductions(self):
    for r in ("mean", "sum", "none"):
      helper_test_op([(32,10), (32,10)], lambda x,y: torch.nn.functional.cross_entropy(x, y, reduction=r),
                                         lambda x,y: x.cross_entropy(y, reduction=r))
    self.helper_test_exception([(32,10), (32,10)], lambda x,y: torch.nn.functional.cross_entropy(x, y, reduction="typo"),
                                                   lambda x,y: x.cross_entropy(y, reduction="typo"), expected=ValueError)

  def test_cross_entropy_smoothing(self):
    for ls in (0., 0.3, 0.7, 1.):
      helper_test_op([(32,10), (32,10)], lambda x,y: torch.nn.functional.cross_entropy(x, y, label_smoothing=ls),
                                         lambda x,y: x.cross_entropy(y, label_smoothing=ls))

  def test_nll_loss(self):
    helper_test_op([(32,10), (32)],
                   lambda x,y: torch.nn.functional.nll_loss(torch.nn.functional.log_softmax(x, dim=1), torch.clip(y,0).type(torch.long)),
                   lambda x,y: x.log_softmax(axis=1).nll_loss(y.clip(0).cast(dtypes.int32)), forward_only=True)

  def test_nll_loss_3d(self):
    helper_test_op([(32,10,3,3,3), (32,3,3,3)],
                   lambda x,y: torch.nn.functional.nll_loss(torch.nn.functional.log_softmax(x, dim=1), torch.clip(y,0).type(torch.long)),
                   lambda x,y: x.log_softmax(axis=1).nll_loss(y.clip(0).cast(dtypes.int32)), forward_only=True)

  def test_nll_loss_reductions(self):
    for r in ("mean", "sum", "none"):
      helper_test_op([(32,10), (32)],
        lambda x,y: torch.nn.functional.nll_loss(torch.nn.functional.log_softmax(x, dim=1), torch.clip(y,0).type(torch.long), reduction=r),
        lambda x,y: x.log_softmax(axis=1).nll_loss(y.clip(0).cast(dtypes.int32), reduction=r), forward_only=True)
    self.helper_test_exception([(32,10), (32)],
      lambda x,y: torch.nn.functional.nll_loss(x, torch.clip(y,0).type(torch.long), reduction="typo"),
      lambda x,y: x.nll_loss(y.clip(0).cast(dtypes.int32), reduction="typo"), expected=ValueError)

  def test_nll_loss_weight(self):
    for r in ("mean", "sum", "none"):
      helper_test_op([(32,10), (32), (10)],
        lambda x,y,z: torch.nn.functional.nll_loss(torch.nn.functional.log_softmax(x, dim=1), torch.clip(y,0).type(torch.long),
                                                   weight=z, reduction=r),
        lambda x,y,z: x.log_softmax(axis=1).nll_loss(y.clip(0).cast(dtypes.int32), weight=z, reduction=r), forward_only=True)

  def test_nll_loss_3d_weight(self):
    for r in ("mean", "sum", "none"):
      helper_test_op([(32,10,3,3,3), (32,3,3,3), (10)],
          lambda x,y,z: torch.nn.functional.nll_loss(torch.nn.functional.log_softmax(x, dim=1), torch.clip(y,0).type(torch.long),
                                                    weight=z, reduction=r),
          lambda x,y,z: x.log_softmax(axis=1).nll_loss(y.clip(0).cast(dtypes.int32), weight=z, reduction=r), forward_only=True)

  def test_nll_loss_ignore_index(self):
    logits = [[2.0, 0.5, -1.0],
              [1.5, 2.5, -0.5],
              [0.0, -2.0, 1.0]]
    targets = [0, 1, 2]
    helper_test_op(None, lambda x,y: torch.nn.functional.nll_loss(torch.nn.functional.log_softmax(x, dim=1),
                                                                  torch.clip(y,0).type(torch.long), ignore_index=1),
                         lambda x,y: x.log_softmax().nll_loss(y.clip(0), ignore_index=1),
                         forward_only=True, vals=[logits, targets])

  def test_one_hot(self):
    data = [1, 2, 4]
    helper_test_op([], lambda: torch.nn.functional.one_hot(torch.tensor(data), 6).type(torch.int32),
                       lambda: Tensor(data).one_hot(6), forward_only=True)
    helper_test_op([], lambda: torch.nn.functional.one_hot(torch.tensor(data)).type(torch.int32),
                       lambda: Tensor(data).one_hot(), forward_only=True)
    data = [[[1, 2, 3], [0, 3, 5]], [[1, 2, 3], [0, 3, 5]]]
    helper_test_op([], lambda: torch.nn.functional.one_hot(torch.tensor(data), 8).type(torch.int32),
                       lambda: Tensor(data).one_hot(8), forward_only=True)
    helper_test_op([], lambda: torch.nn.functional.one_hot(torch.tensor(data)).type(torch.int32),
                       lambda: Tensor(data).one_hot(), forward_only=True)

  def test_masked_fill(self):
    helper_test_op([(32,10)], lambda x: x.masked_fill((x>0.1).detach(), -math.inf))
    helper_test_op([(32,10)], lambda x: x.masked_fill((x<0.1).detach(), -math.inf))

  @unittest.skipIf(Device.DEFAULT == "QCOM", "OpenCL fails to compile this (both on GPU(qcom)/QCOM backends)")
  def test_cast(self):
    helper_test_op([(3, 3)], lambda x: x.float())
    helper_test_op(None, lambda x: x.float(), vals=[[0, 1, 2, 3]], forward_only=True)
    helper_test_op(None, lambda x: x.float(), vals=[[True, False]], forward_only=True)
    helper_test_op([(3, 3)], lambda x: x.int(), forward_only=True)
    helper_test_op([(3, 3)], lambda x: x.bool(), forward_only=True)

  def test_bitcast(self):
    helper_test_op([(3, 3)], lambda x: x.view(torch.int32), lambda x: x.bitcast(dtypes.int32), forward_only=True)

@unittest.skipUnless(is_dtype_supported(dtypes.uchar), f"no uint8 on {Device.DEFAULT}")
class TestOpsUint8(unittest.TestCase):
  def test_cast(self):
    helper_test_op([(2,3,64,64)], lambda x: x.type(torch.uint8), lambda x: x.cast('uint8'), forward_only=True)

  def test_cast_relu(self):
    helper_test_op([(2,3,64,64)], lambda x: x.relu().type(torch.uint8), lambda x: x.relu().cast('uint8'), forward_only=True)

  def test_interpolate_bilinear(self):
    out_sz = (10, 10)
    helper_test_op([(2,3,64,64)],
      lambda x: torch.nn.functional.interpolate((10*x).relu().type(torch.uint8), size=out_sz, mode="bilinear"),
      lambda x: Tensor.interpolate((10*x).relu().cast('uint8'), size=out_sz, mode="linear"), forward_only=True)

  def test_interpolate_nearest(self):
    out_sz = (10, 10)
    helper_test_op([(2,3,64,64)],
      lambda x: torch.nn.functional.interpolate((10*x).relu().type(torch.uint8), size=out_sz, mode="nearest"),
      lambda x: Tensor.interpolate((10*x).relu().cast('uint8'), size=out_sz, mode="nearest"), forward_only=True)

  def test_interpolate_nearest_exact(self):
    out_sz = (10, 10)
    helper_test_op([(2,3,64,64)],
      lambda x: torch.nn.functional.interpolate((10*x).relu().type(torch.uint8), size=out_sz, mode="nearest-exact"),
      lambda x: Tensor.interpolate((10*x).relu().cast('uint8'), size=out_sz, mode="nearest-exact"), forward_only=True)

  def test_min(self):
    helper_test_op(None,
      lambda x: x.type(torch.uint8).min(),
      lambda x: x.cast(dtypes.uint8).min(), forward_only=True, vals=[[[0, 1, 2], [3, 4, 5]]])
    helper_test_op(None,
      lambda x: x.type(torch.uint8).min(),
      lambda x: x.cast(dtypes.uint8).min(), forward_only=True, vals=[[0, 128, 255, 64, 32, 16]])

if __name__ == '__main__':
  np.random.seed(1337)
  unittest.main(verbosity=2)<|MERGE_RESOLUTION|>--- conflicted
+++ resolved
@@ -1852,15 +1852,8 @@
       helper_test_op([(2,4,9,9), (4,4,3,3)],
         lambda x,w: torch.nn.functional.conv_transpose2d(x,w,padding=padding).relu(),
         lambda x,w: Tensor.conv_transpose2d(x,w,padding=padding).relu(), grad_rtol=1e-5)
-<<<<<<< HEAD
-    with self.assertRaises(ValueError):
-      Tensor.conv_transpose2d(Tensor.randn((2,16,2,2)), Tensor.randn((32,16,3,3)), padding=(1,1,1))
-=======
     self.helper_test_exception([(2,16,2,2), (32,16,3,3)], lambda x,w: torch.nn.functional.conv_transpose2d(x,w,padding=(1,1,1)),
                    lambda x,w: Tensor.conv_transpose2d(x,w,padding=(1,1,1)), expected=(RuntimeError, ValueError))
-    self.helper_test_exception([(2,16,2,2), (32,16,3,3)], lambda x,w: torch.nn.functional.conv_transpose2d(x,w,padding=(0,1,0,1)),
-                   lambda x,w: Tensor.conv_transpose2d(x,w,padding=(0,1,0,1)), expected=(RuntimeError, ValueError))
->>>>>>> 9bc317d5
 
   def test_dilated_conv_transpose2d(self):
     for dilation in [(1,2), (2,1), 2, 1]:
@@ -1946,13 +1939,8 @@
     # regression test for https://github.com/tinygrad/tinygrad/pull/7549/
     self.helper_test_exception([(2,16,2,2), (32,16,3,3)], lambda x,w:torch.nn.functional.conv2d(x,w), lambda x,w: Tensor.conv2d(x,w),
                                expected=(RuntimeError, AssertionError))
-<<<<<<< HEAD
-    with self.assertRaises(ValueError):
-      Tensor.conv2d(Tensor.randn((2,16,2,2)), Tensor.randn((32,16,3,3)), padding=(1,1,1))
-=======
     self.helper_test_exception([(2,16,2,2), (32,16,3,3)], lambda x,w:torch.nn.functional.conv2d(x,w,padding=(1,1,1)),
                                lambda x,w: Tensor.conv2d(x,w,padding=(1,1,1)), expected=(RuntimeError, ValueError))
->>>>>>> 9bc317d5
 
   def test_large_input_conv2d(self):
     bs = 4
@@ -2111,14 +2099,13 @@
 
   def test_max_pool2d_padding(self):
     for ksz in [(2,2), (3,3), 2, 3, (3,2)]:
-<<<<<<< HEAD
       for p in [1, (1,0), (0,1)]:
         with self.subTest(kernel_size=ksz, padding=p):
           helper_test_op([(32,2,110,28)],
             lambda x: torch.nn.functional.max_pool2d(x, kernel_size=ksz, padding=p),
             lambda x: Tensor.max_pool2d(x, kernel_size=ksz, padding=p))
-    with self.assertRaises(ValueError):
-      Tensor.max_pool2d(Tensor.randn((32,2,110,28)), kernel_size=(2,2), padding=(1,1,1))
+    self.helper_test_exception([(32,2,110,28)], lambda x: torch.nn.functional.max_pool2d(x, kernel_size=(2,2), padding=(1,1,1)),
+                   lambda x: Tensor.max_pool2d(x, kernel_size=(2,2), padding=(1,1,1)), expected=(RuntimeError, ValueError))
 
   def test_max_pool2d_asymmetric_padding(self):
     shape = (32,2,111,28)
@@ -2127,16 +2114,6 @@
         helper_test_op([shape],
           lambda x: torch.nn.functional.max_pool2d(torch.nn.functional.pad(x, p, value=float("-inf")), kernel_size=(5,5)),
           lambda x: Tensor.max_pool2d(x, kernel_size=(5,5), padding=p))
-=======
-      with self.subTest(kernel_size=ksz):
-        helper_test_op([(32,2,110,28)],
-          lambda x: torch.nn.functional.max_pool2d(x, kernel_size=ksz, padding=1),
-          lambda x: Tensor.max_pool2d(x, kernel_size=ksz, padding=1))
-    self.helper_test_exception([(32,2,110,28)], lambda x: torch.nn.functional.max_pool2d(x, kernel_size=(2,2), padding=(1,1,1)),
-                   lambda x: Tensor.max_pool2d(x, kernel_size=(2,2), padding=(1,1,1)), expected=(RuntimeError, ValueError))
-    self.helper_test_exception([(32,2,110,28)], lambda x: torch.nn.functional.max_pool2d(x, kernel_size=(2,2), padding=(0,1,0,1)),
-                   lambda x: Tensor.max_pool2d(x, kernel_size=(2,2), padding=(0,1,0,1)), expected=(RuntimeError, ValueError))
->>>>>>> 9bc317d5
 
   def test_max_pool2d_padding_int(self):
     ksz = (2,2)
@@ -2220,17 +2197,10 @@
     for p in [(0,1,0,1), (2,1,2,1), (2,0,2,1)]:
       with self.subTest(padding=p):
         helper_test_op([shape],
-<<<<<<< HEAD
-          lambda x: torch.nn.functional.avg_pool2d(torch.nn.functional.pad(x, p), kernel_size=(5,5)),
-          lambda x: Tensor.avg_pool2d(x, kernel_size=(5,5), padding=p), rtol=1e-5)
-=======
-          lambda x: torch.nn.functional.avg_pool2d(x, kernel_size=ksz, padding=1),
-          lambda x: Tensor.avg_pool2d(x, kernel_size=ksz, padding=1), rtol=1e-5)
+          lambda x: torch.nn.functional.avg_pool2d(x, kernel_size=(5,5), padding=1),
+          lambda x: Tensor.avg_pool2d(x, kernel_size=(5,5), padding=1), rtol=1e-5)
     self.helper_test_exception([shape], lambda x: torch.nn.functional.avg_pool2d(x, kernel_size=(2,2), padding=(1,1,1)),
                                lambda x: Tensor.avg_pool2d(x, kernel_size=(2,2), padding=(1,1,1)), expected=(RuntimeError, ValueError))
-    self.helper_test_exception([shape], lambda x: torch.nn.functional.avg_pool2d(x, kernel_size=(2,2), padding=(0,1,0,1)),
-                               lambda x: Tensor.avg_pool2d(x, kernel_size=(2,2), padding=(0,1,0,1)), expected=(RuntimeError, ValueError))
->>>>>>> 9bc317d5
 
   def test_avg_pool2d_padding_not_counted(self):
     shape = (32,2,111,28)
