from tinygrad.nn import Conv2d
from tinygrad.nn.optim import Adam as Adam_
from tinygrad.tensor import Tensor
from tinygrad.helpers import prod, dtypes
from extra.onnx import safe_numpy
import numpy as np
import functools
from typing import Union, Tuple, Optional
import math

def Unsqueeze(data, axes):
  axes = [len(data.shape) + int(x) if x < 0 else int(x) for x in safe_numpy(axes)]
  ptr = 0
  new_shape = []
  for i in range(len(data.shape) + len(axes)):
    if i in axes: new_shape.append(1)
    else:
      new_shape.append(data.shape[ptr])
      ptr += 1
  return data.reshape(new_shape)

def Gemm(A, B, C=None, alpha=1.0, beta=1.0, transA=0, transB=0, broadcast=0):
  ret = alpha * ((A.transpose() if transA == 1 else A) @ (B.transpose() if transB == 1 else B))
  if C is not None: ret += beta * (C if broadcast == 0 else C.reshape([-1 if i <  len(C.shape) else 1 for i in range(len(ret.shape))][::-1]))
  return ret

def _batchnorm(self:Tensor, weight:Optional[Tensor], bias:Optional[Tensor], mean:Tensor, invstd:Tensor): # copied from Tensor.batchnorm(), works with 3D Tensors and 5D Tensors
  shape = [1, -1] + [1] * (self.ndim-2)
  x = (self - mean.reshape(shape=shape))
  if weight: x = x * weight.reshape(shape=shape)
  ret = x.mul(invstd.reshape(shape=shape) if len(invstd.shape) == 1 else invstd)
  return (ret + bias.reshape(shape=shape)) if bias else ret

# TODO: this is copied from tinygrad/nn/__init__.py
# spatial is from opset 7 and has since been removed
def BatchNormalization(X, scale, B, input_mean, input_var, epsilon=1e-05, momentum=0.9, training_mode=0, spatial=1, is_test=0):
  if training_mode:
    x_detached = X.detach()
    current_mean = x_detached.mean(axis=(0,2,3))
    y = (x_detached - current_mean.reshape(shape=[1, -1, 1, 1]))
    current_var = (y*y).mean(axis=(0,2,3))
    current_invstd = current_var.add(epsilon).pow(-0.5)

    running_mean = input_mean * momentum + current_mean * (1 - momentum)
    running_var = input_var * momentum + current_var * (1 - momentum)

    return _batchnorm(X, scale, B, current_mean, current_invstd), running_mean, running_var
  else:
    invstd = (input_var + epsilon)**-0.5
    return _batchnorm(X, scale, B, input_mean, invstd)

def InstanceNormalization(x: Tensor, scale: Tensor, bias: Tensor, epsilon=1e-05):
  axis = tuple(range(2, len(x.shape)))
  mean = x.mean(axis=axis, keepdim=True)
  invstd = x.sub(mean).pow(2).mean(axis=axis, keepdim=True).add(epsilon).pow(-0.5)
  return x.sub(mean).mul(scale.reshape(shape=[-1, 1, 1])).mul(invstd).add(bias.reshape(shape=[-1, 1, 1]))

def LayerNormalization(x: Tensor, scale, bias, axis=-1, epsilon=1e-05, stash_type=1):
  assert stash_type == 1, "only float32 is supported"
  axis = tuple(i for i in range(axis if axis >= 0 else len(x.shape) + axis, len(x.shape)))
  mean = x.mean(axis=axis, keepdim=True)
  return x.layernorm(axis, epsilon).mul(scale).add(bias), mean, (x.sub(mean)).pow(2).mean(axis=axis, keepdim=True).add(epsilon).sqrt().reciprocal()

def GroupNormalization(x: Tensor, scale: Tensor, bias: Tensor, num_groups, epsilon=1e-05):
  return x.reshape(x.shape[0], num_groups, -1).layernorm(axis=-1, eps=epsilon).mul(scale.unsqueeze(-1)).add(bias.unsqueeze(-1)).reshape(x.shape)

# onnx: [x1_begin, x2_begin, ..., x1_end, x2_end, ...]
# numpy.pad: ((x1_begin, x1_end), (x2_begin, x2_end), ...)
def _format_padding(onnx_pads, ndims=None, axes=None):
  if ndims and len(onnx_pads)//2 != ndims:  onnx_pads = onnx_pads * ndims # for OnnxBackendPyTorchConvertedModelTest the len(onnx_pads) == 2 ...
  if ndims is None: ndims = len(onnx_pads) // 2
  if axes is None: axes = list(range(ndims))
  num_axes = len(axes)
  np_pads = [(0,0)] * ndims
  for i in range(num_axes):
    np_pads[axes[i]] = (onnx_pads[i], onnx_pads[i + num_axes])
  return np_pads

def _padding(X, pads=None, auto_pad="NOTSET", axes=None, constant_value=0., strides=None, kernel_shape=None, dilations=None):
  if auto_pad != "NOTSET": pads = _auto_pad(X, auto_pad, strides, kernel_shape, dilations)
  if pads is None: return X
  np_pads = _format_padding(pads, ndims=len(X.shape), axes=axes)
  zero_padded = X.pad(tuple(np_pads))
  constant_padder = Tensor(np.pad(np.zeros(X.shape, dtype=np.float32), np_pads, constant_values=constant_value), dtype=X.dtype) # Should we avoid using np?
  return zero_padded + constant_padder

def _auto_pad(X, auto_pad, strides, kernel_shape, dilations):
  strides = [strides]*len(kernel_shape) if isinstance(strides, int) else strides if strides else [1]*len(kernel_shape)
  dilations = [1]*len(kernel_shape) if dilations == 1 else dilations
  pad_shape = [(math.ceil(sh/st)-1)*st+((ks-1)*di+1)-sh for sh, st, ks, di in zip(X.shape[-len(strides):], strides, kernel_shape, dilations)]
  if auto_pad == "SAME_UPPER": return [pad_shape[0]//2, pad_shape[1]//2, pad_shape[0]-pad_shape[0]//2, pad_shape[1]-pad_shape[1]//2]
  elif auto_pad == "SAME_LOWER": return [pad_shape[0]-pad_shape[0]//2, pad_shape[1]-pad_shape[1]//2, pad_shape[0]//2,  pad_shape[1]//2]
  else: raise NotImplementedError(f"auto_pad={auto_pad} not implemented, yet") # could be "VALUE"?

# pads = [up, left, down, right]
def Pad(x: Tensor, pads: Union[Tensor, Tuple[int, ...]], constant_value: Tensor=None, axes: Tensor=None, mode="constant", value: float=0.): # BUG: OUTPUT HAS WRONG SHAPE BUT CHECK DIDNT PICK UP
  constant_value = value if constant_value is None else safe_numpy(constant_value)
  seq_pads = list(pads) if isinstance(pads, tuple) else safe_numpy(pads)
  seq_pads = [math.ceil(i) for i in seq_pads]
  seq_axes = safe_numpy(axes).astype(np.int32).tolist() if axes is not None else None
  base_shape = x.shape
  # pads_ = [(st,ed) for st, ed in zip(seq_pads[:len(seq_pads)//2], seq_pads[len(seq_pads)//2:])] # TODO maybe _format_padding() doesn't need that many lines
  pads_ = _format_padding(seq_pads)
  if mode == "wrap":
    repeat_args = [math.ceil(dim[0]/sh) + math.ceil(dim[1]/sh) + 1 for dim, sh in zip(pads_, base_shape)]
    new_shape = [s*r for s,r in zip(base_shape, repeat_args)]
    shrink_args = [(sh-dim[0]%sh if dim[0]%sh != 0 else 0, nsh-(sh-dim[1]%sh) if dim[1]%sh != 0 else nsh) for dim, sh, nsh in zip(pads_, base_shape, new_shape)]
    return x.repeat(tuple(repeat_args)).shrink(tuple(shrink_args))
  elif mode == "reflect":
    n_pads = [(n,pad) for n,pad in enumerate(pads_)][::-1]
    for n, pad in n_pads: # TODO NOT SURE IF FOR LOOPING LIKE THIS IS A GOOD IDEA IN TINYGRAD, there are probably better way
      if pad == (0,0): continue # BUG assert pad[0] != 0 and pad[1] != 0, might be bug when one of the pads == 0
      pad_begin, pad_end = pad
      begin_repeat_args = [(1) if i != n else math.ceil(pad_begin+1/x.shape[i]) for i in range(x.ndim)] 
      end_repeat_args = [(1) if i != n else math.ceil(pad_end+1/x.shape[i]) for i in range(x.ndim)] 
      begin_shrink_arg = [(0,s) if i != n else (s-1-pad_begin,s-1) for i,s in enumerate(x.shape)]
      end_shrink_arg = [(0,s) if i != n else (1,1+pad_end) for i,s in enumerate(x.shape)]
      b = x.repeat(begin_repeat_args).flip(n).shrink(tuple(begin_shrink_arg))
      e = x.repeat(end_repeat_args).flip(n).shrink(tuple(end_shrink_arg))
      x = b.cat(x, dim=n).cat(e, dim=n)
    return x
  elif mode == "edge":
    n_pads = [(n,pad) for n,pad in enumerate(pads_)][::-1]
    for n, pad in n_pads: # TODO NOT SURE IF FOR LOOPING LIKE THIS IS A GOOD IDEA IN TINYGRAD, there are probably better ways
      if pad == (0,0): continue # BUG assert pad[0] != 0 and pad[1] != 0, might be bug when one of the pads == 0
      pad_st, pad_ed = pad
      st_slice_arg = [(0,s) if dim != n else (0,1) for dim,s in enumerate(x.shape)]
      ed_slice_arg = [(0,s) if dim != n else (s-1, s) for dim,s in enumerate(x.shape)]
      st_repeat_arg = [(1) if i != n else (pad_st) for i in range(x.ndim)]
      ed_repeat_arg = [(1) if i != n else (pad_ed) for i in range(x.ndim)]
      pad_st = x.slice(st_slice_arg).repeat(st_repeat_arg)
      pad_ed = x.slice(ed_slice_arg).repeat(ed_repeat_arg)
      x = pad_st.cat(x, dim=n).cat(pad_ed, dim=n)
    return x
  elif mode == "constant":
    return _padding(x, seq_pads, axes=seq_axes, constant_value=constant_value)

def AveragePool(X, kernel_shape, auto_pad="NOTSET", ceil_mode=0, count_include_pad=0, dilations=1, pads=None, strides=1):
  pixel_axes = tuple(range(len(X.shape)))[-2:]
  if ceil_mode: auto_pad = "SAME_UPPER" # ceil mode uses auto_pad I think
  padding_included = _padding(X, pads, auto_pad, axes=pixel_axes, strides=strides, kernel_shape=kernel_shape, dilations=dilations).avg_pool2d(kernel_shape, stride=strides)
  if count_include_pad:
    return padding_included
  else:
    div = _padding(Tensor.ones(*X.shape), pads, auto_pad, axes=pixel_axes, strides=strides, kernel_shape=kernel_shape, dilations=dilations).avg_pool2d(kernel_shape, stride=strides)
    return padding_included / div

def _gather(input: Tensor, indices: Tensor): # COMPARE, EXPAND, MULTIPLY, SUM
  reshape_arg = [1]*input.ndim + [input.shape[-1]]
  return ((indices.unsqueeze(indices.ndim).expand(*indices.shape, input.shape[-1]) == Tensor.arange(input.shape[-1]).reshape(*reshape_arg).expand(*indices.shape, input.shape[-1]))*input).sum(indices.ndim)

def MaxPool(X, kernel_shape, auto_pad="NOTSET", ceil_mode=0, dilations=1, pads=None, storage_order=0, strides=1):
  if ceil_mode: auto_pad = "SAME_UPPER"
  ret = _padding(X, pads, auto_pad, constant_value=-np.inf, axes=tuple(range(len(X.shape)))[-len(kernel_shape):], strides=strides, kernel_shape=kernel_shape, dilations=dilations)
  ret = ret.max_pool2d(kernel_shape, stride=strides, dilation=dilations)
  ret_shape = ret.shape
  ret_len = prod(ret.shape)
  X_len = prod(X.shape)
  indices = ((ret.flatten().unsqueeze(1).expand(ret_len, X_len) == X.flatten().reshape(1, X_len).expand(ret_len, X_len)) * Tensor.arange(X_len).reshape(1, X_len).expand(ret_len, X_len)).sum(1).reshape(ret_shape).cast(dtypes.int64)
  if storage_order: indices = indices.transpose(indices.ndim-2, indices.ndim-1)
  return ret, indices

def MaxUnpool(xT, xI, outshape=None, kernel_shape=None, pads=None, strides=None):
  xI = xI.flatten()
  if outshape: outlength = int(prod(safe_numpy(outshape)))
  else: outlength = int(safe_numpy(xI.max()))
  zeros = Tensor.zeros(outlength)
  arange = Tensor.arange(outlength)
  haha = xI.unsqueeze(1).expand(prod(xT.shape), outlength)
  lol = arange.reshape(1, outlength).expand(haha.shape)
  ok = (haha == lol).sum(0)
  # wtf to do after this......
<<<<<<< HEAD
  # maybe convtranspose??
  # THIS IS A SCATTER!!!!
=======
  # This shit is basically a scatter. Have to implement scatter.
>>>>>>> 7cc7f0d1
  return None

def Conv(X, W, B=None, auto_pad="NOTSET", dilations=1, group=1, kernel_shape=None, pads=None, strides=1):
  if auto_pad != "NOTSET": padding = _auto_pad(X, auto_pad, strides, kernel_shape, dilations)
  else: padding = [p for ps in zip(pads[:len(pads)//2][::-1], pads[len(pads)//2:][::-1]) for p in ps] if pads is not None else 0 # reorder padding
  return X.conv2d(W, B, stride=strides, groups=group, dilation=dilations, padding=padding)

def ConvTranspose(X, W, B=None, auto_pad="NOTSET", dilations=1, group=1, kernel_shape=None, pads=None, output_shape=None, output_padding=0, strides=1):
  if auto_pad != "NOTSET":
    if not kernel_shape: kernel_shape = W.shape[-len(strides):]
    pads = _auto_pad(X, auto_pad, strides, kernel_shape, dilations)
  ret = X.conv_transpose2d(W, B, stride=strides, groups=group, dilation=dilations, padding=pads if pads is not None else 0, output_padding=output_padding) 
  # super stupid HACK. Need smarter way of determining ret shape and output_shape
  if output_shape and not output_padding: 
    output_padding = [os - rs for os, rs in zip(output_shape, ret.shape[-2:])]
    ret = X.conv_transpose2d(W, B, stride=strides, groups=group, dilation=dilations, padding=pads if pads is not None else 0, output_padding=output_padding) 
  return ret 

# Reimplemented here because you need legacy RNG for passing ONNX tests.
def Dropout(data, ratio=0.5, training_mode=False, seed=None):
  if isinstance(ratio, Tensor) and not ratio.shape: ratio = safe_numpy(ratio) # ratio and tensor is passed in as Tensor with shape: ()
  if isinstance(training_mode, Tensor) and not training_mode.shape: training_mode = safe_numpy(training_mode) #TODO maybe address this in attribute_parse() in onnx.py??
  if not training_mode: return data, Tensor.ones(*data.shape, dtype=dtypes.bool)  # if mask is requested as output it will contain all True's.
  rng = np.random.RandomState(seed)
  ratio = ratio.lazydata.realize().toCPU()[0] if isinstance(ratio, Tensor) else ratio
  mask = Tensor((rng.random(data.shape) >= ratio), requires_grad=False, device=data.device)
  return data * mask * (1/(1.0 - ratio)), mask

def Shape(data, end=None, start=0): return Tensor(list(data.shape)[start:end], dtype=dtypes.int64)
def Size(data): return prod(data if isinstance(data, list) else data.shape)

# TODO: this doesn't match Tensor.flatten behavior
def Flatten(input, axis=1):
  new_shape = (1, -1) if axis == 0 else (prod(input.shape[0:axis]), -1)
  return input.reshape(new_shape)

# TODO: abstract out the broadcast logic in tensor
def Expand(input, shape):
  x_shape, y_shape = input.shape, [int(x) for x in safe_numpy(shape)]
  # copied from _broadcasted
  x_shape, y_shape = [([1]*(max(len(x_shape), len(y_shape))-len(t_shape)) + list(t_shape)) for t_shape in [x_shape, y_shape]]
  shape_ret = tuple(max(sx, sy) for sx,sy in zip(x_shape, y_shape))
  return input.reshape(x_shape).expand(shape_ret)

def LRN(input, size, alpha=1e-4, beta=0.75, bias=1.0):
  bs, c, iy, ix = input.shape
  return input / input.mul(input).reshape(bs,1,c,iy*ix).pad2d((0,0,(size-1)//2, size//2)).avg_pool2d((size, 1), 1).reshape(bs,c,iy,ix).mul(alpha).add(bias).pow(beta)

def Identity(input): return input
def Neg(input): return -input
def Reciprocal(input): return input.reciprocal()
def Sqrt(input): return input.sqrt()
def Sign(input): return input.sign()
def Softsign(input): return input / (1+input.abs())
def Abs(input): return input.abs()
def Exp(input): return input.exp()
def Log(input): return input.log()
def Mish(input): return input.mish()
def HardSigmoid(input, alpha=0.2, beta=0.5): return (alpha*input + beta).clip(0, 1)
def HardSwish(input): return input * HardSigmoid(input, 1/6, 0.5)
def Celu(X, alpha=1.0): return X.relu() - (-alpha*(X/alpha).exp()+1).relu()
def Selu(X, alpha=1.67326319217681884765625, gamma=1.05070102214813232421875): return gamma * (X.relu() - (-alpha*X.exp()+alpha).relu())
def Softplus(X): return X.softplus()
def PRelu(X:Tensor, slope:Tensor): 
  slope = slope[0] if slope.shape[-1] != X.shape[-1] else slope # OnnxBackendPyTorchConvertedModelTest HAS WEIRD SLOPE WHERE IT'S [0.25, 0.25, 0.25] FOR ANY X.SHAPE
  return X.clip(0, float("inf")) + X.clip(float("-inf"), 0) * slope
def LeakyRelu(X, alpha=0.01): return X.leakyrelu(alpha)
def ThresholdedRelu(X, alpha=1.0): return (X-alpha).relu() + (X-alpha).relu().sign() * alpha
def Softmax_1(input, axis=1): return input.softmax(axis)
def Softmax_13(input, axis=-1): return input.softmax(axis)
Softmax = {1: Softmax_1, 13: Softmax_13}   # Softmax default axis changed
def LogSoftmax(input, axis=-1): return input.log_softmax(axis)
def Clip(input, min=None, max=None):
  if min is None: min = -3.4e38
  if max is None: max = 3.4e38
  return input.clip(min, max)

def Sin(x): return x.sin()
def Cos(x): return x.cos()
def Tan(x): return x.tan()
def Cosh(x): return (math.e ** x + math.e ** -x) / 2
def Sinh(x): return (math.e ** x - math.e ** -x) / 2
def Tanh(x): return Sinh(x) / Cosh(x)

def Less(x:Tensor,y:Tensor): return (x<y).cast(dtypes.bool)
def LessOrEqual(x:Tensor,y:Tensor): return (x<=y).cast(dtypes.bool)
def Greater(x:Tensor,y:Tensor): return (x>y).cast(dtypes.bool)
def GreaterOrEqual(x:Tensor,y:Tensor): return (x>=y).cast(dtypes.bool)
def Equal(x:Tensor,y:Tensor): return (x==y).cast(dtypes.bool)

def Max(*data_0): return functools.reduce(Tensor.maximum, data_0)
def Min(*data_0): return functools.reduce(Tensor.minimum, data_0)
def Sum(*data_0): return functools.reduce(Tensor.__add__, data_0)
def Mean(*data_0): return functools.reduce(Tensor.__add__, data_0) / len(data_0)

def _axes(axes, noop_with_empty_axes): 
  return [int(x) for x in safe_numpy(axes)] if axes is not None and not (isinstance(axes, Tensor) and axes.shape == (0,)) else ([] if noop_with_empty_axes else None)

# ReduceProd would require a new llop
def ReduceMax(data, axes=None, keepdims=1, noop_with_empty_axes=0): return data.max(_axes(axes, noop_with_empty_axes), keepdim=keepdims)
def ReduceMin(data, axes=None, keepdims=1, noop_with_empty_axes=0): return data.min(_axes(axes, noop_with_empty_axes), keepdim=keepdims)
def ReduceSum(data, axes=None, keepdims=1, noop_with_empty_axes=0): return data.sum(_axes(axes, noop_with_empty_axes), keepdim=keepdims)
def ReduceMean(data, axes=None, keepdims=1, noop_with_empty_axes=0): return data.mean(_axes(axes, noop_with_empty_axes), keepdim=keepdims)
def ReduceSumSquare(data, axes=None, keepdims=1, noop_with_empty_axes=0): return data.square().sum(_axes(axes, noop_with_empty_axes), keepdim=keepdims)
def ReduceL1(data, axes=None, keepdims=1, noop_with_empty_axes=0): return data.abs().sum(_axes(axes, noop_with_empty_axes), keepdim=keepdims)
def ReduceL2(data, axes=None, keepdims=1, noop_with_empty_axes=0): return data.square().sum(_axes(axes, noop_with_empty_axes), keepdim=keepdims).sqrt()
def ReduceLogSum(data, axes=None, keepdims=1, noop_with_empty_axes=0): return data.sum(_axes(axes, noop_with_empty_axes), keepdim=keepdims).log()
def ReduceLogSumExp(data, axes=None, keepdims=1, noop_with_empty_axes=0): return data.exp().sum(_axes(axes, noop_with_empty_axes), keepdim=keepdims).log()


def GlobalAveragePool(X): return X.mean(axis=tuple(range(2, len(X.shape))), keepdim=True)
def GlobalMaxPool(X): return X.max(axis=tuple(range(2, len(X.shape))), keepdim=True)
def OptionalHasElement(x: Tensor=None): return Tensor(x is not None and x.numel() > 0, dtype=dtypes.bool)
def OptionalGetElement(x: Tensor=None): return x if x is not None else Tensor([], dtype=dtypes.float32)

def Tile(input, repeats):
  repeats_ = [int(x) for x in safe_numpy(repeats)]
  new_shape = [x for i in range(len(input.shape)) for x in [1,input.shape[i]]]
  expand_shape = [x for r,s in zip(repeats_, input.shape) for x in [r,s]]
  final_shape = [r*s for r,s in zip(repeats_, input.shape)]
  return input.reshape(new_shape).expand(expand_shape).reshape(final_shape)

def Range(start, limit, delta): return Tensor.arange(int(safe_numpy(limit)), int(safe_numpy(start)), int(safe_numpy(delta)), dtype=delta.dtype) # TODO negative delta
def Where(condition:Tensor,X:Tensor,Y:Tensor): return condition.where(X, Y).cast(X.dtype)

def And(x:Tensor, y:Tensor): return Where((x==y), x, Tensor.zeros(*x.shape)).cast(dtypes.bool)
def Or(x:Tensor, y:Tensor): return Where((x==y), x, Tensor.ones(*x.shape)).cast(dtypes.bool)
def Xor(x:Tensor, y:Tensor): return Where((x==y), Tensor.zeros(*x.shape), Tensor.ones(*x.shape)).cast(dtypes.bool)
def Not(x:Tensor): return Where((x==1), Tensor.zeros(*x.shape), Tensor.ones(*x.shape)).cast(dtypes.bool)

def Floor(x:Tensor): return x.floor()
def Ceil(x:Tensor): return x.ceil()

def Trilu(x: Tensor, k: Union[Tensor, int]=0, upper=1): 
  k = int(k.numpy().item()) if k != 0 else 0 # onnx passes k as a tensor int64 with one element, default is 0
  return x.triu(k).cast(x.dtype) if upper else x.tril(k).cast(x.dtype)

def ConstantOfShape(input, value:Tensor=None):
  if value is None: value=Tensor([0.0])
  shape = [int(x) for x in safe_numpy(input)]
  return Tensor.ones(*shape, dtype=value.dtype) * (value if shape[0]!=0 else 1)

# this is obviously wrong, but since we don't have types, it's better than nothing
def Cast(input, to):
  print(f"WARNING: attempting to cast to {to}")
  return input

# NOTE: since we only have one type, this is valid!
def CastLike(input, target_type):
  assert isinstance(target_type, Tensor), "can only CastLike Tensor"
  return input

def Binarizer(input, threshold=0.0): return input > threshold

def MeanVarianceNormalization(input, axis=(0, 2, 3)):
  data_mean = input.mean(axis=axis, keepdim=True)
  std = ((input**2).mean(axis=axis, keepdim=True) - data_mean**2).sqrt()
  return (input - data_mean) / (std + 1e-9)

def NegativeLogLikelihoodLoss(input, target, weight=None, ignore_index=None, reduction="mean"):
  N, C, i_shape = input.shape[0], input.shape[1], input.shape
  t_shape = target.shape
  if len(input.shape) != 3:
    input = input.reshape((N, C, -1))
    target = target.reshape((N, -1))
  if weight is not None:
    mask = target.unsqueeze(-1) == Tensor.arange(C,dtype=dtypes.int64).repeat((N, 1, 1)) 
    weight = (mask * weight).sum(axis=-1)
  if ignore_index is not None:
    cond = (target == ignore_index)
    weight = cond.where(0, weight) if weight is not None else cond.where(Tensor.zeros(*target.shape), 1) 
  mask = target[:, None, :] ==  Tensor.arange(C).reshape([1, C] + [1]*(len(input.shape) -2)) 
  loss = (-mask * input).sum(axis=1) * (1 if weight is None else weight)  
  if reduction == "mean": return loss.mean() if weight is None else loss.sum() / weight.sum()
  elif reduction == "sum": return loss.sum()
  return loss.reshape(t_shape) if len(i_shape) != 3 else loss

def SoftmaxCrossEntropyLoss(input, target, weights=None, ignore_index=None, reduction="mean"):
  # rng = np.random.RandomState(seed)
  N, C, i_shape = input.shape[0], input.shape[1], input.shape
  ...

def _gather(input: Tensor, indices: Tensor): # COMPARE, EXPAND, MULTIPLY, SUM
  reshape_arg = [1]*input.ndim + [input.shape[-1]]
  return ((indices.unsqueeze(indices.ndim).expand(*indices.shape, input.shape[-1]) == Tensor.arange(input.shape[-1]).reshape(*reshape_arg).expand(*indices.shape, input.shape[-1]))*input).sum(indices.ndim)

def Gather(input, indices, axis=0):
  input_sh = list(input.shape)
  ret_shape = input_sh[:axis] + list(indices.shape) + input_sh[axis+1:]
  if indices.ndim < 6: # shrinking and cating hits a weird recursion limit with VERY LARGE indices (only 1 test)
    if indices.ndim > 1: indices = indices.flatten()
    indices = [input_sh[axis]+int(x) if x<0 else int(x) for x in safe_numpy(indices)]
    args = [[(0,x) if j != axis else (i,i+1) for j, x in enumerate(input_sh)] for i in indices]
    return input.shrink(arg=tuple(args[0])).cat(*[input.shrink(arg=tuple(arg)) for arg in args[1:]], dim=axis).reshape(ret_shape)
  else: # previous implementation that uses too many kernels TODO improve this
    indices = (indices < 0).where(indices+input.shape[axis], indices)
    indices_shape = list(indices.shape)
    indices = indices.flatten()
    input = input.transpose(ax1=0, ax2=axis)
    if input.ndim > 1:
      rem_shape = list(input.shape)[1:]
      input = input.reshape(input.shape[0], -1).T
      repeat_arg = [1]*(input.ndim-1) + [input.shape[-2]]
      indices = indices.unsqueeze(indices.ndim).repeat(repeat_arg)
      ret = _gather(input, indices)
      if rem_shape: ret = ret.reshape(*[indices.shape[0]] + rem_shape)
    else:
      ret = _gather(input, indices)
    reshape_arg = []
    ret = ret.transpose(ax1=axis, ax2=0)
    for idx, shape in enumerate(ret.shape):
      if idx == axis:
        reshape_arg.extend(indices_shape)
      else:
        reshape_arg.append(shape)
    return ret.reshape(*reshape_arg)

def GatherElements(input, indices, axis):
  indices = (indices < 0).where(indices+input.shape[axis], indices)
  indices = indices.transpose(ax1=axis, ax2=0)
  permute_args = list(range(input.ndim))
  permute_args[0], permute_args[axis] = permute_args[axis], permute_args[0]
  permute_args.append(permute_args.pop(0))
  input = input.permute(*permute_args)
  return _gather(input, indices).transpose(ax1=0, ax2=axis)

def ArrayFeatureExtractor(input, indices):
  ret = Gather(input, indices, input.ndim-1)
  return ret

def _round(x:Tensor, n:float, equidistant_case = "round_down") -> Tensor:
  def _and(cond1, cond2):
    and_cond = cond1 + cond2
    return (and_cond == 2).where(1, 0)
  assert n <= 1, f"n:{n} shouldn't be larger than 1"
  b = x.cast(dtypes.int32).contiguous().cast(x.dtype)
  b = (b >= 0).where(b+n, b-n)
  if equidistant_case == "round_down":
    return (x > b).where(b+1-n, b-n) 
  elif equidistant_case == "round_up":
    return (x >= b).where(b+1-n, b-n)
  elif equidistant_case == "round_to_even":
    x_ceil_fraction = x.ceil()/2
    cond_ceil_even = x_ceil_fraction.ceil() == x_ceil_fraction
    x = (_and(x == b, cond_ceil_even)).where(x+1-n, x)
    x = (x > b).where(b+1-n, b-n)
    return x

def Round(X:Tensor):
  return _round(X, 0.5, "round_to_even")

def Resize(X:Tensor, roi=None, scales=None, sizes=None, antialias=0, axes=None, coordinate_transformation_mode='half_pixel', cubic_coeff_a=-0.75, exclude_outside=0, extrapolation_value=0.0, keep_aspect_ratio_policy='stretch', mode='nearest', nearest_mode='round_prefer_floor'):
  def _nearest_gather(X: Tensor, indices: Tensor, output_shape): # MAYBE USE SOMETHING ELSE OTHER THAN GATHER like reshape -> expand -> reshape -> [shrink]? bad gather many kernel bad, OR TRY NOT FLATTEN()?
    return _gather(X.flatten(), indices).reshape(output_shape)
  def _nearest_mode(x_resized: Tensor, nearest_mode: str, x_len):
    if nearest_mode == "round_prefer_floor": ret = _round(x_resized, 0.5, "round_down")
    elif nearest_mode == "round_prefer_ceil": ret = _round(x_resized, 0.5, "round_up")
    elif nearest_mode == "floor": ret = x_resized.floor()
    elif nearest_mode == "ceil": ret = x_resized.ceil()
    return ret.clip(0, x_len-1)
  def _coordinate_transformation(x_out, y_out, output_shape, scales_lol, roi=None):
    if coordinate_transformation_mode == "half_pixel":
      x_out = (x_out + 0.5)/scales_lol[-1] - 0.5
      y_out = (y_out + 0.5)/scales_lol[-2] - 0.5
    elif coordinate_transformation_mode == "align_corners":
      x_out = x_out * (X.shape[-1] - 1) / (output_shape[-1] - 1)
      y_out = y_out * (X.shape[-2] - 1) / (output_shape[-2] - 1)
    elif coordinate_transformation_mode == "asymmetric":
      x_out = x_out/scales_lol[-1]
      y_out = y_out/scales_lol[-2]
    elif coordinate_transformation_mode == "half_pixel_symmetric":
      x_out = X.shape[-1] / 2 * (1 - int(output_shape[-1]) / output_shape[-1]) + (x_out + 0.5) / scales_lol[-1] - 0.5
      y_out = X.shape[-2] / 2 * (1 - int(output_shape[-2]) / output_shape[-2]) + (y_out + 0.5) / scales_lol[-2] - 0.5
    elif coordinate_transformation_mode == "pytorch_half_pixel":
      x_out = (x_out + 0.5)/scales_lol[-1] - 0.5 if output_shape[-1] > 1 else Tensor([0])
      y_out = (y_out + 0.5)/scales_lol[-2] - 0.5 if output_shape[-2] > 1 else Tensor([0])
    elif coordinate_transformation_mode == "tf_crop_and_resize":
      x_out = roi[-1][0] * (X.shape[-1] - 1) + x_out * ((roi[-1][1] - roi[-1][0]) * (X.shape[-1] - 1) / (output_shape[-1] - 1)) if output_shape[-1] > 1 else Tensor([0.5 * (roi[-1][0] + roi[-1][1]) * (X.shape[-1] - 1)])
      y_out = roi[-2][0] * (X.shape[-2] - 1) + y_out * ((roi[-2][1] - roi[-2][0]) * (X.shape[-2] - 1) / (output_shape[-2] - 1)) if output_shape[-2] > 1 else Tensor([0.5 * (roi[-2][0] + roi[-2][1]) * (X.shape[-2] - 1)])
    return x_out.clip(0, X.shape[-1]-1), y_out.clip(0, X.shape[-2]-1)
  def _cubic_interpolation(p, x):
    return p[1] + 0.5 * x*(p[2] - p[0] + x*(2.0*p[0] - 5.0*p[1] + 4.0*p[2] - p[3] + x*(3.0*(p[1] - p[2]) + p[3] - p[0])))
  def _bicubic_interpolation(pixels, x, y):
    ret = [_cubic_interpolation(pixels[0], y), _cubic_interpolation(pixels[1], y), _cubic_interpolation(pixels[2], y), _cubic_interpolation(pixels[3], y)]
    return _cubic_interpolation(ret, x)
    '''
  def loool(p):
    a00 = p[1][1]
		a01 = -.5*p[1][0] + .5*p[1][2]
		a02 = p[1][0] - 2.5*p[1][1] + 2*p[1][2] - .5*p[1][3]
		a03 = -.5*p[1][0] + 1.5*p[1][1] - 1.5*p[1][2] + .5*p[1][3]
		a10 = -.5*p[0][1] + .5*p[2][1]
		a11 = .25*p[0][0] - .25*p[0][2] - .25*p[2][0] + .25*p[2][2]
		a12 = -.5*p[0][0] + 1.25*p[0][1] - p[0][2] + .25*p[0][3] + .5*p[2][0] - 1.25*p[2][1] + p[2][2] - .25*p[2][3]
		a13 = .25*p[0][0] - .75*p[0][1] + .75*p[0][2] - .25*p[0][3] - .25*p[2][0] + .75*p[2][1] - .75*p[2][2] + .25*p[2][3]
		a20 = p[0][1] - 2.5*p[1][1] + 2*p[2][1] - .5*p[3][1]
		a21 = -.5*p[0][0] + .5*p[0][2] + 1.25*p[1][0] - 1.25*p[1][2] - p[2][0] + p[2][2] + .25*p[3][0] - .25*p[3][2]
		a22 = p[0][0] - 2.5*p[0][1] + 2*p[0][2] - .5*p[0][3] - 2.5*p[1][0] + 6.25*p[1][1] - 5*p[1][2] + 1.25*p[1][3] + 2*p[2][0] - 5*p[2][1] + 4*p[2][2] - p[2][3] - .5*p[3][0] + 1.25*p[3][1] - p[3][2] + .25*p[3][3]
		a23 = -.5*p[0][0] + 1.5*p[0][1] - 1.5*p[0][2] + .5*p[0][3] + 1.25*p[1][0] - 3.75*p[1][1] + 3.75*p[1][2] - 1.25*p[1][3] - p[2][0] + 3*p[2][1] - 3*p[2][2] + p[2][3] + .25*p[3][0] - .75*p[3][1] + .75*p[3][2] - .25*p[3][3]
		a30 = -.5*p[0][1] + 1.5*p[1][1] - 1.5*p[2][1] + .5*p[3][1]
		a31 = .25*p[0][0] - .25*p[0][2] - .75*p[1][0] + .75*p[1][2] + .75*p[2][0] - .75*p[2][2] - .25*p[3][0] + .25*p[3][2]
		a32 = -.5*p[0][0] + 1.25*p[0][1] - p[0][2] + .25*p[0][3] + 1.5*p[1][0] - 3.75*p[1][1] + 3*p[1][2] - .75*p[1][3] - 1.5*p[2][0] + 3.75*p[2][1] - 3*p[2][2] + .75*p[2][3] + .5*p[3][0] - 1.25*p[3][1] + p[3][2] - .25*p[3][3]
		a33 = .25*p[0][0] - .75*p[0][1] + .75*p[0][2] - .25*p[0][3] - .75*p[1][0] + 2.25*p[1][1] - 2.25*p[1][2] + .75*p[1][3] + .75*p[2][0] - 2.25*p[2][1] + 2.25*p[2][2] - .75*p[2][3] - .25*p[3][0] + .75*p[3][1] - .75*p[3][2] + .25*p[3][3]
      '''
  assert scales or sizes and not (scales and sizes), "only scales or sizes, sir"
  if roi:
    roi = safe_numpy(roi)
    roi = [(st,ed) for st, ed in zip(roi[:len(roi)//2], roi[len(roi)//2:])]
    roi_ = [(1,1)] * 4
    if axes:
      for a,r in zip(axes, roi):
        roi_[a] = r
      roi = roi_
  if scales:
    scales = safe_numpy(scales).tolist()
    if axes: 
      scales_ = [1]*X.ndim
      for a,s in zip(axes, scales):
        scales_[a] = s
      scales = scales_
  elif sizes:
    sizes = [int(i) for i in safe_numpy(sizes)]
    scales = []
    if axes:
      sizes_ = [1]*X.ndim
      for a,s in zip(axes, sizes):
        sizes_[a] = s
        scales.append(s/X.shape[a])
      sizes = sizes_
    else: scales = [si/xs for xs, si in zip(X.shape, sizes)]
    if keep_aspect_ratio_policy == "not_larger":
      scale = min(scales)
      sizes = _round(Tensor(list(X.shape[-2:]))*scale, 0.5, "round_up")
      sizes = list(X.shape[:-2]) + [int(i) for i in safe_numpy(sizes)]
    elif keep_aspect_ratio_policy == "not_smaller":
      scale = max(scales)
      sizes = _round(Tensor(list(X.shape[-2:]))*scale, 0.5, "round_up")
      sizes = list(X.shape[:-2]) + [int(i) for i in safe_numpy(sizes)]

  output_shape = sizes if sizes else [math.floor(x*s) for x,s in zip(X.shape, scales)] 
  output_shape_ = sizes if sizes else [x*s for x,s in zip(X.shape, scales)]
  # bs,c,py,px = X.shape
  scales_lol = [os/xs for xs, os in zip(X.shape, output_shape)]
  x_out = Tensor.arange(output_shape[-1])
  y_out = Tensor.arange(output_shape[-2])
  print(output_shape, "output shape")

  if mode == "nearest":
    x_out, y_out = _coordinate_transformation(x_out, y_out, output_shape, scales_lol, roi)
    x_out = _nearest_mode(x_out, nearest_mode, X.shape[-1])
    y_out = _nearest_mode(y_out, nearest_mode, X.shape[-1])
    y_out = [int(i) for i in safe_numpy(y_out)]
    stack_args = [x_out + y * X.shape[-1] for y in y_out] # HACK wow this is ugly but I see no other way cuz me stupid!
    indices_out = Tensor.stack(stack_args).flatten()
    return _nearest_gather(X, indices_out, output_shape)
  elif mode == "linear":
    x_out, y_out = _coordinate_transformation(x_out, y_out, output_shape_, scales, roi)
    print(x_out.numpy())
    print(y_out.numpy())
    # max(1, 1 / scale)
    ret = []
    for y in safe_numpy(y_out):
      for x in safe_numpy(x_out):
        x_floor, y_floor = int(x), int(y)
        y_shrink = (0, X.shape[2]) if X.shape[2] == 1 else (y_floor, y_floor+2) if y != y_floor else (y_floor, y_floor+1)
        x_shrink = (x_floor, x_floor+2) if x != x_floor else (x_floor, x_floor+1)
        shrink_args = ((0, X.shape[0]), (0, X.shape[1]), y_shrink, x_shrink)
        corners = safe_numpy(X.shrink(shrink_args).flatten()) # TOP LEFT, TOP RIGHT, BOTTOM LEFT, BOTTOM RIGHT
        x1, x2, y1, y2 = x_floor, x_floor+1, y_floor, y_floor+1
        if x == x_floor and y == y_floor: # TODO UGLY IF STATEMENTS.... https://en.wikipedia.org/wiki/Bilinear_interpolation#Weighted_mean maybe do weighted mean?
          ret.append(corners[0]) 
        elif x == x_floor:
          ret.append((corners[0] * (y2 - y) + corners[1] * (y - y1)) / (y2 - y1))
        elif y == y_floor:
          ret.append((corners[0] * (x2 - x) + corners[1] * (x - x1)) / (x2 - x1))
        else: 
          ret.append((corners[0] * (x2 - x) * (y2 - y) + corners[1] * (x - x1) * (y2 - y) + corners[2] * (x2 - x) * (y - y1) + corners[3] * (x - x1) * (y - y1)) / ((x2 - x1) * (y2 - y1)))
    return Tensor(ret).reshape(output_shape)
  elif mode == "cubic":
    print("cubic")
    pixels = safe_numpy(X.reshape(4,4)).tolist()
    x_out, y_out = _coordinate_transformation(x_out, y_out, output_shape_, scales, roi)
    ret = []
    for y in safe_numpy(y_out):
      for x in safe_numpy(x_out):
        ret.append(_bicubic_interpolation(pixels, x, y))
    return Tensor(ret).reshape(output_shape)

  def _cubic_coeffs(ratio, scale=None, A=-0.75):
    return Tensor([((A * (ratio + 1) - 5 * A) * (ratio + 1) + 8 * A) * (ratio + 1) - 4 * A, ((A + 2) * ratio - (A + 3)) * ratio * ratio + 1, ((A + 2) * (1 - ratio) - (A + 3)) * (1 - ratio) * (1 - ratio) + 1, ((A * ((1 - ratio) + 1) - 5 * A) * ((1 - ratio) + 1) + 8 * A) * ((1 - ratio) + 1) - 4 * A,])

def Gradient(a, b, xs, y):
  # parse what the operations are from node
  # add_node = onnx.helper.make_node("Add", ["a", "b"], ["c"], name="my_add")
  # mul_node = onnx.helper.make_node("Mul", ["c", "a"], ["d"], name="my_mul")
  print(a, "a")
  print(b, "b")
  print(xs, "xs")
  print(y, "y")
  da = None 
  db = None
  return da, db
  

def CenterCropPad(input, shape, axes=None):
  if not axes: axes = list(range(input.ndim))
  shrink_arg = [(0,i) for i in input.shape]
  pad_arg = [(0,0) for _ in range(input.ndim)]
  shape = safe_numpy(shape).tolist()
  for s, x in zip(shape, axes):
    if s < input.shape[x]: shrink_arg[x] = (input.shape[x]//2 - s//2, input.shape[x]//2 + s//2) if s%2 == 0 else (input.shape[x]//2 - s//2 - 1, input.shape[x]//2 + s//2)
    elif s > input.shape[x]: pad_arg[x] = ((s - input.shape[x])//2, (s - input.shape[x])//2)  if (s - input.shape[x])% 2 == 0 else ((s - input.shape[x])//2, (s - input.shape[x])//2 + 1)
    else: pass
  return input.shrink(tuple(shrink_arg)).pad(tuple(pad_arg))

def OneHot(indices, depth, values, axis=-1):
  depth = int(safe_numpy(depth).item())
  indices, rank = (indices.cast(dtypes.float32) < 0).where(indices+depth, indices), len(indices.shape)
  if axis < 0: axis += rank + 1
  ls, rs = indices.shape[0:axis], indices.shape[axis: rank]
  cond = indices[:,None] == Tensor.arange(depth).reshape((1,) * len(ls) + (depth,) + (1,) * len(rs))
  return cond.where(values[1], values[0]).cast(values.dtype) 
<|MERGE_RESOLUTION|>--- conflicted
+++ resolved
@@ -170,12 +170,7 @@
   lol = arange.reshape(1, outlength).expand(haha.shape)
   ok = (haha == lol).sum(0)
   # wtf to do after this......
-<<<<<<< HEAD
-  # maybe convtranspose??
-  # THIS IS A SCATTER!!!!
-=======
   # This shit is basically a scatter. Have to implement scatter.
->>>>>>> 7cc7f0d1
   return None
 
 def Conv(X, W, B=None, auto_pad="NOTSET", dilations=1, group=1, kernel_shape=None, pads=None, strides=1):
