# inspired by https://github.com/karpathy/micrograd/blob/master/micrograd/engine.py
from __future__ import annotations
import time, math, itertools, functools, struct, sys, inspect, pathlib, string, dataclasses, hashlib
from contextlib import ContextDecorator
from typing import List, Tuple, Callable, Optional, ClassVar, Type, Union, Sequence, Dict, DefaultDict, cast, get_args, Literal
from collections import defaultdict

from tinygrad.dtype import DType, DTypeLike, dtypes, ImageDType, ConstType, least_upper_float, least_upper_dtype, sum_acc_dtype, to_dtype, truncate
from tinygrad.helpers import argfix, make_tuple, flatten, prod, all_int, round_up, merge_dicts, argsort, getenv, all_same, fully_flatten, dedup
from tinygrad.helpers import IMAGE, DEBUG, WINO, _METADATA, Metadata, TRACEMETA, ceildiv, fetch, polyN
from tinygrad.multi import MultiLazyBuffer
from tinygrad.ops import smax, smin, resolve, UOp, Ops, sint, Variable, SimpleMathTrait
from tinygrad.device import Device, Buffer, BufferOptions
from tinygrad.engine.lazy import LazyBuffer
from tinygrad.engine.realize import run_schedule
from tinygrad.engine.memory import memory_planner
from tinygrad.engine.schedule import ScheduleItem, create_schedule_with_vars

# **** start with two base classes, Tensor and Function ****

class Function:
  def __init__(self, device:Union[str, Tuple[str, ...]], *tensors:Tensor, metadata:Optional[Metadata]=None):
    self.device = device
    self.needs_input_grad = [t.requires_grad for t in tensors]
    self.requires_grad = True if any(self.needs_input_grad) else None if None in self.needs_input_grad else False
    if self.requires_grad: self.parents = tensors
    self.metadata = metadata

  def forward(self, *args, **kwargs): raise NotImplementedError(f"forward not implemented for {type(self)}")
  def backward(self, *args, **kwargs): raise RuntimeError(f"backward not implemented for {type(self)}")

  @classmethod
  def apply(fxn:Type[Function], *x:Tensor, **kwargs) -> Tensor:
    ctx = fxn(x[0].device, *x, metadata=_METADATA.get())
    ret = Tensor.__new__(Tensor)
    ret.lazydata, ret.requires_grad, ret.grad = ctx.forward(*[t.lazydata for t in x], **kwargs), ctx.requires_grad, None
    ret._ctx = ctx if ctx.requires_grad and not Tensor.no_grad else None  # used by autograd engine
    return ret

import tinygrad.function as F

def _metaop(op, shape:Tuple[sint,...], dtype:DType, device:Union[str, Tuple[str, ...]], arg=None, src:Tuple[LazyBuffer, ...]=()):
  if isinstance(device, str): return LazyBuffer.metaop(op, shape, dtype, device, arg, src)
  return MultiLazyBuffer([LazyBuffer.metaop(op, shape, dtype, d, arg, src) for d in device], None)

def _from_np_dtype(npdtype:'np.dtype') -> DType: # type: ignore [name-defined] # noqa: F821
  import numpy as np
  return dtypes.fields()[np.dtype(npdtype).name]
def _to_np_dtype(dtype:DType) -> Optional[type]:
  import numpy as np
  return np.dtype(dtype.fmt).type if dtype.fmt is not None else None

def _fromnp(x: 'np.ndarray') -> LazyBuffer:  # type: ignore [name-defined] # noqa: F821
  ret = LazyBuffer.metaop(Ops.EMPTY, x.shape, _from_np_dtype(x.dtype), "NPY")
  # fake realize
  ret.buffer.allocate(x)
  del ret.srcs
  return ret

def get_shape(x) -> Tuple[int, ...]:
  # NOTE: str is special because __getitem__ on a str is still a str
  if not hasattr(x, "__len__") or not hasattr(x, "__getitem__") or isinstance(x, str) or (hasattr(x, "shape") and x.shape == ()): return ()
  if not all_same(subs:=[get_shape(xi) for xi in x]): raise ValueError(f"inhomogeneous shape from {x}")
  return (len(subs),) + (subs[0] if subs else ())

def _frompy(x:Union[List, Tuple, bytes], dtype:DType) -> LazyBuffer:
  if isinstance(x, bytes): ret, data = LazyBuffer.metaop(Ops.EMPTY, (len(x)//dtype.itemsize,), dtype, "PYTHON"), x
  else:
    ret = LazyBuffer.metaop(Ops.EMPTY, get_shape(x), dtype, "PYTHON")
    assert dtype.fmt is not None, f"{dtype=} has None fmt"
    truncate_function = truncate[dtype]
    data = struct.pack(f"@{ret.size}{dtype.fmt}", *[truncate_function(xi) for xi in fully_flatten(x)])
  # fake realize
  ret.buffer.allocate(memoryview(data if Device.DEFAULT != "PYTHON" else bytearray(data)))
  del ret.srcs
  return ret

def _get_winograd_matcols(mat, dims:int, shp:Tuple[sint, ...], device:Union[str, Tuple[str, ...]]) -> List[List[Tensor]]:
  return [[Tensor.cat(*[Tensor.full(shp[:dim] + (1,) + shp[dim+1:], float(m[k]), device=device) for m in mat], dim=dim)
           for k in range(len(mat[0]))] for dim in range(dims)]

# winograd conv 3 kernel f(4x4,3x3) see: http://arxiv.org/abs/1509.09308
def _apply_winograd_matrix(mat, t:Tensor, dims:int) -> Tensor:
  # multiply mat_1 @ mat_2 @ t with foldable constants, where mat_i acts on vector t along dimension i; roughly kron(mat, mat) @ t
  # due to realize-before-expand rule in lazy.py, we must operate in this order: reshape -> expand -> arithmetic
  t_ = t.reshape(t.shape[:dims] + (1,) * dims + t.shape[dims:]).expand(t.shape[:dims] + (len(mat),) * dims + t.shape[dims:])  # add output dims
  # precalculate mat columns for each dim; prod(itertools.product(matcols)) gives the columns of kron(mat, mat, ...)
  matcols = _get_winograd_matcols(mat, dims, t_.shape[dims:], t_.device)
  # multiply each element of t_ by the corresponding stacked column of kron(mat, mat), producing only one view for each element of t
  ret = sum(prod(col[idx] for col, idx in zip(matcols, mat_is)) * t_[mat_is] for mat_is in itertools.product(range(len(mat[0])), repeat=dims))
  assert isinstance(ret, Tensor), "sum didn't return a Tensor"
  return ret

def _pad_left(*shapes:Tuple[sint, ...]) -> Tuple[Tuple[sint, ...], ...]:
  max_dim = max(len(shape) for shape in shapes)
  return tuple((1,) * (max_dim - len(shape)) + shape for shape in shapes)
def _broadcast_shape(*shapes:Tuple[sint, ...]) -> Tuple[sint, ...]:
  return tuple(0 if 0 in nth_dim_sizes else smax(nth_dim_sizes) for nth_dim_sizes in zip(*_pad_left(*shapes)))

ReductionStr = Literal["mean", "sum", "none"]

class Tensor(SimpleMathTrait):  # pylint: disable=abstract-method
  """
  A `Tensor` is a multi-dimensional matrix containing elements of a single data type.

  ```python exec="true" session="tensor"
  from tinygrad import Tensor, dtypes, nn
  import numpy as np
  import math
  np.set_printoptions(precision=4)
  ```
  """
  __slots__ = "lazydata", "requires_grad", "grad", "_ctx"
  __deletable__ = ('_ctx',)
  training: ClassVar[bool] = False
  no_grad: ClassVar[bool] = False

  def __init__(self, data:Union[None, ConstType, UOp, bytes, List, Tuple, LazyBuffer, MultiLazyBuffer, 'np.ndarray', pathlib.Path],  # type: ignore [name-defined] # noqa: F821
               device:Optional[Union[str, tuple, list]]=None, dtype:Optional[DTypeLike]=None, requires_grad:Optional[bool]=None):
    if dtype is not None: dtype = to_dtype(dtype)
    assert dtype is None or isinstance(dtype, DType), f"invalid dtype {dtype}"
    if device is None and isinstance(data, pathlib.Path): device = f"DISK:{data.resolve()}"  # keep it on the disk if device is None
    device = tuple(Device.canonicalize(x) for x in device) if isinstance(device, (tuple, list)) else Device.canonicalize(device)

    # tensors can have gradients if you have called .backward
    self.grad: Optional[Tensor] = None

    # NOTE: this can be in three states. False and None: no gradient, True: gradient
    # None (the default) will be updated to True if it's put in an optimizer
    self.requires_grad: Optional[bool] = requires_grad

    # internal variable used for autograd graph construction
    self._ctx: Optional[Function] = None

    # create a LazyBuffer from the different types of inputs
    if isinstance(data, (LazyBuffer, MultiLazyBuffer)): assert dtype is None or dtype==data.dtype, "dtype doesn't match, and casting isn't supported"
    elif data is None: data = _metaop(Ops.EMPTY, (0,), dtype or dtypes.default_float, device)
    elif isinstance(data, get_args(ConstType)): data = _metaop(Ops.CONST, tuple(), dtype or dtypes.from_py(data), device, data)
    elif isinstance(data, UOp):
      assert data.op is Ops.BIND and data.src[0].op is Ops.DEFINE_VAR and data.src[1].op is Ops.CONST, f"can't create tensor from UOp {data}"
      data = _metaop(Ops.CONST, tuple(), dtype or data.dtype, device, data)
    elif isinstance(data, bytes): data = _frompy(data, dtypes.uint8 if dtype is None else dtype)
    elif isinstance(data, (list, tuple)):
      if dtype is None:
        if (d := fully_flatten(data)) and all(isinstance(s, bool) for s in d): dtype = dtypes.bool
        else: dtype = dtypes.default_int if d and all_int(d) else dtypes.default_float
      if dtype == dtypes.bfloat16: data = Tensor(_frompy(data, dtypes.float32), device=device).cast(dtypes.bfloat16).lazydata
      else: data = _frompy(data, dtype)
    elif str(type(data)) == "<class 'numpy.ndarray'>":
      import numpy as np
      assert isinstance(data, np.ndarray), f"expected np.ndarray, got {data}"
      if data.shape == (): data = _metaop(Ops.CONST, tuple(), dtype or _from_np_dtype(data.dtype), device, data.item())
      else: data = _fromnp(data.astype(npdtype) if dtype is not None and (npdtype:=_to_np_dtype(dtype)) is not None else data)  # type: ignore [name-defined]
    elif isinstance(data, pathlib.Path):
      dtype = dtype or dtypes.uint8
      data = _metaop(Ops.EMPTY, (data.stat().st_size // dtype.itemsize,), dtype, f"DISK:{data.resolve()}")

    # by this point, it has to be a LazyBuffer
    if not isinstance(data, (LazyBuffer, MultiLazyBuffer)): raise RuntimeError(f"can't create Tensor from {data!r} with type {type(data)}")

    # data might be on a different device
    if isinstance(device, str): self.lazydata:Union[LazyBuffer, MultiLazyBuffer] = data if data.device == device else data.copy_to_device(device)
    # if device is a tuple, we should have/construct a MultiLazyBuffer
    elif isinstance(data, LazyBuffer): self.lazydata = MultiLazyBuffer.from_sharded(data, device, None, None)
    else:
      assert data.device == device, f"MultiLazyBuffer device mismatch, {data.device} != {device}"
      self.lazydata = data

  class train(ContextDecorator):
    def __init__(self, mode:bool = True): self.mode = mode
    def __enter__(self): self.prev, Tensor.training = Tensor.training, self.mode
    def __exit__(self, exc_type, exc_value, traceback): Tensor.training = self.prev

  class test(ContextDecorator):
    def __init__(self, mode:bool = True): self.mode = mode
    def __enter__(self): self.prev, Tensor.no_grad = Tensor.no_grad, self.mode
    def __exit__(self, exc_type, exc_value, traceback): Tensor.no_grad = self.prev

  def __repr__(self):
    return f"<Tensor {self.lazydata!r} on {self.device} with grad {(self.grad.lazydata if self.grad is not None else None)!r}>"

  # Python has a non moving GC, so this should be okay
  def __hash__(self): return id(self)

  def __bool__(self): raise TypeError("__bool__ on Tensor is not defined")

  def __len__(self):
    if not self.shape: raise TypeError("len() of a 0-d tensor")
    return self.shape[0]

  @property
  def device(self) -> Union[str, Tuple[str, ...]]: return self.lazydata.device

  @property
  def shape(self) -> Tuple[sint, ...]: return self.lazydata.shape

  @property
  def dtype(self) -> DType: return self.lazydata.dtype

  # ***** data handlers ****

  def schedule_with_vars(self, *lst:Tensor) -> Tuple[List[ScheduleItem], Dict[Variable, int]]:
    """
    Creates the schedule needed to realize these Tensor(s), with Variables.

    NOTE: A Tensor can only be scheduled once.
    """
    schedule, var_vals = create_schedule_with_vars(flatten([x.lazydata.lbs for x in (self,)+lst]))
    return memory_planner(schedule), var_vals

  def schedule(self, *lst:Tensor) -> List[ScheduleItem]:
    """Creates the schedule needed to realize these Tensor(s)."""
    schedule, var_vals = self.schedule_with_vars(*lst)
    assert len(var_vals) == 0
    return schedule

  def realize(self, *lst:Tensor, do_update_stats=True) -> Tensor:
    """Triggers the computation needed to create these Tensor(s)."""
    run_schedule(*self.schedule_with_vars(*lst), do_update_stats=do_update_stats)
    return self

  def replace(self, x:Tensor) -> Tensor:
    """
    Replaces the data of this tensor with the data of another tensor. Only the shape of the tensors must match.
    """
    # used for replacing a Tensor with a new version of it (potentially with a different device and dtype)
    assert not x.requires_grad and getattr(self, '_ctx', None) is None
    assert self.shape == x.shape, f"replace shape mismatch {self.shape} != {x.shape}"
    self.lazydata = x.lazydata
    return self

  def assign(self, x) -> Tensor:
    # TODO: this is a hack for writing to DISK. remove with working assign
    if isinstance(self.device, str) and self.device.startswith("DISK"):
      if x.__class__ is not Tensor: x = Tensor(x, device="CLANG", dtype=self.dtype)
      self.contiguous().realize().lazydata.base.realized.copyin(x._data())
      return self
    if x.__class__ is not Tensor: x = Tensor(x, device=self.device, dtype=self.dtype)
    if DEBUG >= 4: print(f"assign {self.lazydata} <- {x.lazydata}")
    if self.lazydata is x.lazydata: return self  # a self assign is a NOOP
    # NOTE: we allow cross device assign
    assert self.shape == x.shape, f"assign shape mismatch {self.shape} != {x.shape}"
    assert self.device == x.device, f"assign device mismatch {self.device} != {x.device}"
    assert self.dtype == x.dtype, f"assign dtype mismatch {self.dtype} != {x.dtype}"
    assert not isinstance(self.lazydata, MultiLazyBuffer) or self.lazydata.axis == x.lazydata.axis, "axis must match on MultiLazyBuffer"
    assert not x.requires_grad  # self requires_grad is okay?
    if not self.lazydata.is_realized: return self.replace(x)
    self.lazydata = self.lazydata.assign(x.lazydata)
    return self

  def detach(self) -> Tensor:
    """
    Returns a new tensor with the same data as this tensor, but detached from the autograd graph.
    """
    return Tensor(self.lazydata, device=self.device, requires_grad=False)

  def _data(self) -> memoryview:
    if 0 in self.shape: return memoryview(bytearray(0))
    # NOTE: this realizes on the object from as_buffer being a Python object
    cpu = self.cast(self.dtype.base).contiguous().to("CLANG").realize()
    buf = cast(Buffer, cast(LazyBuffer, cpu.lazydata).base.realized)
    if self.device != "CLANG": buf.options = BufferOptions(nolru=True)
    return buf.as_buffer(allow_zero_copy=True if self.device != "CLANG" else False)

  def data(self) -> memoryview:
    """
    Returns the data of this tensor as a memoryview.

    ```python exec="true" source="above" session="tensor" result="python"
    t = Tensor([1, 2, 3, 4])
    print(np.frombuffer(t.data(), dtype=np.int32))
    ```
    """
    assert self.dtype.fmt is not None, f"no fmt dtype for {self.dtype}"
    assert all_int(self.shape), f"no data if shape is symbolic, {self.shape=}"
    return self._data().cast(self.dtype.fmt, self.shape)

  def item(self) -> ConstType:
    """
    Returns the value of this tensor as a standard Python number.

    ```python exec="true" source="above" session="tensor" result="python"
    t = Tensor(42)
    print(t.item())
    ```
    """
    assert self.dtype.fmt is not None, f"no fmt dtype for {self.dtype}"
    assert self.numel() == 1, "must have one element for item"
    return self._data().cast(self.dtype.fmt)[0]

  # TODO: should be Tensor.tolist() -> Union[List[ConstType], ConstType]. The List is Sequence because mypy expects memoryview.tolist() -> list[int]
  # src: https://github.com/python/mypy/blob/release-1.6/mypy/typeshed/stdlib/builtins.pyi#L803
  def tolist(self) -> Union[Sequence[ConstType], ConstType]:
    """
    Returns the value of this tensor as a nested list.

    ```python exec="true" source="above" session="tensor" result="python"
    t = Tensor([1, 2, 3, 4])
    print(t.tolist())
    ```
    """
    return self.data().tolist()

  def numpy(self) -> 'np.ndarray':  # type: ignore [name-defined] # noqa: F821
    """
    Returns the value of this tensor as a `numpy.ndarray`.

    ```python exec="true" source="above" session="tensor" result="python"
    t = Tensor([1, 2, 3, 4])
    print(repr(t.numpy()))
    ```
    """
    import numpy as np
    if self.dtype == dtypes.bfloat16: return self.float().numpy()
    assert _to_np_dtype(self.dtype) is not None, f"no np dtype for {self.dtype}"
    assert all_int(self.shape), f"no data if shape is symbolic, {self.shape=}"
    return np.frombuffer(self._data(), dtype=_to_np_dtype(self.dtype)).reshape(self.shape)

  def clone(self) -> Tensor:
    """
    Creates a clone of this tensor allocating a seperate buffer for the data.
    """
    ret = Tensor(self.lazydata.clone(), self.device, requires_grad=self.requires_grad)
    if self.grad is not None: ret.grad = self.grad.clone()
    if hasattr(self, '_ctx'): ret._ctx = self._ctx
    return ret

  def to(self, device:Optional[Union[str, Tuple[str, ...]]]) -> Tensor:
    """
    Moves the tensor to the given device.
    """
    device = tuple(Device.canonicalize(x) for x in device) if isinstance(device, (tuple, list)) else Device.canonicalize(device)
    if device == self.device: return self
    if not isinstance(device, str): return self.shard(device)
    ret = Tensor(self.lazydata, device, requires_grad=self.requires_grad)
    if self.grad is not None: ret.grad = self.grad.to(device)
    if hasattr(self, '_ctx'): ret._ctx = self._ctx
    return ret

  def to_(self, device:Optional[Union[str, Tuple[str, ...]]]):
    """
    Moves the tensor to the given device in place.
    """
    real = self.to(device)
    # TODO: is this assign?
    if self.grad is not None and real.grad is not None: self.grad.lazydata = real.grad.lazydata
    self.lazydata = real.lazydata

  def shard(self, devices:Tuple[str, ...], axis:Optional[int]=None, splits:Optional[Tuple[int, ...]]=None) -> Tensor:
    """
    Shards the tensor across the given devices. Optionally specify which axis to shard on, and how to split it across devices.

    ```python exec="true" source="above" session="tensor" result="python"
    t = Tensor.empty(2, 3)
    print(t.shard((t.device, t.device), axis=1, splits=(2, 1)).lazydata)
    ```

    """
    assert isinstance(self.lazydata, LazyBuffer), "can't shard a MultiLazyBuffer"
    devices, bounds = tuple(Device.canonicalize(x) for x in devices), None
    if axis is not None:
      if axis < 0: axis += len(self.shape)
      if splits is None:
        if not isinstance(total:=self.shape[axis], int): raise RuntimeError(f"cannot shard symbolic shape {self.shape=}, {axis=}")
        sz = ceildiv(total, len(devices))
        splits = tuple([max(0, min(sz, total - sz*i)) for i in range(len(devices))])
      assert sum(splits) == self.shape[axis], "specified splits do not sum up to axis shape"
      boundaries = tuple(itertools.accumulate(splits))
      bounds = tuple(zip((0,) + boundaries, boundaries))
    return Tensor(MultiLazyBuffer.from_sharded(self.lazydata, devices, axis, bounds), device=devices, requires_grad=self.requires_grad)

  def shard_(self, devices:Tuple[str, ...], axis:Optional[int]=None, splits:Optional[Tuple[int, ...]]=None):
    """
    Shards the tensor across the given devices in place.
    """
    self.lazydata = self.shard(devices, axis, splits).lazydata
    return self

  @staticmethod
  def from_uop(y:UOp, **kwargs) -> Tensor:
    if y.op is Ops.BIND: return Tensor(y, **kwargs, requires_grad=False)   # this is the only UOp allowed in Tensor
    if y.op is Ops.CONST: return Tensor(y.arg, **kwargs, requires_grad=False)
    if y.op is Ops.MUL: return Tensor.from_uop(y.src[0]) * Tensor.from_uop(y.src[1])
    if y.op is Ops.ADD: return Tensor.from_uop(y.src[0]) + Tensor.from_uop(y.src[1])
    if y.op is Ops.MAX: return Tensor.from_uop(y.src[0]).maximum(Tensor.from_uop(y.src[1]))
    raise RuntimeError(f"unhandled UOp {y}")

  # ***** creation entrypoint *****

  @staticmethod
  def _metaop(op, shape, device:Optional[Union[Tuple[str, ...], str]]=None, dtype:Optional[DTypeLike]=None, arg=None, **kwargs):
    dtype = to_dtype(dtype) if dtype is not None else dtypes.default_float
    if isinstance(device, tuple):
      return Tensor(MultiLazyBuffer([LazyBuffer.metaop(op, shape, dtype, Device.canonicalize(d), arg) for d in device], None),
                    device, dtype, **kwargs)
    return Tensor(LazyBuffer.metaop(op, shape, dtype, Device.canonicalize(device), arg), device, dtype, **kwargs)

  @staticmethod
  def empty(*shape, **kwargs):
    """
    Creates an empty tensor with the given shape.

    You can pass in `dtype` and `device` keyword arguments to control the data type and device of the tensor.
    Additionally, all other keyword arguments are passed to the constructor of the tensor.

    ```python exec="true" source="above" session="tensor" result="python"
    t = Tensor.empty(2, 3)
    print(t.shape)
    ```
    """
    return Tensor._metaop(Ops.EMPTY, argfix(*shape), **kwargs)

  @staticmethod
  def from_blob(ptr:int, shape:Tuple[int, ...], **kwargs) -> Tensor:
    """
    Exposes the pointer as a Tensor without taking ownership of the original data.
    The pointer must remain valid for the entire lifetime of the created Tensor.

    You can pass in `dtype` and `device` keyword arguments to control the data type and device of the tensor.
    Additionally, all other keyword arguments are passed to the constructor of the tensor.
    """

    r = Tensor._metaop(Ops.EMPTY, shape, **kwargs)
    r.lazydata.buffer.allocate(external_ptr=ptr)
    del r.lazydata.srcs # fake realize
    return r

  @staticmethod
  def from_url(url:str, gunzip:bool=False, **kwargs) -> Tensor:
    """
    Create a Tensor from a URL.

    This is the preferred way to access Internet resources.
    It currently returns a DISK Tensor, but in the future it may return an HTTP Tensor.
    This also will soon become lazy (when possible) and not print progress without DEBUG.

    THe `gunzip` flag will gzip extract the resource and return an extracted Tensor.
    """
    return Tensor(fetch(url, gunzip=gunzip), **kwargs)

  _seed: int = int(time.time())
  _device_seeds: Dict[str, Tensor] = {}
  _device_rng_counters: Dict[str, Tensor] = {}
  @staticmethod
  def manual_seed(seed=0):
    """
    Sets the seed for random operations.

    ```python exec="true" source="above" session="tensor" result="python"
    Tensor.manual_seed(42)
    print(Tensor.rand(5).numpy())
    print(Tensor.rand(5).numpy())
    ```
    ```python exec="true" source="above" session="tensor" result="python"
    Tensor.manual_seed(42)  # reset to the same seed
    print(Tensor.rand(5).numpy())
    print(Tensor.rand(5).numpy())
    ```
    """
    Tensor._seed, Tensor._device_seeds, Tensor._device_rng_counters = seed, {}, {}

  @staticmethod
  def _threefry_random_bits(key:Tensor, counts0:Tensor, counts1:Tensor):
    x = (counts1.cast(dtypes.uint64) << 32) | counts0.cast(dtypes.uint64)
    x = F.Threefry.apply(x, (key[1]._broadcast_to(x.shape).cast(dtypes.uint64) << 32) | key[0]._broadcast_to(x.shape).cast(dtypes.uint64))
    counts0, counts1 = (x & 0xffffffff).cast(dtypes.uint32), ((x >> 32) & 0xffffffff).cast(dtypes.uint32)
    return counts0.cat(counts1)

  @staticmethod
  def rand(*shape, device:Optional[str]=None, dtype:Optional[DTypeLike]=None, contiguous:bool=True, **kwargs) -> Tensor:
    """
    Creates a tensor with the given shape, filled with random values from a uniform distribution over the interval `[0, 1)`.

    You can pass in `dtype` and `device` keyword arguments to control the data type and device of the tensor.
    Additionally, all other keyword arguments are passed to the constructor of the tensor.

    ```python exec="true" source="above" session="tensor" result="python"
    Tensor.manual_seed(42)
    t = Tensor.rand(2, 3)
    print(t.numpy())
    ```
    """
    if not dtypes.is_float(dtype := to_dtype(dtype or dtypes.default_float)): raise ValueError(f"rand only supports float dtypes, got {dtype}")
    if not all_int(shape:=argfix(*shape)) or not all(s >= 0 for s in shape): raise ValueError(f"invalid input {shape=}")
    if device is not None and not isinstance(device, str): raise ValueError(f"rand only supports single device, got {device=}")
    _device = device = Device.canonicalize(device)

    # when using MOCKGPU and NV generate rand on CLANG
    if getenv("MOCKGPU") and device.startswith("NV"): device = "CLANG"

    # generate per device seeds and rng counter if we haven't seen this device yet
    if device not in Tensor._device_seeds:
      Tensor._device_seeds[device] = Tensor(
        [int.from_bytes(hashlib.sha256(len(Tensor._device_seeds).to_bytes(4, "big")).digest(), "big"), Tensor._seed],
        device=device, dtype=dtypes.uint32, requires_grad=False)
      Tensor._device_rng_counters[device] = Tensor([0], device=device, dtype=dtypes.uint32, requires_grad=False)
      had_counter = False
    else: had_counter = True

    # if shape has 0, return zero tensor
    if (numel := prod(shape)) == 0: return Tensor.zeros(shape, device=_device, dtype=dtype, **kwargs)
    num = ceildiv(numel * dtype.itemsize, 4)

    # increment rng counter for devices
    if had_counter: Tensor._device_rng_counters[device].assign(Tensor._device_rng_counters[device] + num).contiguous()

    # threefry random bits
    counts0 = (Tensor.arange(ceildiv(num, 2), device=device, dtype=dtypes.uint32, requires_grad=False)+Tensor._device_rng_counters[device])
    counts1 = counts0 + ceildiv(num, 2)
    bits = Tensor._threefry_random_bits(Tensor._device_seeds[device], counts0, counts1)[:num]

    # bitcast to uint with same number of bits
    _, nmant = dtypes.finfo(dtype)
    uint_dtype = {1: dtypes.uint8, 2: dtypes.uint16, 4: dtypes.uint32, 8: dtypes.uint64}[dtype.itemsize]
    bits = bits.bitcast(uint_dtype)
    # only randomize the mantissa bits and set the exponent to 1
    one = Tensor.ones_like(bits, device=bits.device, dtype=dtype).bitcast(uint_dtype)
    bits = bits.rshift((dtype.itemsize * 8) - nmant).bitwise_or(one)
    # bitcast back to the original dtype and reshape
    out = bits.bitcast(dtype)[:numel].sub(1).reshape(shape)

    # move back to the original device if we were using MOCKGPU
    if getenv("MOCKGPU") and _device: out = out.to(_device)

    out.requires_grad = kwargs.get("requires_grad")
    return out.contiguous() if contiguous else out

  # ***** creation helper functions *****

  @staticmethod
  def full(shape:Tuple[sint, ...], fill_value:ConstType, **kwargs) -> Tensor:
    """
    Creates a tensor with the given shape, filled with the given value.

    You can pass in `dtype` and `device` keyword arguments to control the data type and device of the tensor.
    Additionally, all other keyword arguments are passed to the constructor of the tensor.

    ```python exec="true" source="above" session="tensor" result="python"
    print(Tensor.full((2, 3), 42).numpy())
    ```
    ```python exec="true" source="above" session="tensor" result="python"
    print(Tensor.full((2, 3), False).numpy())
    ```
    """
    return Tensor(fill_value, **kwargs).reshape((1, )*len(new_shape := argfix(shape))).expand(new_shape)

  @staticmethod
  def zeros(*shape, **kwargs) -> Tensor:
    """
    Creates a tensor with the given shape, filled with zeros.

    You can pass in `dtype` and `device` keyword arguments to control the data type and device of the tensor.
    Additionally, all other keyword arguments are passed to the constructor of the tensor.

    ```python exec="true" source="above" session="tensor" result="python"
    print(Tensor.zeros(2, 3).numpy())
    ```
    ```python exec="true" source="above" session="tensor" result="python"
    print(Tensor.zeros(2, 3, dtype=dtypes.int32).numpy())
    ```
    """
    return Tensor.full(argfix(*shape), 0.0, **kwargs)

  @staticmethod
  def ones(*shape, **kwargs) -> Tensor:
    """
    Creates a tensor with the given shape, filled with ones.

    You can pass in `dtype` and `device` keyword arguments to control the data type and device of the tensor.
    Additionally, all other keyword arguments are passed to the constructor of the tensor.

    ```python exec="true" source="above" session="tensor" result="python"
    print(Tensor.ones(2, 3).numpy())
    ```
    ```python exec="true" source="above" session="tensor" result="python"
    print(Tensor.ones(2, 3, dtype=dtypes.int32).numpy())
    ```
    """
    return Tensor.full(argfix(*shape), 1.0, **kwargs)

  @staticmethod
  def arange(start, stop=None, step=1, **kwargs) -> Tensor:
    """
    Returns a 1-D tensor of size `ceil((stop - start) / step)` with values from `[start, stop)`, with spacing between values given by `step`.

    If `stop` is not specified, values are generated from `[0, start)` with the given `step`.

    If `stop` is specified, values are generated from `[start, stop)` with the given `step`.

    You can pass in `dtype` and `device` keyword arguments to control the data type and device of the tensor.
    Additionally, all other keyword arguments are passed to the constructor of the tensor.

    ```python exec="true" source="above" session="tensor" result="python"
    print(Tensor.arange(5).numpy())
    ```
    ```python exec="true" source="above" session="tensor" result="python"
    print(Tensor.arange(5, 10).numpy())
    ```
    ```python exec="true" source="above" session="tensor" result="python"
    print(Tensor.arange(5, 10, 2).numpy())
    ```
    ```python exec="true" source="above" session="tensor" result="python"
    print(Tensor.arange(5.5, 10, 2).numpy())
    ```
    """
    if stop is None: stop, start = start, 0
    dtype = kwargs.pop("dtype", dtypes.default_float if any(isinstance(x, float) for x in (start, stop, step)) else dtypes.default_int)
    # NOTE: this matches numpy, torch raises RuntimeError if stop-start and step have different signs
    if (output_len:=ceildiv(stop-start, step)) <= 0: return Tensor([], dtype=dtype, **kwargs)
    return (Tensor.full((output_len,), step, dtype=dtype, **kwargs)._cumsum() + (start - step)).cast(dtype)

  @staticmethod
  def linspace(start:Union[int, float], stop:Union[int, float], steps:int, **kwargs) -> Tensor:
    """
    Returns a 1-D tensor of `steps` evenly spaced values from `start` to `stop`, inclusive.

    You can pass in `dtype` and `device` keyword arguments to control the data type and device of the tensor.
    Additionally, all other keyword arguments are passed to the constructor of the tensor.

    ```python exec="true" source="above" session="tensor" result="python"
    print(Tensor.linspace(0, 10, 5).numpy())
    ```
    ```python exec="true" source="above" session="tensor" result="python"
    print(Tensor.linspace(-1, 1, 5).numpy())
    ```
    """
    if steps < 0: raise ValueError("number of steps must be non-negative")
    if (dtype := to_dtype(kwargs.pop("dtype", dtypes.default_float))) == dtypes.bool: raise ValueError("linspace with bool dtype is not supported")
    if steps == 1: return Tensor([start], dtype=dtype, **kwargs)
    return (start + Tensor.arange(steps, **kwargs) * ((stop - start) / (steps - 1))).cast(dtype)

  @staticmethod
  def eye(n:int, m:Optional[int]=None, **kwargs) -> Tensor:
    """
    Returns a 2-D tensor with `n` rows and `m` columns, with ones on the diagonal and zeros elsewhere.

    You can pass in `dtype` and `device` keyword arguments to control the data type and device of the tensor.
    Additionally, all other keyword arguments are passed to the constructor of the tensor.

    ```python exec="true" source="above" session="tensor" result="python"
    print(Tensor.eye(3).numpy())
    ```

    ```python exec="true" source="above" session="tensor" result="python"
    print(Tensor.eye(2, 4).numpy())
    ```
    """
    if n < 0 or (m is not None and m < 0): raise ValueError(f"cannot have negative {n=}, {m=}")
    x = Tensor.ones((n,1),**kwargs).pad((None,(0,n))).flatten().shrink(((0,n*n),)).reshape(n,n)
    return x if m is None else x.pad((None, (0, m-n))) if m > n else x.shrink((None, (0, m)))

  def full_like(self, fill_value:ConstType, **kwargs) -> Tensor:
    """
    Creates a tensor with the same shape as `self`, filled with the given value.
    If `dtype` is not specified, the dtype of `self` is used.

    You can pass in the `device` keyword argument to control device of the tensor.
    Additionally, all other keyword arguments are passed to the constructor of the tensor.

    ```python exec="true" source="above" session="tensor" result="python"
    t = Tensor.ones(2, 3)
    print(Tensor.full_like(t, 42).numpy())
    ```
    """
    return Tensor.full(self.shape, fill_value, dtype=kwargs.pop("dtype", self.dtype), device=kwargs.pop("device", self.device), **kwargs)

  def zeros_like(self, **kwargs) -> Tensor:
    """
    Creates a tensor with the same shape as `self`, filled with zeros.

    You can pass in `dtype` and `device` keyword arguments to control the data type and device of the tensor.
    Additionally, all other keyword arguments are passed to the constructor of the tensor.

    ```python exec="true" source="above" session="tensor" result="python"
    t = Tensor.ones(2, 3)
    print(Tensor.zeros_like(t).numpy())
    ```
    """
    return self.full_like(0, **kwargs)

  def ones_like(self, **kwargs) -> Tensor:
    """
    Creates a tensor with the same shape as `self`, filled with ones.

    You can pass in `dtype` and `device` keyword arguments to control the data type and device of the tensor.
    Additionally, all other keyword arguments are passed to the constructor of the tensor.

    ```python exec="true" source="above" session="tensor" result="python"
    t = Tensor.zeros(2, 3)
    print(Tensor.ones_like(t).numpy())
    ```
    """
    return self.full_like(1, **kwargs)

  def rand_like(self, **kwargs) -> Tensor:
    """
    Creates a tensor with the same shape and sharding as `self`, filled with random values from a uniform distribution over the interval `[0, 1)`.

    You can pass in `dtype` and `device` keyword arguments to control the data type and device of the tensor.
    Additionally, all other keyword arguments are passed to the constructor of the tensor.

    ```python exec="true" source="above" session="tensor" result="python"
    t = Tensor.ones(2, 3)
    print(Tensor.rand_like(t).numpy())
    ```
    """
    dtype = kwargs.pop("dtype", self.dtype)
    if isinstance(self.device, tuple) and isinstance(self.lazydata, MultiLazyBuffer):
      if kwargs.get("device") is not None: raise RuntimeError("cannot specify `device` on `rand_like` of a multi device tensor")
      if self.lazydata.axis is None: return Tensor.rand(*self.shape, dtype=dtype, **kwargs).shard(self.device)
      contiguous = kwargs.pop("contiguous", True)
      rands = [Tensor.rand(*lb.shape, device=lb.device, dtype=dtype, contiguous=contiguous, **kwargs).lazydata for lb in self.lazydata.lbs]
      return Tensor(MultiLazyBuffer(cast(List[LazyBuffer], rands), self.lazydata.axis), device=self.device, dtype=dtype, **kwargs)
    return Tensor.rand(*self.shape, device=kwargs.pop("device", self.device), dtype=dtype, **kwargs)

  # ***** rng hlops *****

  @staticmethod
  def randn(*shape, dtype:Optional[DTypeLike]=None, **kwargs) -> Tensor:
    """
    Creates a tensor with the given shape, filled with random values from a normal distribution with mean `0` and standard deviation `1`.
    If `dtype` is not specified, the default type is used.

    You can pass in the `device` keyword argument to control device of the tensor.
    Additionally, all other keyword arguments are passed to the constructor of the tensor.

    ```python exec="true" source="above" session="tensor" result="python"
    Tensor.manual_seed(42)
    print(Tensor.randn(2, 3).numpy())
    ```
    """
    # https://en.wikipedia.org/wiki/Box%E2%80%93Muller_transform
    src = Tensor.rand((2, *argfix(*shape)), **{**kwargs, "dtype": dtypes.float32})
    return src[0].mul(2*math.pi).cos().mul((1 - src[1]).log().mul(-2).sqrt()).cast(dtype or dtypes.default_float)

  @staticmethod
  def randint(*shape, low=0, high=10, **kwargs) -> Tensor:
    """
    Creates a tensor with the given shape, filled with random integer values generated uniformly from the interval `[low, high)`.
    If `dtype` is not specified, the default type is used.

    You can pass in the `device` keyword argument to control device of the tensor.
    Additionally, all other keyword arguments are passed to the constructor of the tensor.

    ```python exec="true" source="above" session="tensor" result="python"
    Tensor.manual_seed(42)
    print(Tensor.randint(2, 3, low=5, high=10).numpy())
    ```
    """
    if not isinstance(low, int) or not isinstance(high, int): raise TypeError(f"{low=} and {high=} must be integers")
    dtype = to_dtype(kwargs.pop("dtype", dtypes.int32))
    if not dtypes.is_int(dtype): raise TypeError(f"{dtype=} must be int")
    return Tensor.uniform(*shape, low=low, high=high, dtype=dtype, **kwargs)

  @staticmethod
  def normal(*shape, mean=0.0, std=1.0, **kwargs) -> Tensor:
    """
    Creates a tensor with the given shape, filled with random values from a normal distribution with the given `mean` and standard deviation `std`.

    You can pass in `dtype` and `device` keyword arguments to control the data type and device of the tensor.
    Additionally, all other keyword arguments are passed to the constructor of the tensor.

    ```python exec="true" source="above" session="tensor" result="python"
    Tensor.manual_seed(42)
    print(Tensor.normal(2, 3, mean=10, std=2).numpy())
    ```
    """
    return (std * Tensor.randn(*shape, **kwargs)) + mean

  @staticmethod
  def uniform(*shape, low=0.0, high=1.0, **kwargs) -> Tensor:
    """
    Creates a tensor with the given shape, filled with random values from a uniform distribution over the interval `[low, high)`.

    You can pass in `dtype` and `device` keyword arguments to control the data type and device of the tensor.
    Additionally, all other keyword arguments are passed to the constructor of the tensor.

    ```python exec="true" source="above" session="tensor" result="python"
    Tensor.manual_seed(42)
    print(Tensor.uniform(2, 3, low=2, high=10).numpy())
    ```
    """
    dtype = kwargs.pop("dtype", dtypes.default_float)
    return ((high-low) * Tensor.rand(*shape, **kwargs)).cast(dtype) + low

  @staticmethod
  def scaled_uniform(*shape, **kwargs) -> Tensor:
    """
    Creates a tensor with the given shape, filled with random values from a uniform distribution
    over the interval `[-prod(shape)**-0.5, prod(shape)**-0.5)`.

    You can pass in `dtype` and `device` keyword arguments to control the data type and device of the tensor.
    Additionally, all other keyword arguments are passed to the constructor of the tensor.

    ```python exec="true" source="above" session="tensor" result="python"
    Tensor.manual_seed(42)
    print(Tensor.scaled_uniform(2, 3).numpy())
    ```
    """
    return Tensor.uniform(*shape, low=-1.0, high=1.0, **kwargs).mul(prod(argfix(*shape))**-0.5)

  # https://www.tensorflow.org/api_docs/python/tf/keras/initializers/GlorotUniform
  @staticmethod
  def glorot_uniform(*shape, **kwargs) -> Tensor:
    """
    <https://www.tensorflow.org/api_docs/python/tf/keras/initializers/GlorotUniform>

    You can pass in `dtype` and `device` keyword arguments to control the data type and device of the tensor.
    Additionally, all other keyword arguments are passed to the constructor of the tensor.

    ```python exec="true" source="above" session="tensor" result="python"
    Tensor.manual_seed(42)
    print(Tensor.glorot_uniform(2, 3).numpy())
    ```
    """
    return Tensor.uniform(*shape, low=-1.0, high=1.0, **kwargs).mul((6/(argfix(*shape)[0]+prod(argfix(*shape)[1:])))**0.5)

  # https://pytorch.org/docs/stable/_modules/torch/nn/init.html#kaiming_uniform_
  @staticmethod
  def kaiming_uniform(*shape, a:float = 0.01, **kwargs) -> Tensor:
    """
    <https://pytorch.org/docs/stable/_modules/torch/nn/init.html#kaiming_uniform_>

    You can pass in `dtype` and `device` keyword arguments to control the data type and device of the tensor.
    Additionally, all other keyword arguments are passed to the constructor of the tensor.

    ```python exec="true" source="above" session="tensor" result="python"
    Tensor.manual_seed(42)
    print(Tensor.kaiming_uniform(2, 3).numpy())
    ```
    """
    bound = math.sqrt(3.0) * math.sqrt(2.0 / (1 + a ** 2)) / math.sqrt(prod(argfix(*shape)[1:]))
    return Tensor.uniform(*shape, low=-bound, high=bound, **kwargs)

  # https://pytorch.org/docs/stable/_modules/torch/nn/init.html#kaiming_normal_
  @staticmethod
  def kaiming_normal(*shape, a:float = 0.01, **kwargs) -> Tensor:
    """
    <https://pytorch.org/docs/stable/_modules/torch/nn/init.html#kaiming_normal_>

    You can pass in `dtype` and `device` keyword arguments to control the data type and device of the tensor.
    Additionally, all other keyword arguments are passed to the constructor of the tensor.

    ```python exec="true" source="above" session="tensor" result="python"
    Tensor.manual_seed(42)
    print(Tensor.kaiming_normal(2, 3).numpy())
    ```
    """
    std = math.sqrt(2.0 / (1 + a ** 2)) / math.sqrt(prod(argfix(*shape)[1:]))
    return Tensor.normal(*shape, mean=0.0, std=std, **kwargs)

  def multinomial(self:Tensor, num_samples:int = 1, replacement:bool = False) -> Tensor:
    assert 1 <= self.ndim <= 2 and num_samples > 0, f"{self.ndim=} must be 1 or 2 dim, {num_samples=} must be positive"
    assert replacement or num_samples == 1, "no replacement only supports num_samples = 1"
    weight = self.unsqueeze(0) if self.ndim == 1 else self
    cdf = (cw := weight.cumsum(1).float()) / cw[:, -1].unsqueeze(1)
    unif_samples = Tensor.rand(num_samples, cdf.shape[0], 1).to(self.device)
    indices = (unif_samples.expand((-1, -1, cdf.shape[1])) >= cdf).sum(2).permute((1, 0))
    return (indices.squeeze(0) if self.ndim == 1 else indices).cast(dtypes.int32)

  # ***** toposort and backward pass *****

  def _deepwalk(self):
    def _walk(node, visited):
      visited.add(node)
      # if tensor is not leaf, reset grad
      if (ctx := getattr(node, "_ctx", None)) is not None and len(ctx.parents) != 0: node.grad = None
      if ctx:
        for i in node._ctx.parents:
          if i not in visited: yield from _walk(i, visited)
        yield node
    return list(_walk(self, set()))

  def backward(self, gradient:Optional[Tensor]=None, retain_graph:bool=False) -> Tensor:
    """
    Propagates the gradient of a tensor backwards through the computation graph.
    If the 'gradient' argument is not provided, the tensor must be a scalar, and the gradient is implicitly set to 1.0.
    If 'retain_graph' is false, the graph used to compute the grads will be freed. Otherwise, it will be kept. Keeping it can increase memory usage.
    ```python exec="true" source="above" session="tensor" result="python"
    t = Tensor([1.0, 2.0, 3.0, 4.0], requires_grad=True)
    t.sum().backward()
    print(t.grad.numpy())
    ```
    """
    toposorted = self._deepwalk()
    if gradient is None:
      assert self.shape == tuple(), "when no gradient is provided, backward must be called on a scalar tensor"
      # fill in the first grad with one. don't use Tensor.ones because we don't need contiguous
      # this is "implicit gradient creation"
      gradient = Tensor(1.0, dtype=self.dtype, device=self.device, requires_grad=False)

    assert self.shape == gradient.shape, f"grad shape must match tensor shape, {gradient.shape!r} != {self.shape!r}"
    self.grad = gradient
    for t0 in reversed(toposorted):
      if t0.grad is None: raise RuntimeError(f"tensor {t0} has no grad")
      token = _METADATA.set(dataclasses.replace(md, backward=True) if (md := t0._ctx.metadata) is not None else None)
      grads = t0._ctx.backward(t0.grad.lazydata)
      _METADATA.reset(token)
      grads = [Tensor(g, device=self.device, requires_grad=False) if g is not None else None
        for g in ([grads] if len(t0._ctx.parents) == 1 else grads)]
      for t, g in zip(t0._ctx.parents, grads):
        if g is not None and t.requires_grad:
          assert g.shape == t.shape, f"grad shape must match tensor shape, {g.shape!r} != {t.shape!r}"
          t.grad = g if t.grad is None else (t.grad + g)
      if not retain_graph: del t0._ctx
    return self

  # ***** movement low level ops *****

  def view(self, *shape) -> Tensor:
    """`.view` is an alias for `.reshape`."""
    return self.reshape(shape)

  def reshape(self, shape, *args) -> Tensor:
    """
    Returns a tensor with the same data as the original tensor but with a different shape.
    `shape` can be passed as a tuple or as separate arguments.

    ```python exec="true" source="above" session="tensor" result="python"
    t = Tensor.arange(6)
    print(t.reshape(2, 3).numpy())
    ```
    """
    # resolve None and args
    new_shape = tuple([s if s is not None else self.shape[i] for i,s in enumerate(argfix(shape, *args))])
    # resolve -1
    if (c := new_shape.count(-1)) > 1: raise RuntimeError(f"only one dimension can be inferred using -1, getting {new_shape}")
    if c: new_shape = tuple([-prod(self.shape) // prod(new_shape) if s == -1 else s for s in new_shape])
    return F.Reshape.apply(self, shape=new_shape) if new_shape != self.shape else self

  def expand(self, shape, *args) -> Tensor:
    """
    Returns a tensor that is expanded to the shape that is specified.
    Expand can also increase the number of dimensions that a tensor has.

    Passing a `-1` or `None` to a dimension means that its size will not be changed.

    ```python exec="true" source="above" session="tensor" result="python"
    t = Tensor([1, 2, 3])
    print(t.expand(4, -1).numpy())
    ```
    """
    return self._broadcast_to(tuple(from_ if to == -1 or to is None else to for from_, to in zip(*(_pad_left(self.shape, argfix(shape, *args))))))

  def permute(self, order, *args) -> Tensor:
    """
    Returns a tensor that is a permutation of the original tensor.
    The new tensor has the same data as the original tensor but with the dimensions permuted according to the order specified.
    `order` can be passed as a tuple or as separate arguments.

    ```python exec="true" source="above" session="tensor" result="python"
    t = Tensor.arange(6).reshape(2, 3)
    print(t.numpy())
    ```
    ```python exec="true" source="above" session="tensor" result="python"
    print(t.permute(1, 0).numpy())
    ```
    """
    order_arg = tuple(self._resolve_dim(x) for x in argfix(order, *args))
    if sorted(order_arg) != list(range(self.ndim)): raise RuntimeError(f"order is not a valid permutation, getting {order_arg}")
    return F.Permute.apply(self, order=order_arg)

  def flip(self, axis, *args) -> Tensor:
    """
    Returns a tensor that reverses the order of the original tensor along given `axis`.
    `axis` can be passed as a tuple or as separate arguments.

    ```python exec="true" source="above" session="tensor" result="python"
    t = Tensor.arange(6).reshape(2, 3)
    print(t.numpy())
    ```
    ```python exec="true" source="above" session="tensor" result="python"
    print(t.flip(0).numpy())
    ```
    ```python exec="true" source="above" session="tensor" result="python"
    print(t.flip((0, 1)).numpy())
    ```
    """
    axis_arg = tuple(self._resolve_dim(x) for x in argfix(axis, *args))
    if len(axis_arg) != len(dedup(axis_arg)): raise RuntimeError(f"dim can appear at most once, getting {axis_arg}")
    return F.Flip.apply(self, axis=axis_arg)

  def shrink(self, arg:Tuple[Optional[Tuple[sint, sint]], ...]) -> Tensor:
    """
    Returns a tensor that shrinks the each axis based on input arg.
    `arg` must have the same length as `self.ndim`.
    For each axis, it can be `None`, which means no shrink, or a tuple `(start, end)` that works the same as Python slice.

    ```python exec="true" source="above" session="tensor" result="python"
    t = Tensor.arange(9).reshape(3, 3)
    print(t.numpy())
    ```
    ```python exec="true" source="above" session="tensor" result="python"
    print(t.shrink(((None, (1, 3)))).numpy())
    ```
    ```python exec="true" source="above" session="tensor" result="python"
    print(t.shrink((((0, 2), (0, 2)))).numpy())
    ```
    """
    if (shrink_arg:=[x if x is not None else (0,s) for x,s in zip(arg, self.shape)]) == [(0,s) for s in self.shape]: return self
    return F.Shrink.apply(self, arg=tuple(shrink_arg))

  def pad(self, padding:Union[Sequence[sint], Sequence[Optional[Tuple[sint, sint]]]], mode:str="constant", value:float=0.0) -> Tensor:
    """
    Returns a tensor with padding applied based on the input `padding`.
    `padding` supports two padding structures:

    1. Flat padding: (padding_left, padding_right, padding_top, padding_bottom, ...)
       - This structure matches PyTorch's pad.
       - `padding` length must be even.

    2. Group padding: (..., (padding_top, padding_bottom), (padding_left, padding_right))
       - This structure matches pad for jax, numpy, tensorflow and others.
       - For each axis, padding can be `None`, meaning no padding, or a tuple `(start, end)`.
       - `padding` must have the same length as `self.ndim`.

    Padding values can be negative, resulting in dimension shrinks that work similarly to Python negative slices.
    Padding modes is selected with `mode` which supports `constant` and `reflect`.

    ```python exec="true" source="above" session="tensor" result="python"
    t = Tensor.arange(9).reshape(1, 1, 3, 3)
    print(t.numpy())
    ```
    ```python exec="true" source="above" session="tensor" result="python"
    print(t.pad((1, 2, 0, -1)).numpy())
    ```
    ```python exec="true" source="above" session="tensor" result="python"
    print(t.pad(((None, None, (0, -1), (1, 2)))).numpy())
    ```
    ```python exec="true" source="above" session="tensor" result="python"
    print(t.pad((1, 2, 0, -1), value=-float('inf')).numpy())
    ```
    """
    if mode not in {"constant", "reflect"}: raise NotImplementedError(f"{mode=} is not supported")
    if (flat:=all(isinstance(p, (int,UOp)) for p in padding)) and len(padding)%2 != 0: raise ValueError("Flat padding must have even number of pads")
    # turn flat padding into group padding
    pX = ((0,0),)*(self.ndim - len(padding)//2) + tuple(zip(padding[-2::-2], padding[::-2])) if flat else padding
    if len(pX) != self.ndim: raise ValueError(f"padding length is improper, {padding=} {self.ndim=}")
    X, pX = self, cast(Tuple[Tuple[sint, sint]], tuple((0,0) if p is None else p for p in pX))
    def _constant(x,px,v): return F.Pad.apply(x, arg=px) if v == 0 else F.Pad.apply(x, arg=px) + F.Pad.apply(Tensor.ones_like(x), arg=px).where(0, v)
    # early return for symbolic with positive pads (no need to max)
    if mode == "constant" and all(resolve(p >= 0) for p in flatten(pX)): return _constant(X, pX, value)
    pads, shrinks = tuple((smax(pB,0), smax(pA,0)) for pB,pA in pX), lambda shape: tuple((-smin(pB,0),smin(pA+s,s)) for (pB,pA),s in zip(pX, shape))
    if mode == "constant": return _constant(X.shrink(shrinks(X.shape)), pads, value)
    assert all_int(self.shape), f"does not support symbolic shape {self.shape}"
    for d,(pB,pA) in enumerate(pads):
      if pB >= (s:=X.shape[d]) or pA>=s: raise ValueError(f"Padding ({pB}, {pA}) should be less than the input size={s} for dim={d}.")
      slcB, slcA, = slice(pB,0,-1), slice(s-2 if s-2>=0 else None, s-2-pA if s-2-pA>=0 else None, -1)
      xB, xA = (X[[slc if i == d else slice(None) for i in range(X.ndim)]] if p > 0 else None for slc, p in ((slcB, pB), (slcA, pA)))
      X = Tensor.cat(*(X_ for X_ in (xB, X, xA) if X_ is not None), dim=d)
    return X.shrink(shrinks(X.shape))

  # ***** movement high level ops *****

  # Supported Indexing Implementations:
  #   1. Int indexing (no copy)
  #     - for all dims where there's int, shrink -> reshape
  #     - negative indices are taken relative to the end of the sequence, so X[-2] returns the 2nd-to-last element
  #     - X = Tensor.rand(4,5,9); X[2,-2] shrinks the Tensor to X.shrink(((2, 3), (3, 4), (0, 9))) -> X.shape=(1,1,9)
  #     - Then we reshape (collapse) the int dim away such that for X: (1,1,9) -> (9,)
  #   2. Slice indexing (no copy)
  #     - for all dims where slice is start:end:stride, shrink -> Optional[flip] -> pad -> reshape -> shrink
  #     - first shrink the Tensor to X.shrink(((start, end),))
  #     - then we apply stride through Optional[flip] -> pad -> reshape -> shrink
  #       - flip where dim value is negative
  #       - pad on dims to be multiple of strides, such that reshaping [dim_size_padded] -> [dim_size_padded // stride, stride] is possible
  #       - shrink [dim_size_padded // stride, stride] -> [dim_size_padded // stride, 1]
  #       - reshape [dim_size_padded // stride, 1] -> [dim_size_padded // stride] and now you have your stride
  #   3. None indexing (no copy)
  #     - reshape (inject) a dim at the dim where there's None
  #   4. Tensor indexing (copy)
  #     - use Tensor.arange == tensor_index to create masks for dims with Tensors (adds a dim for each mask)
  #     - combine masks together with mul
  #     - apply mask to self by mask * self
  #     - sum reduce away the extra dims added from creating masks
  # Tiny Things:
  #   1. Supported indices: Union[int, slice, Tensor, None, List, Tuple, Ellipsis]
  #     - for any list, List[Union[List, Tuple, int]], must have homogeneous shape
  #     - for any tuple, Tuple[Union[List, Tuple, int]], must have homogeneous shape
  #   2. Bool indexing is not supported
  #   3. Out of bounds Tensor indexing results in 0
  #     - e.g: Tensor([1, 2, 3])[Tensor([4, 3, 2])] -> [0, 0, 3] index 4 and 3 are out of bounds
  def _getitem(self, indices, v: Optional[Tensor] = None) -> Tensor:
    # 1. indices normalization and validation
    # treat internal tuples and lists as Tensors and standardize indices to list type
    if isinstance(indices, list) and all_int(indices): indices = [Tensor(indices, self.device, requires_grad=False)]
    elif isinstance(indices, (tuple, list)):
      indices = [Tensor(i, self.device, requires_grad=False) if isinstance(i, (tuple, list)) else i for i in indices]
    else: indices = [indices]

    # turn scalar Tensors into const val for int indexing if possible
    indices = [self._to_const_val(i) if isinstance(i, Tensor) and i.shape == () else i for i in indices]
    # move Tensor indices to the same device as self
    indices = [i.to(self.device) if isinstance(i, Tensor) else i for i in indices]

    # filter ellipsis and fill with slice(None) or fill rest of indices with slice(None)
    ellipsis_idx = [dim for dim, i in enumerate(indices) if i is Ellipsis]
    fill_idx = ellipsis_idx[0] if ellipsis_idx else len(indices)
    num_indices = len(indices) - len(ellipsis_idx) - sum(1 for i in indices if i is None)
    indices[fill_idx:fill_idx+1] = [slice(None)] * (self.ndim - num_indices)

    # use Dict[type, List[dimension]] to track elements in indices
    type_dim: DefaultDict[Union[type, None], List[int]] = defaultdict(list)

    # record None for dimension injection later and filter None and record rest of indices
    type_dim[None] = [dim for dim, i in enumerate(indices) if i is None]
    indices_filtered = [i for i in indices if i is not None]
    for dim,i in enumerate(indices_filtered): type_dim[type(i)].append(dim)

    if len(ellipsis_idx) > 1: raise IndexError("indices can only have a single ellipsis ('...')")
    for index_type in type_dim:
      if index_type not in [None, int, slice, Tensor]: raise IndexError(f"{index_type=} not supported")
    if num_indices > self.ndim: raise IndexError(f"too many {num_indices=} for {self.ndim=}")

    # 2. basic indexing, uses only movement ops (no copy)
    # currently indices_filtered: Tuple[Union[int, slice, Tensor], ...]
    # turn indices in indices_filtered to Tuple[new_slice, strides]
    for dim in type_dim[int]:
      if (index := indices_filtered[dim]) >= (size := self.shape[dim]) or index < -size:
        raise IndexError(f"{index=} is out of bounds on {dim=} with {size=}")
      indices_filtered[dim] = ((index, index+1), 1) if index >= 0 else ((size+index, size+index+1), 1)
    for dim in type_dim[slice]:
      if (index := indices_filtered[dim]).step == 0: raise ValueError(f"{index=} on {dim=} cannot have 0 as step")
      if not all(isinstance(x, (int, type(None))) for x in (index.start, index.stop, index.step)):
        raise TypeError(f"Unsupported slice for dimension {dim}. Expected slice with integers or None, got slice("
                        f"{', '.join(type(x).__name__ for x in (index.start, index.stop, index.step))}).")
      s, e, st = index.indices(self.shape[dim])
      indices_filtered[dim] = ((0, 0) if (st * (e - s)) < 0 else (s, e) if st > 0 else (e+1, s+1), st)
    # skip all Tensor dims for basic indexing
    for dim in type_dim[Tensor]:
      dtype = indices_filtered[dim].dtype
      if not dtypes.is_int(dtype): raise IndexError(f"{dtype=} on {dim=} is not supported, only int tensor indexing is supported")
      indices_filtered[dim] = ((0, self.shape[dim]), 1)

    new_slice, strides = ((), ()) if not indices_filtered else zip(*indices_filtered)
    # flip negative strides
    ret = self.shrink(new_slice).flip(tuple(i for i, st in enumerate(strides) if st < 0))
    # handle stride != 1 or -1
    if any(abs(st) != 1 for st in strides):
      strides = tuple(abs(s) for s in strides)
      # pad shape to multiple of stride
      if not all_int(ret.shape): raise RuntimeError("symbolic shape not supprted")
      ret = ret.pad(tuple((0, round_up(s, st) - s) for s, st in zip(ret.shape, strides)))
      ret = ret.reshape(tuple(flatten((s // st, st) for s, st in zip(ret.shape, strides))))
      ret = ret.shrink(tuple(flatten(((0, s), (0, 1)) for s in ret.shape[::2]))).reshape(ret.shape[::2])

    # inject 1 for dim where it's None and collapse dim for int
    new_shape = list(ret.shape)
    for dim in type_dim[None]: new_shape.insert(dim, 1)
    for dim in (dims_collapsed := tuple(dim + sum(1 for d in type_dim[None] if dim >= d) for dim in reversed(type_dim[int]))): new_shape.pop(dim)

    ret = ret.reshape(new_shape)

    # 3. advanced indexing (copy)
    if type_dim[Tensor]:
      dim_tensors = [(dim, i) for dim, i in enumerate(indices) if isinstance(i, Tensor)]
      # calculate dim of current ret by subtracting dims collapsed and adding dims injected up until tensor_dim
      def calc_dim(tensor_dim:int) -> int:
        return tensor_dim - sum(1 for d in dims_collapsed if tensor_dim >= d)

      assert all_int(ret.shape), f"does not support symbolic shape {ret.shape}"
      # track tensor_dim and tensor_index using a dict
      # calc_dim to get dim and use that to normalize the negative tensor indices
      idx: Dict[int,Tensor] = {(dim := calc_dim(td)):(tensor<0).where(ret.shape[dim],0) + tensor for td,tensor in dim_tensors}

      masks, first_dim, last_dim = [], min(idx.keys()), max(idx.keys())
      pre_reduce_shape = ret.shape[:first_dim] + (big_shape := _broadcast_shape(*(t.shape for t in idx.values()))) + ret.shape[first_dim:]

      # create masks
      for dim, i in idx.items():
        try: i = i.reshape(i.shape + (1,)*(ret.ndim - first_dim)).expand(pre_reduce_shape)
        except ValueError as e: raise IndexError(f"cannot broadcast indices: {e}") from e
        a = Tensor.arange(ret.shape[dim], device=self.device, requires_grad=False).reshape((ret.shape[dim],) + (1,)*(ret.ndim - dim - 1))
        masks.append(i == a)

      # reduce masks to 1 mask
      mask: Tensor = functools.reduce(lambda x,y: x.mul(y), masks)

      # inject 1's for the extra dims added in create masks
      reshape_arg = ret.shape[:first_dim] + (1,) * len(big_shape) + ret.shape[first_dim:]
      # sum reduce the extra dims introduced in create masks
      ret = (ret.reshape(reshape_arg) * mask).sum(sum_axis:=tuple(i + len(big_shape) for i in idx.keys()), acc_dtype=ret.dtype)

      # special permute case
      if first_dim != 0 and len(idx) != 1 and tuple(idx.keys()) != tuple(range(first_dim, last_dim+1)):
        ret = ret.permute(*range(first_dim, first_dim+len(big_shape)), *range(0, first_dim), *range(first_dim+len(big_shape), ret.ndim))

      # for advanced setitem, returns whole tensor with indices replaced
      if v is not None:
        vb = v.cast(self.dtype)._broadcast_to(_broadcast_shape(ret.shape, v.shape))
        # add back reduced dims from sum
        for dim in sum_axis: vb = vb.unsqueeze(dim)
        # axis to be reduced to match self.shape
        axis = tuple(range(first_dim, first_dim + len(big_shape)))
        # apply mask to vb(broadcasted) and reduce such that if mask contains repeated indices the last one remains
        vb = vb * mask
        for dim in axis: mask, vb = functools.reduce(lambda x,y: (x[0]|y[0], y[0].where(y[1], x[1])), zip(mask.split(1, dim), vb.split(1, dim)))
        # remove extra dims from reduce
        for dim in reversed(axis): mask, vb = mask.squeeze(dim), vb.squeeze(dim)
        # select from vb for each True element in mask else select from self
        ret = mask.where(vb, self)

    return ret

  def __getitem__(self, indices) -> Tensor:
    return self._getitem(indices)

  def __setitem__(self, indices, v:Union[Tensor, ConstType]) -> None:
    if isinstance(self.device, str) and self.device.startswith("DISK"):
      self._getitem(indices).assign(v)
      return
    # NOTE: check that setitem target is valid first
    if not all(lb.st.contiguous for lb in self.lazydata.lbs): raise RuntimeError("setitem target needs to be contiguous")
    if not isinstance(v, (Tensor, float, int, bool)): raise TypeError(f"can't set a {type(v).__name__} to a Tensor")
    if not isinstance(v, Tensor): v = Tensor(v, device=self.device, dtype=self.dtype)
    if self.requires_grad or v.requires_grad: raise NotImplementedError("setitem with requires_grad is not supported")

    res = self.realize()._getitem(indices, v)
    # if shapes match and data is not shared it's a copy and we assign to self
    if res.shape == self.shape and res.lazydata is not self.lazydata:
      self.assign(res).realize()
    else: # no copy, basic setitem
      v = v.cast(res.dtype)._broadcast_to(_broadcast_shape(res.shape, v.shape)).contiguous()
      res.assign(v).realize()

  def gather(self:Tensor, dim:int, index:Tensor) -> Tensor:
    """
    Gathers values along an axis specified by `dim`.

    ```python exec="true" source="above" session="tensor" result="python"
    t = Tensor([[1, 2], [3, 4]])
    print(t.numpy())
    ```
    ```python exec="true" source="above" session="tensor" result="python"
    print(t.gather(1, Tensor([[0, 0], [1, 0]])).numpy())
    ```
    """
    assert index.ndim == self.ndim, f"self.ndim must equal index.ndim, {self.ndim=}, {index.ndim=}"
    dim = self._resolve_dim(dim)
    assert all(s >= i for d,(s,i) in enumerate(zip(self.shape, index.shape)) if d != dim), "requires self.shape[d] >= index.shape[d] for all d != dim"
    index = index.to(self.device)
    x = self.shrink(tuple((0, i) if d != dim else None for d,i in enumerate(index.shape))).unsqueeze(-1).transpose(-1, dim)
    return ((index.unsqueeze(-1) == Tensor.arange(self.shape[dim], requires_grad=False, device=self.device)) * x).sum(-1, acc_dtype=self.dtype)

  def cat(self:Tensor, *args:Tensor, dim:int=0) -> Tensor:
    """
    Concatenates self with other `Tensor` in `args` along an axis specified by `dim`.
    All tensors must have the same shape except in the concatenating dimension.

    ```python exec="true" source="above" session="tensor" result="python"
    t0, t1, t2 = Tensor([[1, 2]]), Tensor([[3, 4]]), Tensor([[5, 6]])
    print(t0.cat(t1, t2, dim=0).numpy())
    ```
    ```python exec="true" source="above" session="tensor" result="python"
    print(t0.cat(t1, t2, dim=1).numpy())
    ```
    """
    dim = self._resolve_dim(dim)
    for arg in args: assert arg.ndim==self.ndim and all(ti==ai for i,(ti,ai) in enumerate(zip(self.shape, arg.shape)) if i!=dim)
    tensors = [self, *args]
    dim_cumsum = list(itertools.accumulate([t.shape[dim] for t in tensors], initial=0))
    for i,t in enumerate(tensors): tensors[i] = t.pad([(dim_cumsum[i], dim_cumsum[-1]-dim_cumsum[i+1]) if j==dim else None for j in range(t.ndim)])
    return functools.reduce(Tensor.add, tensors)

  def stack(self:Tensor, *args:Tensor, dim:int=0) -> Tensor:
    """
    Concatenates self with other `Tensor` in `args` along a new dimension specified by `dim`.

    ```python exec="true" source="above" session="tensor" result="python"
    t0, t1, t2 = Tensor([1, 2]), Tensor([3, 4]), Tensor([5, 6])
    print(t0.stack(t1, t2, dim=0).numpy())
    ```
    ```python exec="true" source="above" session="tensor" result="python"
    print(t0.stack(t1, t2, dim=1).numpy())
    ```
    """
    # checks for shapes and number of dimensions delegated to cat
    return Tensor.cat(*[t.unsqueeze(dim) for t in [self, *args]], dim=dim)

  def repeat_interleave(self, repeats:int, dim:Optional[int]=None) -> Tensor:
    """
    Repeat elements of a tensor.

    ```python exec="true" source="above" session="tensor" result="python"
    t = Tensor([1, 2, 3])
    print(t.repeat_interleave(2).numpy())
    ```
    """
    x, dim = (self.flatten(), 0) if dim is None else (self, self._resolve_dim(dim))
    shp = x.shape
    return x.reshape(*shp[:dim+1], 1, *shp[dim+1:]).expand(*shp[:dim+1], repeats, *shp[dim+1:]).reshape(*shp[:dim], shp[dim]*repeats, *shp[dim+1:])

  def repeat(self, repeats, *args) -> Tensor:
    """
    Repeats tensor number of times along each dimension specified by `repeats`.
    `repeats` can be passed as a tuple or as separate arguments.

    ```python exec="true" source="above" session="tensor" result="python"
    t = Tensor([1, 2, 3])
    print(t.repeat(4, 2).numpy())
    ```
    ```python exec="true" source="above" session="tensor" result="python"
    print(t.repeat(4, 2, 1).shape)
    ```
    """
    repeats = argfix(repeats, *args)
    base_shape = _pad_left(self.shape, repeats)[0]
    unsqueezed_shape = flatten([[1, s] for s in base_shape])
    expanded_shape = flatten([[r, s] for r,s in zip(repeats, base_shape)])
    final_shape = [r*s for r,s in zip(repeats, base_shape)]
    return self.reshape(unsqueezed_shape).expand(expanded_shape).reshape(final_shape)

  def _resolve_dim(self, dim:int, *, extra:bool=False) -> int:
    total = self.ndim + int(extra)
    if not -max(1, total) <= dim <= max(1, total)-1: raise IndexError(f"{dim=} out of range {[-max(1, total), max(1, total)-1]}")
    return dim + total if dim < 0 else dim

  def split(self, sizes:Union[int, List[int]], dim:int=0) -> Tuple[Tensor, ...]:
    """
    Splits the tensor into chunks along the dimension specified by `dim`.
    If `sizes` is an integer, it splits into equally sized chunks if possible, otherwise the last chunk will be smaller.
    If `sizes` is a list, it splits into `len(sizes)` chunks with size in `dim` according to `size`.

    ```python exec="true" source="above" session="tensor" result="python"
    t = Tensor.arange(10).reshape(5, 2)
    print(t.numpy())
    ```
    ```python exec="true" source="above" session="tensor" result="python"
    split = t.split(2)
    print("\\n".join([repr(x.numpy()) for x in split]))
    ```
    ```python exec="true" source="above" session="tensor" result="python"
    split = t.split([1, 4])
    print("\\n".join([repr(x.numpy()) for x in split]))
    ```
    """
    assert all_int(self.shape), f"does not support symbolic shape {self.shape}"
    dim = self._resolve_dim(dim)
    if isinstance(sizes, int): sizes = [min(sizes, self.shape[dim]-i) for i in range(0, max(1, self.shape[dim]), max(1, sizes))]
    assert sum(sizes) == self.shape[dim], f"expect sizes to sum exactly to {self.shape[dim]}, but got {sum(sizes)}"
    return tuple(self[sl] for sl in [tuple([slice(None)]*dim + [slice(sum(sizes[:i]), sum(sizes[:i + 1]))]) for i in range(len(sizes))])

  def chunk(self, chunks:int, dim:int=0) -> List[Tensor]:
    """
    Splits the tensor into `chunks` number of chunks along the dimension `dim`.
    If the tensor size along `dim` is not divisible by `chunks`, all returned chunks will be the same size except the last one.
    The function may return fewer than the specified number of chunks.

    ```python exec="true" source="above" session="tensor" result="python"
    chunked = Tensor.arange(11).chunk(6)
    print("\\n".join([repr(x.numpy()) for x in chunked]))
    ```
    ```python exec="true" source="above" session="tensor" result="python"
    chunked = Tensor.arange(12).chunk(6)
    print("\\n".join([repr(x.numpy()) for x in chunked]))
    ```
    ```python exec="true" source="above" session="tensor" result="python"
    chunked = Tensor.arange(13).chunk(6)
    print("\\n".join([repr(x.numpy()) for x in chunked]))
    ```
    """
    assert all_int(self.shape), f"does not support symbolic shape {self.shape}"
    assert chunks > 0, f"expect chunks to be greater than 0, got: {chunks}"
    dim = self._resolve_dim(dim)
    return list(self.split(ceildiv(self.shape[dim], chunks) if self.shape[dim] else [0]*chunks, dim=dim))

  def meshgrid(self:Tensor, *args:Tensor, indexing:Union[Literal["ij"], Literal["xy"]]="ij") -> Tuple[Tensor, ...]:
    """
    Generates coordinate matrices from coordinate vectors.
    Input tensors can be scalars or 1D tensors.

    `indexing` determines how the output grids are aligned.
    `ij` indexing follows matrix-style indexing and `xy` indexing follows Cartesian-style indexing.

    ```python exec="true" source="above" session="tensor" result="python"
    x, y = Tensor([1, 2, 3]), Tensor([4, 5, 6])
    grid_x, grid_y = x.meshgrid(y)
    print(grid_x.numpy())
    print(grid_y.numpy())
    ```
    ```python exec="true" source="above" session="tensor" result="python"
    grid_x, grid_y = x.meshgrid(y, indexing="xy")
    print(grid_x.numpy())
    print(grid_y.numpy())
    ```
    """
    if indexing not in ("ij", "xy"): raise RuntimeError(f'indexing must be in ("ij", "xy"), got {indexing}')
    if len(tensors:=(self, *args)) == 1: return tensors
    basis = tuple(range(len(tensors))) if indexing == "ij" else (1, 0) + tuple(range(2, len(tensors)))
    tensors = tuple(t.reshape((-1,) + (1,)*(len(args) - i)) for i,t in zip(basis, tensors))
    output_shape = _broadcast_shape(*(t.shape for t in tensors))
    return tuple(t._broadcast_to(output_shape) for t in tensors)

  def squeeze(self, dim:Optional[int]=None) -> Tensor:
    """
    Returns a tensor with specified dimensions of input of size 1 removed.
    If `dim` is not specified, all dimensions with size 1 are removed.

    ```python exec="true" source="above" session="tensor" result="python"
    t = Tensor.zeros(2, 1, 2, 1, 2)
    print(t.squeeze().shape)
    ```
    ```python exec="true" source="above" session="tensor" result="python"
    print(t.squeeze(0).shape)
    ```
    ```python exec="true" source="above" session="tensor" result="python"
    print(t.squeeze(1).shape)
    ```
    """
    if dim is None: return self.reshape(tuple(dim for dim in self.shape if dim != 1))
    dim = self._resolve_dim(dim)
    return self if not self.ndim or self.shape[dim] != 1 else self.reshape(self.shape[:dim] + self.shape[dim+1:])

  def unsqueeze(self, dim:int) -> Tensor:
    """
    Returns a tensor with a new dimension of size 1 inserted at the specified `dim`.

    ```python exec="true" source="above" session="tensor" result="python"
    t = Tensor([1, 2, 3, 4])
    print(t.unsqueeze(0).numpy())
    ```
    ```python exec="true" source="above" session="tensor" result="python"
    print(t.unsqueeze(1).numpy())
    ```
    """
    dim = self._resolve_dim(dim, extra=True)
    return self.reshape(self.shape[:dim] + (1,) + self.shape[dim:])

<<<<<<< HEAD
  def pad2d(self, padding:Sequence[int], mode:str="constant", value:float=0.0) -> Tensor:
    """
    Returns a tensor that pads from the last axis specified by `padding` (padding_left, padding_right, padding_top, padding_bottom, ...).
    The padding modes is selected with `mode` which supports 'constant', 'reflect' and 'replicate'
    If 'constant' is selected as `mode` and `value` is specified, the tensor is padded with `value` instead of `0.0`.

    ```python exec="true" source="above" session="tensor" result="python"
    t = Tensor.arange(9).reshape(1, 1, 3, 3)
    print(t.numpy())
    ```
    ```python exec="true" source="above" session="tensor" result="python"
    print(t.pad2d((1, 1, 2, 0), value=-float("inf")).numpy())
    ```
    """
    if mode not in {"constant", "reflect", "replicate"}: raise NotImplementedError(f"{mode=} is not supported")
    if len(padding) % 2 != 0 or len(padding) // 2 > self.ndim: raise ValueError("padding length is improper")
    # padding (left, right, top, bottom, ...) -> padding_X (..., (top, bottom), (left, right))
    X, pX = self, ((0,0),)*(self.ndim - len(padding)//2) + tuple(zip(padding[-2::-2], padding[::-2]))
    pads, shrinks = tuple((smax(pB,0), smax(pA,0)) for pB,pA in pX), tuple((-smin(pB,0),smin(pA+s,s)) for (pB,pA),s in zip(pX, X.shape))
    if mode == "constant": return X.shrink(shrinks).pad(pads, value)
    assert all_int(self.shape), f"does not support symbolic shape {self.shape}"
    for d,(pB,pA) in enumerate(pads):
      if mode == "reflect":
        if pB >= (s:=X.shape[d]) or pA>=s: raise ValueError(f"Padding ({pB}, {pA}) should be less than the input size={s} for dim={d}.")
        xB = X[[slice(pB,0,-1) if i == d else slice(None) for i in range(X.ndim)]] if pB else None
        xA = X[[slice(s-2 if s-2>=0 else None, s-2-pA if s-2-pA>=0 else None, -1) if i==d else slice(None) for i in range(X.ndim)]] if pA else None
      if mode == "replicate":
        xB = X[[slice(None,1) if i==d else slice(None) for i in range(X.ndim)]].expand([pB if i==d else None for i in range(X.ndim)]) if pB else None
        xA = X[[slice(-1,None) if i==d else slice(None) for i in range(X.ndim)]].expand([pA if i==d else None for i in range(X.ndim)]) if pA else None
      X = Tensor.cat(*(X_ for X_ in (xB, X, xA) if X_ is not None), dim=d)
    return X.shrink(tuple((-min(pB,0), min(pA+s,s)) for (pB,pA),s in zip(pX, X.shape)))

=======
>>>>>>> 9adeb104
  @property
  def T(self) -> Tensor:
    """`.T` is an alias for `.transpose()`."""
    return self.transpose()

  def transpose(self, dim0=1, dim1=0) -> Tensor:
    """
    Returns a tensor that is a transposed version of the original tensor.
    The given dimensions `dim0` and `dim1` are swapped.

    ```python exec="true" source="above" session="tensor" result="python"
    t = Tensor.arange(6).reshape(2, 3)
    print(t.numpy())
    ```
    ```python exec="true" source="above" session="tensor" result="python"
    print(t.transpose(0, 1).numpy())
    ```
    """
    order = list(range(self.ndim))
    order[dim0], order[dim1] = order[dim1], order[dim0]
    return self.permute(order)

  def flatten(self, start_dim=0, end_dim=-1):
    """
    Flattens the tensor by reshaping it into a one-dimensional tensor.
    If `start_dim` or `end_dim` are passed, only dimensions starting with `start_dim` and ending with `end_dim` are flattened.

    ```python exec="true" source="above" session="tensor" result="python"
    t = Tensor.arange(8).reshape(2, 2, 2)
    print(t.flatten().numpy())
    ```
    ```python exec="true" source="above" session="tensor" result="python"
    print(t.flatten(start_dim=1).numpy())
    ```
    """
    start_dim, end_dim = self._resolve_dim(start_dim), self._resolve_dim(end_dim)
    return self.reshape(self.shape[:start_dim] + (prod(self.shape[start_dim:end_dim+1]), ) + self.shape[end_dim+1:])

  def unflatten(self, dim:int, sizes:Tuple[int,...]):
    """
    Unflattens dimension `dim` of the tensor into multiple dimensions specified by `sizes`. `Tensor.flatten()` is the inverse of this function.

    ```python exec="true" source="above" session="tensor" result="python"
    print(Tensor.ones(3, 4, 1).unflatten(1, (2, 2)).shape)
    ```
    ```python exec="true" source="above" session="tensor" result="python"
    print(Tensor.ones(3, 4, 1).unflatten(1, (-1, 2)).shape)
    ```
    ```python exec="true" source="above" session="tensor" result="python"
    print(Tensor.ones(5, 12, 3).unflatten(-2, (2, 2, 3, 1, 1)).shape)
    ```
    """
    dim = self._resolve_dim(dim)
    return self.reshape(self.shape[:dim] + sizes + self.shape[dim+1:])

  def roll(self, shifts:Union[int, Tuple[int, ...]], dims:Union[int, Tuple[int, ...]]) -> Tensor:
    """
    Rolls the tensor along specified dimension(s).
    The rolling operation is circular, meaning that elements that go beyond the edge are wrapped around to the beginning of the dimension.

    ```python exec="true" source="above" session="tensor" result="python"
    t = Tensor.arange(4)
    print(t.roll(shifts=1, dims=0).numpy())
    ```
    ```python exec="true" source="above" session="tensor" result="python"
    print(t.roll(shifts=-1, dims=0).numpy())
    ```
    """
    dims, rolled = tuple(self._resolve_dim(d) for d in make_tuple(dims, 1)), self
    for dim, shift in zip(dims, make_tuple(shifts, 1)):
      shift = shift % self.shape[dim]
      rolled = Tensor.cat(rolled[tuple(slice(None) if i != dim else slice(-shift, None) for i in range(rolled.ndim))],
                          rolled[tuple(slice(None) if i != dim else slice(None, -shift) for i in range(rolled.ndim))], dim=dim)
    return rolled

  # ***** reduce ops *****

  def _reduce(self, fxn:Type[Function], axis:Optional[Union[int, Sequence[int]]]=None, keepdim=False) -> Tensor:
    axis = tuple(self._resolve_dim(x) for x in (range(self.ndim) if axis is None else make_tuple(axis, 1)))
    if self.ndim == 0: axis = ()
    ret = fxn.apply(self, axis=axis)
    return ret if keepdim else ret.reshape(tuple(s for i,s in enumerate(self.shape) if i not in axis))

  def sum(self, axis:Optional[Union[int, Sequence[int]]]=None, keepdim=False, acc_dtype:Optional[DTypeLike]=None):
    """
    Returns the sum of the elements of the tensor along the specified axis or axes.

    You can pass in `axis` and `keepdim` keyword arguments to control the axis along
    which the maximum is computed and whether the reduced dimensions are retained.

    You can pass in `acc_dtype` keyword argument to control the data type of the accumulation.
    If not specified, the accumulation data type is chosen based on the input tensor's data type.

    ```python exec="true" source="above" session="tensor" result="python"
    t = Tensor.arange(6).reshape(2, 3)
    print(t.numpy())
    ```
    ```python exec="true" source="above" session="tensor" result="python"
    print(t.sum().numpy())
    ```
    ```python exec="true" source="above" session="tensor" result="python"
    print(t.sum(axis=0).numpy())
    ```
    ```python exec="true" source="above" session="tensor" result="python"
    print(t.sum(axis=1).numpy())
    ```
    """
    ret = self.cast(sum_acc_dtype(self.dtype) if acc_dtype is None else acc_dtype)._reduce(F.Sum, axis, keepdim)
    return ret.cast(self.dtype) if acc_dtype is None and self.dtype in (dtypes.float16, dtypes.bfloat16) else ret

  def prod(self, axis:Optional[Union[int, Sequence[int]]]=None, keepdim=False, acc_dtype:Optional[DTypeLike]=None):
    """
    Returns the product of the elements of the tensor along the specified axis or axes.

    You can pass in `axis` and `keepdim` keyword arguments to control the axis along
    which the maximum is computed and whether the reduced dimensions are retained.

    You can pass in `acc_dtype` keyword argument to control the data type of the accumulation.
    If not specified, the accumulation data type is chosen based on the input tensor's data type.

    ```python exec="true" source="above" session="tensor" result="python"
    t = Tensor([-1, -2, -3, 1, 2, 3]).reshape(2, 3)
    print(t.numpy())
    ```
    ```python exec="true" source="above" session="tensor" result="python"
    print(t.prod().numpy())
    ```
    ```python exec="true" source="above" session="tensor" result="python"
    print(t.prod(axis=0).numpy())
    ```
    ```python exec="true" source="above" session="tensor" result="python"
    print(t.prod(axis=1).numpy())
    ```
    """
    return self.cast(acc_dtype if acc_dtype is not None else self.dtype)._reduce(F.Prod, axis, keepdim)

  def max(self, axis:Optional[Union[int, Sequence[int]]]=None, keepdim=False):
    """
    Returns the maximum value of the tensor along the specified axis or axes.

    You can pass in `axis` and `keepdim` keyword arguments to control the axis along
    which the maximum is computed and whether the reduced dimensions are retained.

    ```python exec="true" source="above" session="tensor" result="python"
    t = Tensor([[1, 0, 2], [5, 4, 3]])
    print(t.numpy())
    ```
    ```python exec="true" source="above" session="tensor" result="python"
    print(t.max().numpy())
    ```
    ```python exec="true" source="above" session="tensor" result="python"
    print(t.max(axis=0).numpy())
    ```
    ```python exec="true" source="above" session="tensor" result="python"
    print(t.max(axis=1, keepdim=True).numpy())
    ```
    """
    return self._reduce(F.Max, axis, keepdim)

  def min(self, axis:Optional[Union[int, Sequence[int]]]=None, keepdim=False):
    """
    Returns the minimum value of the tensor along the specified axis or axes.

    You can pass in `axis` and `keepdim` keyword arguments to control the axis along
    which the minimum is computed and whether the reduced dimensions are retained.

    ```python exec="true" source="above" session="tensor" result="python"
    t = Tensor([[1, 0, 2], [5, 4, 3]])
    print(t.numpy())
    ```
    ```python exec="true" source="above" session="tensor" result="python"
    print(t.min().numpy())
    ```
    ```python exec="true" source="above" session="tensor" result="python"
    print(t.min(axis=0).numpy())
    ```
    ```python exec="true" source="above" session="tensor" result="python"
    print(t.min(axis=1, keepdim=True).numpy())
    ```
    """
    if dtypes.is_int(self.dtype) or self.dtype == dtypes.bool: return ~((~self).max(axis=axis, keepdim=keepdim))
    return -((-self).max(axis=axis, keepdim=keepdim))

  def any(self, axis:Optional[Union[int, Sequence[int]]]=None, keepdim=False):
    """
    Tests if any element evaluates to `True` along the specified axis or axes.

    You can pass in `axis` and `keepdim` keyword arguments to control the reduce axis and whether the reduced dimensions are retained.

    ```python exec="true" source="above" session="tensor" result="python"
    t = Tensor([[True, True], [True, False], [False, False]])
    print(t.numpy())
    ```
    ```python exec="true" source="above" session="tensor" result="python"
    print(t.any().numpy())
    ```
    ```python exec="true" source="above" session="tensor" result="python"
    print(t.any(axis=0).numpy())
    ```
    ```python exec="true" source="above" session="tensor" result="python"
    print(t.any(axis=1, keepdim=True).numpy())
    ```
    """
    return self.bool().max(axis, keepdim)

  def all(self, axis:Optional[Union[int, Sequence[int]]]=None, keepdim=False):
    """
    Tests if all element evaluates to `True` along the specified axis or axes.

    You can pass in `axis` and `keepdim` keyword arguments to control the reduce axis and whether the reduced dimensions are retained.

    ```python exec="true" source="above" session="tensor" result="python"
    t = Tensor([[True, True], [True, False], [False, False]])
    print(t.numpy())
    ```
    ```python exec="true" source="above" session="tensor" result="python"
    print(t.all().numpy())
    ```
    ```python exec="true" source="above" session="tensor" result="python"
    print(t.all(axis=0).numpy())
    ```
    ```python exec="true" source="above" session="tensor" result="python"
    print(t.all(axis=1, keepdim=True).numpy())
    ```
    """
    return self.logical_not().any(axis, keepdim).logical_not()

  def mean(self, axis:Optional[Union[int, Sequence[int]]]=None, keepdim=False):
    """
    Returns the mean value of the tensor along the specified axis or axes.

    You can pass in `axis` and `keepdim` keyword arguments to control the axis along
    which the mean is computed and whether the reduced dimensions are retained.

    ```python exec="true" source="above" session="tensor" result="python"
    Tensor.manual_seed(42)
    t = Tensor.normal(2, 3, mean=2.5, std=0.5)
    print(t.numpy())
    ```
    ```python exec="true" source="above" session="tensor" result="python"
    print(t.mean().numpy())
    ```
    ```python exec="true" source="above" session="tensor" result="python"
    print(t.mean(axis=0).numpy())
    ```
    ```python exec="true" source="above" session="tensor" result="python"
    print(t.mean(axis=1).numpy())
    ```
    """
    output_dtype = self.dtype if dtypes.is_float(self.dtype) else dtypes.float32
    numerator = self.cast(sum_acc_dtype(self.dtype)).sum(axis=axis, keepdim=keepdim)
    return numerator.div(prod([si for si, so in zip(self.shape, self.sum(axis=axis, keepdim=True).shape) if resolve(si != so)])).cast(output_dtype)

  def var(self, axis:Optional[Union[int, Sequence[int]]]=None, keepdim=False, correction=1):
    """
    Returns the variance of the tensor along the specified axis or axes.

    You can pass in `axis`, `keepdim`, and `correction` keyword arguments to control the axis along
    which the variance is computed, whether the reduced dimensions are retained, and the Bessel's correction applied.

    ```python exec="true" source="above" session="tensor" result="python"
    Tensor.manual_seed(42)
    t = Tensor.normal(2, 3, mean=2.5, std=0.5)
    print(t.numpy())
    ```
    ```python exec="true" source="above" session="tensor" result="python"
    print(t.var().numpy())
    ```
    ```python exec="true" source="above" session="tensor" result="python"
    print(t.var(axis=0).numpy())
    ```
    ```python exec="true" source="above" session="tensor" result="python"
    print(t.var(axis=1).numpy())
    ```
    """
    squares = (self - self.mean(axis=axis, keepdim=True)).square()
    n = prod([si for si, so in zip(self.shape, squares.sum(axis=axis, keepdim=True).shape) if resolve(si != so)])
    return squares.sum(axis=axis, keepdim=keepdim).div(smax([0, n-correction]))

  def std(self, axis:Optional[Union[int, Sequence[int]]]=None, keepdim=False, correction=1):
    """
    Returns the standard deviation of the tensor along the specified axis or axes.

    You can pass in `axis`, `keepdim`, and `correction` keyword arguments to control the axis along
    which the standard deviation is computed, whether the reduced dimensions are retained, and the Bessel's correction applied.

    ```python exec="true" source="above" session="tensor" result="python"
    Tensor.manual_seed(42)
    t = Tensor.normal(2, 3, mean=2.5, std=0.5)
    print(t.numpy())
    ```
    ```python exec="true" source="above" session="tensor" result="python"
    print(t.std().numpy())
    ```
    ```python exec="true" source="above" session="tensor" result="python"
    print(t.std(axis=0).numpy())
    ```
    ```python exec="true" source="above" session="tensor" result="python"
    print(t.std(axis=1).numpy())
    ```
    """
    return self.var(axis, keepdim, correction).sqrt()

  def std_mean(self, axis:Optional[Union[int, Sequence[int]]]=None, keepdim=False, correction=1):
    """
    Calculates the standard deviation and mean over the dimensions specified by dim.
    Syntactic sugar around `Tensor.std` and `Tensor.mean` to match `torch.std_mean`.

    ```python exec="true" source="above" session="tensor" result="python"
    Tensor.manual_seed(42)
    t = Tensor.normal(2, 3, mean=2.5, std=0.5)
    print(t.numpy())
    ```
    ```python exec="true" source="above" session="tensor" result="python"
    std, mean = t.std_mean()
    print(std.numpy(), mean.numpy())
    ```
    """
    return self.std(axis, keepdim, correction), self.mean(axis, keepdim)

  def _softmax(self, axis, dtype:Optional[DTypeLike]=None):
    x = self.cast(dtype) if dtype is not None else self
    m = x - x.max(axis=axis, keepdim=True).detach()
    e = m.exp()
    return m, e, e.sum(axis=axis, keepdim=True)

  def softmax(self, axis=-1, dtype:Optional[DTypeLike]=None):
    """
    Applies the softmax function to the tensor along the specified axis.

    Rescales the elements of the tensor such that they lie in the range [0, 1] and sum to 1.

    You can pass in the `axis` keyword argument to control the axis along which the softmax is computed.

    ```python exec="true" source="above" session="tensor" result="python"
    Tensor.manual_seed(42)
    t = Tensor.randn(2, 3)
    print(t.numpy())
    ```
    ```python exec="true" source="above" session="tensor" result="python"
    print(t.softmax().numpy())
    ```
    ```python exec="true" source="above" session="tensor" result="python"
    print(t.softmax(axis=0).numpy())
    ```
    """
    _, e, ss = self._softmax(axis, dtype)
    return e.div(ss)

  def log_softmax(self, axis=-1, dtype:Optional[DTypeLike]=None):
    """
    Applies the log-softmax function to the tensor along the specified axis.

    The log-softmax function is a numerically stable alternative to the softmax function in log space.

    You can pass in the `axis` keyword argument to control the axis along which the log-softmax is computed.

    ```python exec="true" source="above" session="tensor" result="python"
    Tensor.manual_seed(42)
    t = Tensor.randn(2, 3)
    print(t.numpy())
    ```
    ```python exec="true" source="above" session="tensor" result="python"
    print(t.log_softmax().numpy())
    ```
    ```python exec="true" source="above" session="tensor" result="python"
    print(t.log_softmax(axis=0).numpy())
    ```
    """
    m, _, ss = self._softmax(axis, dtype)
    return m - ss.log()

  def logsumexp(self, axis=None, keepdim=False):
    """
    Computes the log-sum-exp of the tensor along the specified axis or axes.

    The log-sum-exp function is a numerically stable way to compute the logarithm of the sum of exponentials.

    You can pass in `axis` and `keepdim` keyword arguments to control the axis along
    which the log-sum-exp is computed and whether the reduced dimensions are retained.

    ```python exec="true" source="above" session="tensor" result="python"
    Tensor.manual_seed(42)
    t = Tensor.randn(2, 3)
    print(t.numpy())
    ```
    ```python exec="true" source="above" session="tensor" result="python"
    print(t.logsumexp().numpy())
    ```
    ```python exec="true" source="above" session="tensor" result="python"
    print(t.logsumexp(axis=0).numpy())
    ```
    ```python exec="true" source="above" session="tensor" result="python"
    print(t.logsumexp(axis=1).numpy())
    ```
    """
    m = self.max(axis=axis, keepdim=True)
    return (self - m).exp().sum(axis=axis, keepdim=keepdim).log() + m.squeeze(axis)

  def logcumsumexp(self, axis=0):
    """
    Computes the log-cumsum-exp of the tensor along the specified axis or axes.

    The log-cumsum-exp function is a numerically stable way to compute the logarithm of the cumulative sum of exponentials.

    You can pass in the `axis` keyword argument to control the axis along which
    the log-cum-sum-exp is computed.

    ```python exec="true" source="above" session="tensor" result="python"
    Tensor.manual_seed(42)
    t = Tensor.randn(2, 3)
    print(t.numpy())
    ```
    ```python exec="true" source="above" session="tensor" result="python"
    print(t.logcumsumexp().numpy())
    ```
    ```python exec="true" source="above" session="tensor" result="python"
    print(t.logcumsumexp(axis=0).numpy())
    ```
    ```python exec="true" source="above" session="tensor" result="python"
    print(t.logcumsumexp(axis=1).numpy())
    ```
    """
    m = self.max(axis=axis, keepdim=True)
    return (self - m).exp().cumsum(axis=axis).log() + m

  def argmax(self, axis=None, keepdim=False):
    """
    Returns the indices of the maximum value of the tensor along the specified axis.

    You can pass in `axis` and `keepdim` keyword arguments to control the axis along
    which the maximum is computed and whether the reduced dimensions are retained.

    ```python exec="true" source="above" session="tensor" result="python"
    t = Tensor([[1, 0, 2], [5, 4, 3]])
    print(t.numpy())
    ```
    ```python exec="true" source="above" session="tensor" result="python"
    print(t.argmax().numpy()) # Returns the index of the maximum value in the flattened tensor.
    ```
    ```python exec="true" source="above" session="tensor" result="python"
    print(t.argmax(axis=0).numpy()) # Returns the indices of the maximum values along axis 0.
    ```
    ```python exec="true" source="above" session="tensor" result="python"
    print(t.argmax(axis=1).numpy()) # Returns the indices of the maximum values along axis 1.
    ```
    """
    if axis is None: return self.flatten().argmax(0)
    axis = self._resolve_dim(axis)
    m = self == self.max(axis=axis, keepdim=True)
    idx = m * Tensor.arange(self.shape[axis],0,-1, requires_grad=False, device=self.device).reshape(self.shape[axis], *[1]*(self.ndim-axis-1))
    return (self.shape[axis]-idx.max(axis=axis, keepdim=keepdim)).cast(dtypes.int32)

  def argmin(self, axis=None, keepdim=False):
    """
    Returns the indices of the minimum value of the tensor along the specified axis.

    You can pass in `axis` and `keepdim` keyword arguments to control the axis along
    which the minimum is computed and whether the reduced dimensions are retained.

    ```python exec="true" source="above" session="tensor" result="python"
    t = Tensor([[1, 0, 2], [5, 4, 3]])
    print(t.numpy())
    ```
    ```python exec="true" source="above" session="tensor" result="python"
    print(t.argmin().numpy()) # Returns the index of the minimum value in the flattened tensor.
    ```
    ```python exec="true" source="above" session="tensor" result="python"
    print(t.argmin(axis=0).numpy()) # Returns the indices of the minimum values along axis 0.
    ```
    ```python exec="true" source="above" session="tensor" result="python"
    print(t.argmin(axis=1).numpy()) # Returns the indices of the minimum values along axis 1.
    ```
    """
    return (-self).argmax(axis=axis, keepdim=keepdim)

  def rearrange(self, formula: str, **sizes) -> Tensor:
    """
    Rearranges input according to formula

    See: https://einops.rocks/api/rearrange/

    ```python exec="true" source="above" session="tensor" result="python"
    x = Tensor([[1, 2], [3, 4]])
    print(Tensor.rearrange(x, "batch channel -> (batch channel)).numpy())
    ```
    """
    def parse_formula(formula: str):
      tokens = f" {formula} ".replace("…", "...").replace("(", " ( ").replace(")", " ) ").replace(" ", "  ").replace(" 1 ", " ( ) ").split()
      lparens, rparens = map(lambda x: [i for i, ch in enumerate(tokens) if ch == x], ("(", ")"))
      pairs = list(zip(lparens, rparens))
      assert len(lparens) == len(rparens) and sorted(flatten(pairs)) == flatten(pairs), "bracket mismatch"
      return [name for name in tokens if name not in ("(", ")")], [(s - 2*i, e - 1 - 2*i) for i, (s, e) in enumerate(pairs)]

    assert formula.count("->") == 1, 'need exactly one "->" in formula'

    (lhs, unflatten_dims), (rhs, flatten_dims) = map(parse_formula, formula.split("->"))

    for name in sizes: assert name in lhs, f"axis {name} is not used in transform"
    assert sorted(lhs) == sorted(rhs) and len(lhs) == len(set(lhs)), f"name mismatch in {formula}"
    for name in flatten((lhs, rhs)): assert name == "..." or (name.isidentifier() and "_" not in (name[0], name[-1])), f"invalid axis name {name}"
    assert "..." not in flatten([lhs[s:e] for s, e in unflatten_dims]), f"cannot have collapsed ellipsis (...) in lhs of {formula}"
    assert lhs.count("...") <= 1, f"too many ellipses in {formula}"

    # resolve ellipsis
    if "..." in lhs: ell_len = len(self.shape) - len(lhs) + 1 + sum(e - s - 1 for s, e in unflatten_dims)
    lhs, rhs = map(lambda l: l[:(i:=l.index("..."))] + [f"...{j}" for j in range(ell_len)] + l[i + 1:] if "..." in l else l, (lhs, rhs))
    unflatten_dims = [(s + (ell_len - 1 if "...0" in lhs[:s] else 0), e + (ell_len - 1 if "...0" in lhs[:e] else 0)) for s, e in unflatten_dims]
    flatten_dims = [(s + (ell_len - 1 if "...0" in rhs[:s] else 0), e + (ell_len - 1 if "...0" in rhs[:e] else 0)) for s, e in flatten_dims]

    # apply movement ops in order unflatten -> permute -> flatten/unsqueeze
    t = functools.reduce(lambda x, dims: x.unflatten(dims[0], tuple(sizes.get(lhs[d], -1) for d in range(*dims))), unflatten_dims, self)
    for i, name in enumerate(lhs): assert (name not in sizes) or sizes[name] == t.shape[i], f"size provided for dimension {name} incorrect"
    t = t.permute([lhs.index(name) for name in rhs])
    return functools.reduce(lambda x, dims: x.flatten(dims[0], dims[1] - 1) if dims[0]<dims[1] else x.unsqueeze(dims[0]), reversed(flatten_dims), t)

  @staticmethod
  def einsum(formula:str, *operands:Tensor|Sequence[Tensor], acc_dtype:Optional[DTypeLike]=None) -> Tensor:
    """
    Sums the product of the elements of the input tensors according to a formula based on the Einstein summation convention.

    See: https://pytorch.org/docs/stable/generated/torch.einsum.html

    ```python exec="true" source="above" session="tensor" result="python"
    x = Tensor([[1, 2], [3, 4]])
    y = Tensor([[5, 6], [7, 8]])
    print(Tensor.einsum("ij,ij->", x, y).numpy())
    ```
    """
    def parse_formula(formula:str, *operands:Tensor):
      if "..." in (formula := formula.replace(" ", "")):
        ell_chars, ell_longest = "".join(set(string.ascii_letters) - set(formula)), 0
        for i, inp in enumerate(filter(lambda x: "..." in x, inputs := formula.split("->")[0].split(","))):
          if (ell_count := max(operands[i].ndim, 1) - (len(inp) - len("..."))) > ell_longest: ell_longest = ell_count
          inputs[i] = inp.replace("...", ell_chars[-ell_count:])
        inputs_str, out_ellipse = ",".join(inputs), ell_chars[-ell_longest:]
        return (inputs_str, formula.split("->")[1].replace("...", out_ellipse)) if "->" in formula else \
          (inputs_str, out_ellipse + ''.join(sorted(c for c in inputs_str if inputs_str.count(c) == 1 and c.isalpha() and c not in out_ellipse)))
      return formula.split("->") if "->" in formula else (formula, ''.join(c for c in sorted(formula) if formula.count(c) == 1 and c.isalpha()))

    xs:Tuple[Tensor, ...] = argfix(*operands)
    inputs_str, output = parse_formula(formula, *xs)
    inputs = inputs_str.split(",")
    assert len(xs) == len(inputs), f"number of inputs doesn't match number of operands in formula, expected {len(inputs)}, got {len(xs)}"

    # map the value of each letter in the formula
    letter_val = sorted(merge_dicts([dict(zip(letters, tensor.shape)) for letters, tensor in zip(inputs, xs)]).items())

    xs_:List[Tensor] = []
    lhs = [sorted(enumerate(s), key=lambda e:e[1]) for s in inputs]
    for x,(order,letters) in zip(xs, [list(zip(*l)) for l in lhs]):
      # permute to the sorted letter order, then reshape/expand to create dimensions for the missing letters
      xs_.append(x.permute(order).reshape([val if letter in letters else 1 for letter,val in letter_val]).expand([val for _,val in letter_val]))

    # ordinal encode the output alphabet
    rhs_order = argsort(argsort(list(output)))

    # sum over all axes that's not in the output, then permute to the output order
    return functools.reduce(lambda a,b:a*b, xs_) \
      .sum(axis=[axis for axis,(letter,_) in enumerate(letter_val) if letter not in output], acc_dtype=acc_dtype).permute(rhs_order)

  # ***** processing ops *****

  def _pool(self, k_:Tuple[sint, ...], stride:Union[Tuple[int, ...], int]=1, dilation:Union[Tuple[int, ...], int]=1) -> Tensor:
    assert len(self.shape) >= len(k_), f"can't pool {self.shape} with {k_}"
    s_, d_ = make_tuple(stride, len(k_)), make_tuple(dilation, len(k_))
    assert len(k_) == len(s_) == len(d_), f"stride/dilation mismatch kernel:{k_} stride:{s_} dilation:{d_}"
    noop, i_ = [None] * (self.ndim-len(k_)), self.shape[-len(k_):]
    assert all(resolve(d*(k-1)+1 <= i) for k,d,i in zip(k_,d_,i_)), "kernel size cannot be greater than actual input size"
    o_ = [ceildiv(i-d*(k-1), s) for i,d,k,s in zip(i_,d_,k_,s_)]
    if any(resolve(k > s) for k,s in zip(k_,s_)) or any(d != 1 for d in d_):
      # repeats such that we don't need padding
      x = self.repeat([1]*len(noop) + [ceildiv(k*(i+d), i) for k,i,d in zip(k_,i_,d_)])
      # handle dilation
      x = x.shrink(tuple(noop + [(0,k*(i+d)) for k,i,d in zip(k_,i_,d_)])).reshape(noop + flatten((k,i+d) for k,i,d in zip(k_,i_,d_)))
      # handle stride
      x = x.shrink(tuple(noop + flatten(((0,k), (0,o*s)) for k,o,s in zip(k_,o_,s_)))).reshape(noop + flatten((k,o,s) for k,o,s in zip(k_,o_,s_)))
      x = x.shrink(tuple(noop + flatten(((0,k), (0,o), (0,1)) for k,o in zip(k_,o_)))).reshape(noop + flatten((k,o) for k,o in zip(k_,o_)))
      # permute to move reduce to the end
      return x.permute(*range(len(noop)), *[len(noop)+i*2+1 for i in range(len(i_))], *[len(noop)+i*2 for i in range(len(i_))])
    # TODO: once the shapetracker can optimize well, remove this alternative implementation
    x = self.pad(tuple(noop + [(0, max(0,o*s-i)) for i,o,s in zip(i_,o_,s_)])).shrink(tuple(noop + [(0,o*s) for o,s in zip(o_,s_)]))
    x = x.reshape(noop + flatten(((o,s) for o,s in zip(o_,s_))))
    x = x.shrink(tuple(noop + flatten(((0,o), (0,k)) for o,k in zip(o_,k_))))
    return x.permute(*range(len(noop)), *[len(noop)+i*2 for i in range(len(i_))], *[len(noop)+i*2+1 for i in range(len(i_))])

  def _padding2d(self, padding:Union[int, Sequence[int]], dims:int) -> Sequence[int]:
    return [padding]*2*dims if isinstance(padding, int) else (padding if len(padding) == 2*dims else [p for p in padding for _ in range(2)][::-1])

  # NOTE: these work for more than 2D
  def avg_pool2d(self, kernel_size=(2,2), stride=None, dilation=1, padding=0, count_include_pad=True):
    """
    Applies average pooling over a tensor.

    NOTE: unlike PyTorch, this implementation is not limited to only 2d pooling and instead works for any number of dimensions.

    See: https://paperswithcode.com/method/average-pooling

    ```python exec="true" source="above" session="tensor" result="python"
    t = Tensor.arange(25).reshape(1, 1, 5, 5)
    print(t.avg_pool2d().numpy())
    ```
    ```python exec="true" source="above" session="tensor" result="python"
    print(t.avg_pool2d(padding=1).numpy())
    ```
    """
    padding_, axis = self._padding2d(padding, len(k_ := make_tuple(kernel_size, 2))), tuple(range(-len(k_), 0))
    def pool(x:Tensor) -> Tensor: return x.pad(padding_)._pool(k_, stride if stride is not None else k_, dilation)
    return pool(self).mean(axis=axis) if count_include_pad else pool(self).sum(axis=axis) / pool(self.ones_like()).sum(axis=axis)

  def max_pool2d(self, kernel_size=(2,2), stride=None, dilation=1, padding=0):
    """
    Applies max pooling over a tensor.

    NOTE: unlike PyTorch, this implementation is not limited to only 2d pooling and instead works for any number of dimensions.

    See: https://paperswithcode.com/method/max-pooling

    ```python exec="true" source="above" session="tensor" result="python"
    t = Tensor.arange(25).reshape(1, 1, 5, 5)
    print(t.max_pool2d().numpy())
    ```
    ```python exec="true" source="above" session="tensor" result="python"
    print(t.max_pool2d(padding=1).numpy())
    ```
    """
    padding_ = self._padding2d(padding, len(k_ := make_tuple(kernel_size, 2)))
    return self.pad(padding_, value=dtypes.min(self.dtype))._pool(k_, stride if stride is not None else k_, dilation).max(tuple(range(-len(k_), 0)))

  def conv2d(self, weight:Tensor, bias:Optional[Tensor]=None, groups=1, stride=1, dilation=1, padding:int|Tuple[int, ...]=0,
             acc_dtype:Optional[DTypeLike]=None) -> Tensor:
    """
    Applies a convolution over a tensor with a given `weight` and optional `bias`.

    NOTE: unlike PyTorch, this implementation is not limited to only 2d convolutions and instead works for any number of dimensions.

    See: https://pytorch.org/docs/stable/generated/torch.nn.Conv2d.html

    ```python exec="true" source="above" session="tensor" result="python"
    t = Tensor.arange(9).reshape(1, 1, 3, 3)
    w = Tensor.ones(1, 1, 2, 2)
    print(t.conv2d(w).numpy())
    ```
    """
    if IMAGE: return self.image_conv2d(weight, bias, groups, stride, dilation, padding, acc_dtype)
    (bs,cin_), (cout,cin), HW = self.shape[:2], weight.shape[:2], weight.shape[2:]
    assert groups*cin == cin_ and len(self.shape) == len(weight.shape), f"Input Tensor shape {self.shape} does not match the shape of the weights {weight.shape}. ({groups*cin} vs. {cin_})"  # noqa: E501
    if isinstance(padding, (tuple,list)): assert len(padding) == 2*len(HW) or len(padding) == len(HW), f"Expected padding of length {2*len(HW)} or {len(HW)}, but got {len(padding)} for tensor of shape {self.shape}"  # noqa: E501
    padding_ = self._padding2d(padding, len(HW))

    # conv2d is a pooling op (with padding)
    x = self.pad(padding_)._pool(HW, stride, dilation)   # (bs, groups*cin, oy, ox, H, W)
    rcout, oyx = cout//groups, x.shape[2:-len(HW)]
    if not all(x == 3 for x in HW) or stride != 1 or dilation != 1 or not WINO:
      # normal conv
      x = x.reshape(bs, groups, cin, 1, *oyx, *HW).expand(bs, groups, cin, rcout, *oyx, *HW).permute(0,1,3,*[4+i for i in range(len(oyx))],2,*[4+len(oyx)+i for i in range(len(HW))])  # noqa: E501

      # conv! broadcasted to (bs, groups, rcout, *oyx, cin, *HW)
      ret = (x * weight.reshape(1, groups, rcout, *[1] * len(oyx), cin, *HW)).sum([-1-i for i in range(1+len(oyx))], keepdim=True, acc_dtype=acc_dtype).reshape(bs, cout, *oyx)  # noqa: E501
      return ret if bias is None else ret.add(bias.reshape(1, -1, *[1] * len(HW)))

    HWI, HWO = (6,) * len(HW), (4,) * len(HW)  # F(4x4,3x3) winograd tiles
    winograd_G = [[1/4, 0, 0], [-1/6, -1/6, -1/6], [-1/6, 1/6, -1/6], [1/24, 1/12, 1/6], [1/24, -1/12, 1/6], [0, 0, 1]]
    winograd_Bt = [[4, 0, -5, 0, 1, 0], [0, -4, -4, 1, 1, 0], [0, 4, -4, -1, 1, 0], [0, -2, -1, 2, 1, 0], [0, 2, -1, -2, 1, 0], [0, 4, 0, -5, 0, 1]]
    winograd_At = [[1, 1, 1, 1, 1, 0], [0, 1, -1, 2, -2, 0], [0, 1, 1, 4, 4, 0], [0, 1, -1, 8, -8, 1]] # applying At in pre-order doubles compile time

    # todo: stride == dilation
    # use padding to round up to 4x4 output tiles
    # (bs, cin_, tyx, HWI)
    d = self.pad(sum([[padding_[i*2], padding_[i*2+1] + (-(dim + sum(padding_[i * 2:(i + 1) * 2]) - 2) % 4)] for i, dim in enumerate(self.shape[-len(HW):])], []))._pool(HWI, HWO)  # noqa: E501
    # move HW to the front: # (HWI, bs, cin_, tyx)
    d = d.permute(*range(len(d.shape)-len(HW),len(d.shape)), *range(len(d.shape)-len(HW)))
    tyx = d.shape[-len(HWI):]  # dim of tiling

    g = weight.permute(*range(len(weight.shape)-len(HW),len(weight.shape)), *range(len(weight.shape)-len(HW)))  # move HW to the front

    # compute 6x6 winograd tiles: GgGt, BtdB
    # (HWI, groups * rcout, cin) -> (HWI, bs=1, groups, rcout, cin, tyx=(1,1))
    gfactors = _apply_winograd_matrix(winograd_G, g, len(HW)).reshape(*HWI, 1, groups, rcout, cin, *([1]*len(tyx)))
    # (HWI, bs, cin_, tyx) -> (HWI, bs, groups, 1 ,cin, *tyx)
    dfactors = _apply_winograd_matrix(winograd_Bt, d, len(HW)).reshape(*HWI, bs, groups, 1, cin, *tyx)

    # matmul; sum across cin: (HWI, bs, groups, rcout, *tyx); then HWI -> HWO: (HWO, bs, groups, rcout, *tyx)
    ret = _apply_winograd_matrix(winograd_At, (gfactors * dfactors).sum(axis=-1-len(HW), acc_dtype=acc_dtype), len(HW))

    # interleave tyx and HWO: (bs, groups, rcout, oy, HO, ox, WO)
    ret = ret.permute([*range(len(HW), len(ret.shape)-len(HW)), *[i+o for i in range(len(HW)) for o in [len(ret.shape)-len(HW),0]]])
    # merge groups and rcout, tyx and HWO: (bs, groups, cout, *yx), shrink to final
    ret = ret.reshape(bs, cout, *[c * HWO[i] for i, c in enumerate(tyx)]).shrink(tuple((0, s) for s in [bs, cout, *oyx]))

    return (ret if bias is None else ret.add(bias.reshape(1, -1, *[1 for _ in range(len(HW))]))).contiguous().contiguous_backward()

  def conv_transpose2d(self, weight:Tensor, bias:Optional[Tensor]=None, groups=1, stride=1, dilation=1, padding=0, output_padding=0) -> Tensor:
    """
    Applies a transposed convolution over a tensor with a given `weight` and optional `bias`.

    NOTE: unlike PyTorch, this implementation is not limited to only 2d transposed convolutions and instead works for any number of dimensions.

    See: https://pytorch.org/docs/stable/generated/torch.nn.ConvTranspose2d.html

    ```python exec="true" source="above" session="tensor" result="python"
    t = Tensor.arange(9).reshape(1, 1, 3, 3)
    w = Tensor.ones(1, 1, 2, 2)
    print(t.conv_transpose2d(w).numpy())
    ```
    """
    x, w = self, weight.unflatten(0, (groups, -1)).transpose(1, 2).flip(*range(3, len(weight.shape)+1))
    HW = weight.shape[2:]
    stride, dilation, padding, output_padding = [make_tuple(x, len(HW)) for x in (stride, dilation, padding, output_padding)]
    if any(s>1 for s in stride):
      # handle strides: (k) -> reshape -> (k,1) -> pad -> (k,s) -> reshape -> (k*s) -> shrink (k-(s-1))
      x = x.reshape(None, None, *flatten((k,1) for k in x.shape[2:]))
      x = x.pad((None, None, *flatten((None,(0,s-1)) for s in stride)))
      x = x.reshape(None, None, *[k*s for k,s in zip(x.shape[2::2], stride)])
      x = x.shrink((None, None, *[(0,k-(s-1)) for k,s in zip(x.shape[2:], stride)]))
    padding = flatten((((k-1)*d-p,(k-1)*d-p+op) for k,d,p,op in reversed(list(zip(HW, dilation, padding, output_padding)))))
    return x.conv2d(w.flatten(end_dim=1), groups=groups, bias=bias, dilation=dilation, padding=padding)

  def dot(self, w:Tensor, acc_dtype:Optional[DTypeLike]=None) -> Tensor:

    """
    Performs dot product between two tensors.
    If `w` is 1-D, it's a sum product over the last axis of `self` and `w`.
    If `w` is N-D with N>=2, it's a sum product over the last axis of `self` and the second-to-last axis of `w`.

    You can pass in the optional `acc_dtype` keyword argument to control the data type of the accumulation.

    ```python exec="true" source="above" session="tensor" result="python"
    a = Tensor([1, 2, 3])
    b = Tensor([1, 1, 0])
    print(a.dot(b).numpy())
    ```
    ```python exec="true" source="above" session="tensor" result="python"
    a = Tensor([[1, 2], [3, 4]])
    b = Tensor([[5, 6], [7, 8]])
    print(a.dot(b).numpy())
    ```
    """
    if IMAGE: return self.image_dot(w, acc_dtype)
    x, dx, dw = self, self.ndim, w.ndim
    if not (dx > 0 and dw > 0): raise RuntimeError(f"both tensors need to be at least 1D, got {dx}D and {dw}D")
    if x.shape[-1] != w.shape[axis_w:=-min(w.ndim,2)]: raise RuntimeError(f"cannot dot {x.shape} and {w.shape}")
    x = x.reshape(*x.shape[0:-1], *[1]*min(dx-1, dw-1, 1), x.shape[-1])
    w = w.reshape(*w.shape[0:-2], *[1]*min(dx-1, dw-1, 1), *w.shape[axis_w:]).transpose(-1, axis_w)
    return (x*w).sum(-1, acc_dtype=acc_dtype).cast(least_upper_dtype(x.dtype, w.dtype) if acc_dtype is None else acc_dtype)

  def matmul(self, x:Tensor, reverse=False, acc_dtype:Optional[DTypeLike]=None) -> Tensor:
    """
    Performs matrix multiplication between two tensors.

    You can pass in the `reverse` keyword argument to control the order of the matrix multiplication.
    You can pass in the optional `acc_dtype` keyword argument to control the data type of the accumulation.

    ```python exec="true" source="above" session="tensor" result="python"
    a = Tensor([[1, 2], [3, 4]])
    b = Tensor([[5, 6], [7, 8]])
    print(a.matmul(b).numpy())
    ```
    """
    return x.dot(self, acc_dtype=acc_dtype) if reverse else self.dot(x, acc_dtype=acc_dtype)

  def _cumsum(self, axis:int=0, _first_zero=False) -> Tensor:
    assert self.shape[axis] != 0
    pl_sz = self.shape[axis] - int(not _first_zero)
    return self.transpose(axis,-1).pad((pl_sz,-int(_first_zero)))._pool((self.shape[axis],)).sum(-1).transpose(axis,-1)
  def cumsum(self, axis:int=0) -> Tensor:
    """
    Computes the cumulative sum of the tensor along the specified axis.

    You can pass in the `axis` keyword argument to control the axis along which the cumulative sum is computed.

    ```python exec="true" source="above" session="tensor" result="python"
    t = Tensor.ones(2, 3)
    print(t.numpy())
    ```
    ```python exec="true" source="above" session="tensor" result="python"
    print(t.cumsum(1).numpy())
    ```
    """
    axis = self._resolve_dim(axis)
    if self.ndim == 0 or 0 in self.shape: return self
    # TODO: someday the optimizer will find this on it's own
    # for now this is a two stage cumsum
    SPLIT = 256
    if not isinstance(s:=self.shape[axis], int) or s <= SPLIT*2: return self._cumsum(axis)
    ret = self.transpose(axis,-1).pad((round_up(s, SPLIT)-s, 0)).unflatten(-1, (-1, SPLIT))._cumsum(-1)
    base_add = ret[..., -1]._cumsum(-1, _first_zero=True)
    base_add = base_add.unsqueeze(-1).expand(*base_add.shape, ret.shape[-1])
    def fix(x:Tensor): return x.flatten(start_dim=-2)[..., -s:].transpose(axis,-1)
    return fix(ret) + fix(base_add)

  @staticmethod
  def _tri(r:sint, c:sint, diagonal:int=0, **kwargs) -> Tensor:
    assert isinstance(r, int) and isinstance(c, int), f"does not support symbolic, getting {r=}, {c=}"
    if r == 0 or c == 0 or diagonal >= c: return Tensor.zeros(r,c,**kwargs)
    if r+diagonal <= 0: return Tensor.ones(r,c,**kwargs)
    s = r+c-1
    # build a (s, s) upper triangle
    t = Tensor.ones(s,s,**kwargs).pad((None,(0,s))).flatten().shrink(((0,s*(2*s-1)),)).reshape(s,-1).shrink((None,(0,s)))
    return t[:r,-diagonal:c-diagonal] if diagonal <= 0 else t[diagonal:r+diagonal,:c]

  def triu(self, diagonal:int=0) -> Tensor:
    """
    Returns the upper triangular part of the tensor, the other elements are set to 0.

    The argument `diagonal` determines which diagonal is on the boundary. `diagonal = 0` means the main diagonal.
    Positive `diagonal` means above the main diagonal, and negative `diagonal` means below the main diagonal.

    ```python exec="true" source="above" session="tensor" result="python"
    t = Tensor([[1, 2, 3, 4], [5, 6, 7, 8], [9, 10, 11, 12]])
    print(t.numpy())
    ```
    ```python exec="true" source="above" session="tensor" result="python"
    print(t.triu(diagonal=0).numpy())
    ```
    ```python exec="true" source="above" session="tensor" result="python"
    print(t.triu(diagonal=1).numpy())
    ```
    ```python exec="true" source="above" session="tensor" result="python"
    print(t.triu(diagonal=-1).numpy())
    ```
    """
    return Tensor._tri(self.shape[-2], self.shape[-1], diagonal=diagonal, device=self.device, dtype=dtypes.bool).where(self, 0).cast(self.dtype)

  def tril(self, diagonal:int=0) -> Tensor:
    """
    Returns the lower triangular part of the tensor, the other elements are set to 0.

    The argument `diagonal` determines which diagonal is on the boundary. `diagonal = 0` means the main diagonal.
    Positive `diagonal` means above the main diagonal, and negative `diagonal` means below the main diagonal.

    ```python exec="true" source="above" session="tensor" result="python"
    t = Tensor([[1, 2, 3, 4], [5, 6, 7, 8], [9, 10, 11, 12]])
    print(t.numpy())
    ```
    ```python exec="true" source="above" session="tensor" result="python"
    print(t.tril(diagonal=0).numpy())
    ```
    ```python exec="true" source="above" session="tensor" result="python"
    print(t.tril(diagonal=1).numpy())
    ```
    ```python exec="true" source="above" session="tensor" result="python"
    print(t.tril(diagonal=-1).numpy())
    ```
    """
    return Tensor._tri(self.shape[-2], self.shape[-1], diagonal=diagonal+1, device=self.device, dtype=dtypes.bool).where(0, self).cast(self.dtype)

  def interpolate(self, size:Tuple[int, ...], mode:str="linear", align_corners:bool=False) -> Tensor:
    """
    Downsamples or Upsamples to the input `size`, accepts 0 to N batch dimensions.

    The interpolation algorithm is selected with `mode` which currently only supports `linear`, `nearest` and `nearest-exact`.
    To run `bilinear` or `trilinear`, pass in a 2D or 3D size.

    ```python exec="true" source="above" session="tensor" result="python"
    t = Tensor([[1, 2, 3, 4], [21, 22, 23, 24], [41, 42, 43, 44]])
    print(t.numpy())
    ```
    ```python exec="true" source="above" session="tensor" result="python"
    print(t.interpolate(size=(2,3), mode="linear").numpy())
    ```
    """
    assert isinstance(size, (tuple,list)) and all_int(size) and 0 < len(size) <= self.ndim, f"invalid {size=}"
    assert mode in ("linear", "nearest", "nearest-exact"), "only supports linear, nearest or nearest-exact interpolate"
    assert not (align_corners and mode != "linear"), "align_corners option can only be set with the interpolating mode linear"
    x, expand = self, list(self.shape)
    for i in range(-1,-len(size)-1,-1):
      scale = (self.shape[i] - int(align_corners)) / (size[i] - int(align_corners))
      arr, reshape = Tensor.arange(size[i], dtype=dtypes.float32, device=self.device), [1] * self.ndim
      reshape[i] = expand[i] = size[i]
      if mode == "linear":
        index = (scale*arr if align_corners else (scale*(arr+0.5))-0.5).clip(0, self.shape[i]-1)
        low, high, perc = [y.reshape(reshape).expand(expand) for y in (index.floor(), index.ceil(), index - index.floor())]
        x = x.gather(i, low).lerp(x.gather(i, high), perc)
      else:
        index = (scale*(arr+0.5) if mode=="nearest-exact" else scale*arr).cast(dtypes.int32).reshape(reshape).expand(expand)
        x = x.gather(i, index)
    return x.cast(self.dtype)

  # ***** unary ops *****

  def logical_not(self):
    """
    Computes the logical NOT of the tensor element-wise.

    ```python exec="true" source="above" session="tensor" result="python"
    print(Tensor([False, True]).logical_not().numpy())
    ```
    """
    return F.Neq.apply(*self.cast(dtypes.bool)._broadcasted(True))
  def neg(self):
    """
    Negates the tensor element-wise.

    ```python exec="true" source="above" session="tensor" result="python"
    print(Tensor([-3., -2., -1., 0., 1., 2., 3.]).neg().numpy())
    ```
    """
    return self*-1 if self.dtype != dtypes.bool else self.logical_not()
  def contiguous(self):
    """
    Returns a contiguous tensor.
    """
    return F.Contiguous.apply(self)
  def contiguous_backward(self):
    """
    Inserts a contiguous operation in the backward pass.
    """
    return F.ContiguousBackward.apply(self)
  def log(self):
    """
    Computes the natural logarithm element-wise.

    See: https://en.wikipedia.org/wiki/Logarithm

    ```python exec="true" source="above" session="tensor" result="python"
    print(Tensor([1., 2., 4., 8.]).log().numpy())
    ```
    """
    return F.Log.apply(self.cast(least_upper_float(self.dtype)))
  def log2(self):
    """
    Computes the base-2 logarithm element-wise.

    See: https://en.wikipedia.org/wiki/Logarithm

    ```python exec="true" source="above" session="tensor" result="python"
    print(Tensor([1., 2., 4., 8.]).log2().numpy())
    ```
    """
    return self.log()/math.log(2)
  def exp(self):
    """
    Computes the exponential function element-wise.

    See: https://en.wikipedia.org/wiki/Exponential_function

    ```python exec="true" source="above" session="tensor" result="python"
    print(Tensor([0., 1., 2., 3.]).exp().numpy())
    ```
    """
    return F.Exp.apply(self.cast(least_upper_float(self.dtype)))
  def exp2(self):
    """
    Computes the base-2 exponential function element-wise.

    See: https://en.wikipedia.org/wiki/Exponential_function

    ```python exec="true" source="above" session="tensor" result="python"
    print(Tensor([0., 1., 2., 3.]).exp2().numpy())
    ```
    """
    return F.Exp.apply(self*math.log(2))
  def relu(self):
    """
    Applies the Rectified Linear Unit (ReLU) function element-wise.

    - Described: https://paperswithcode.com/method/relu

    ```python exec="true" source="above" session="tensor" result="python"
    print(Tensor([-3., -2., -1., 0., 1., 2., 3.]).relu().numpy())
    ```
    """
    return F.Relu.apply(self)
  def sigmoid(self):
    """
    Applies the Sigmoid function element-wise.

    - Described: https://en.wikipedia.org/wiki/Sigmoid_function

    ```python exec="true" source="above" session="tensor" result="python"
    print(Tensor([-3., -2., -1., 0., 1., 2., 3.]).sigmoid().numpy())
    ```
    """
    return F.Sigmoid.apply(self.cast(least_upper_float(self.dtype)))
  def hardsigmoid(self, alpha:float=1/6, beta:float=0.5):
    """
    Applies the Hardsigmoid function element-wise.
    NOTE: default `alpha` and `beta` values is taken from torch

    - Described: https://paperswithcode.com/method/hard-sigmoid
    - See: https://pytorch.org/docs/stable/generated/torch.nn.functional.hardsigmoid.html

    ```python exec="true" source="above" session="tensor" result="python"
    print(Tensor([-3., -2., -1., 0., 1., 2., 3.]).hardsigmoid().numpy())
    ```
    """
    return (alpha * self + beta).relu() - (alpha * self + beta - 1).relu()

  def sqrt(self):
    """
    Computes the square root of the tensor element-wise.

    ```python exec="true" source="above" session="tensor" result="python"
    print(Tensor([1., 2., 3., 4.]).sqrt().numpy())
    ```
    """
    return F.Sqrt.apply(self.cast(least_upper_float(self.dtype)))
  def rsqrt(self):
    """
    Computes the reciprocal of the square root of the tensor element-wise.

    ```python exec="true" source="above" session="tensor" result="python"
    print(Tensor([1., 2., 3., 4.]).rsqrt().numpy())
    ```
    """
    return self.reciprocal().sqrt()
  def sin(self):
    """
    Computes the sine of the tensor element-wise.

    ```python exec="true" source="above" session="tensor" result="python"
    print(Tensor([0., math.pi/2, math.pi, 3*math.pi/2, 2*math.pi]).sin().numpy())
    ```
    """
    return F.Sin.apply(self.cast(least_upper_float(self.dtype)))
  def cos(self):
    """
    Computes the cosine of the tensor element-wise.

    ```python exec="true" source="above" session="tensor" result="python"
    print(Tensor([0., math.pi/2, math.pi, 3*math.pi/2, 2*math.pi]).cos().numpy())
    ```
    """
    return ((math.pi/2)-self).sin()
  def tan(self):
    """
    Computes the tangent of the tensor element-wise.

    ```python exec="true" source="above" session="tensor" result="python"
    print(Tensor([0., math.pi/4, math.pi/2, 3*math.pi/4, math.pi]).tan().numpy())
    ```
    """
    return self.sin() / self.cos()

  # ***** math functions *****

  def trunc(self: Tensor) -> Tensor:
    """
    Truncates the tensor element-wise.

    ```python exec="true" source="above" session="tensor" result="python"
    print(Tensor([-3.5, -2.5, -1.5, -0.5, 0.5, 1.5, 2.5, 3.5]).trunc().numpy())
    ```
    """
    return self.cast(dtypes.int32).cast(self.dtype)
  def ceil(self: Tensor) -> Tensor:
    """
    Rounds the tensor element-wise towards positive infinity.

    ```python exec="true" source="above" session="tensor" result="python"
    print(Tensor([-3.5, -2.5, -1.5, -0.5, 0.5, 1.5, 2.5, 3.5]).ceil().numpy())
    ```
    """
    return (self > (b := self.trunc())).where(b+1, b)
  def floor(self: Tensor) -> Tensor:
    """
    Rounds the tensor element-wise towards negative infinity.

    ```python exec="true" source="above" session="tensor" result="python"
    print(Tensor([-3.5, -2.5, -1.5, -0.5, 0.5, 1.5, 2.5, 3.5]).floor().numpy())
    ```
    """
    return (self < (b := self.trunc())).where(b-1, b)
  def round(self: Tensor) -> Tensor:
    """
    Rounds the tensor element-wise with rounding half to even.

    ```python exec="true" source="above" session="tensor" result="python"
    print(Tensor([-3.5, -2.5, -1.5, -0.5, 0.5, 1.5, 2.5, 3.5]).round().numpy())
    ```
    """
    return ((self > 0) == ((b := self.cast(dtypes.int32) / 2.0).cast(dtypes.int32) == b)).where((self - 0.5).ceil(), (self + 0.5).floor())

  def isinf(self:Tensor, detect_positive:bool=True, detect_negative:bool=True):
    """
    Checks the tensor element-wise to return True where the element is infinity, otherwise returns False

    ```python exec="true" source="above" session="tensor" result="python"
    print(Tensor([1, float('inf'), 2, float('-inf'), float('nan')]).isinf().numpy())
    ```
    """
    return (self == float("inf")) * detect_positive + (self == float("-inf")) * detect_negative
  def isnan(self:Tensor):
    """
    Checks the tensor element-wise to return True where the element is NaN, otherwise returns False

    ```python exec="true" source="above" session="tensor" result="python"
    print(Tensor([1, float('inf'), 2, float('-inf'), float('nan')]).isnan().numpy())
    ```
    """
    return self != self

  def lerp(self, end: Tensor, weight: Union[Tensor, float]) -> Tensor:
    """
    Linearly interpolates between `self` and `end` by `weight`.

    ```python exec="true" source="above" session="tensor" result="python"
    print(Tensor([1., 2., 3.]).lerp(Tensor([4., 5., 6.]), 0.5).numpy())
    ```
    """
    if self.dtype == dtypes.uint8 and isinstance(weight, Tensor):
      w_i = (weight * (1<<(W_PREC:=7)) + 0.5).cast(dtypes.int16)
      return (self+(((end - self).cast(dtypes.int8) * w_i + (1<<W_PREC-1)).cast(dtypes.uint16) >> W_PREC)).cast(dtypes.uint8)
    return self + (end - self) * weight

  def square(self):
    """
    Squares the tensor element-wise.
    Equivalent to `self*self`.

    ```python exec="true" source="above" session="tensor" result="python"
    print(Tensor([-3., -2., -1., 0., 1., 2., 3.]).square().numpy())
    ```
    """
    return self*self
  def clamp(self, min_=None, max_=None):
    """
    Clips (clamps) the values in the tensor between `min_` and `max_` element-wise.
    If `min_` is `None`, there is no lower bound. If `max_` is None, there is no upper bound.

    ```python exec="true" source="above" session="tensor" result="python"
    print(Tensor([-3., -2., -1., 0., 1., 2., 3.]).clip(-1, 1).numpy())
    ```
    """
    if min_ is None and max_ is None: raise RuntimeError("at least one of 'min_' or 'max_' must not be None")
    ret = self.maximum(min_) if min_ is not None else self
    return ret.minimum(max_) if max_ is not None else ret
  def clip(self, min_=None, max_=None):
    """
    Alias for `Tensor.clamp`.
    """
    return self.clamp(min_, max_)
  def sign(self):
    """
    Returns the sign of the tensor element-wise.

    ```python exec="true" source="above" session="tensor" result="python"
    print(Tensor([-3., -2., -1., 0., 1., 2., 3.]).sign().numpy())
    ```
    """
    return F.Sign.apply(self)
  def abs(self):
    """
    Computes the absolute value of the tensor element-wise.

    ```python exec="true" source="above" session="tensor" result="python"
    print(Tensor([-3., -2., -1., 0., 1., 2., 3.]).abs().numpy())
    ```
    """
    return self * self.sign()
  def reciprocal(self):
    """
    Compute `1/x` element-wise.

    ```python exec="true" source="above" session="tensor" result="python"
    print(Tensor([1., 2., 3., 4.]).reciprocal().numpy())
    ```
    """
    return F.Reciprocal.apply(self.cast(least_upper_float(self.dtype)))

  # ***** activation functions *****

  def elu(self, alpha=1.0):
    """
    Applies the Exponential Linear Unit (ELU) function element-wise.

    - Described: https://paperswithcode.com/method/elu
    - Paper: https://arxiv.org/abs/1511.07289v5

    ```python exec="true" source="above" session="tensor" result="python"
    print(Tensor([-3., -2., -1., 0., 1., 2., 3.]).elu().numpy())
    ```
    """
    return self.relu() - alpha*(1-self.exp()).relu()

  def celu(self, alpha=1.0):
    """
    Applies the Continuously differentiable Exponential Linear Unit (CELU) function element-wise.

    - Described: https://paperswithcode.com/method/celu
    - Paper: https://arxiv.org/abs/1704.07483

    ```python exec="true" source="above" session="tensor" result="python"
    print(Tensor([-3., -2., -1., 0., 1., 2., 3.]).celu().numpy())
    ```
    """
    return self.maximum(0) + (alpha * ((self / alpha).exp() - 1)).minimum(0)

  def swish(self):
    """
    See `.silu()`

    - Paper: https://arxiv.org/abs/1710.05941v1

    ```python exec="true" source="above" session="tensor" result="python"
    print(Tensor([-3., -2., -1., 0., 1., 2., 3.]).swish().numpy())
    ```
    """
    return self * self.sigmoid()

  def silu(self):
    """
    Applies the Sigmoid Linear Unit (SiLU) function element-wise.

    - Described: https://paperswithcode.com/method/silu
    - Paper: https://arxiv.org/abs/1606.08415

    ```python exec="true" source="above" session="tensor" result="python"
    print(Tensor([-3., -2., -1., 0., 1., 2., 3.]).silu().numpy())
    ```
    """
    return self.swish()   # The SiLU function is also known as the swish function.

  def relu6(self):
    """
    Applies the ReLU6 function element-wise.

    - Described: https://paperswithcode.com/method/relu6
    - Paper: https://arxiv.org/abs/1704.04861v1

    ```python exec="true" source="above" session="tensor" result="python"
    print(Tensor([-9., -6., -3., 0., 3., 6., 9.]).relu6().numpy())
    ```
    """
    return self.relu() - (self-6).relu()

  def hardswish(self):
    """
    Applies the Hardswish function element-wise.

    - Described: https://paperswithcode.com/method/hard-swish
    - Paper: https://arxiv.org/abs/1905.02244v5

    ```python exec="true" source="above" session="tensor" result="python"
    print(Tensor([-3., -2., -1., 0., 1., 2., 3.]).hardswish().numpy())
    ```
    """
    return self * (self+3).relu6() * (1/6)

  def tanh(self):
    """
    Applies the Hyperbolic Tangent (tanh) function element-wise.

    - Described: https://en.wikipedia.org/wiki/Hyperbolic_functions#Tanh

    ```python exec="true" source="above" session="tensor" result="python"
    print(Tensor([-3., -2., -1., 0., 1., 2., 3.]).tanh().numpy())
    ```
    """
    return 2.0 * ((2.0 * self).sigmoid()) - 1.0

  def sinh(self):
    """
    Applies the Hyperbolic Sine (sinh) function element-wise.

    - Described: https://en.wikipedia.org/wiki/Hyperbolic_functions#Sinh

    ```python exec="true" source="above" session="tensor" result="python"
    print(Tensor([-3., -2., -1., 0., 1., 2., 3.]).sinh().numpy())
    ```
    """
    return (self.exp() - self.neg().exp()) / 2

  def cosh(self):
    """
    Applies the Hyperbolic Cosine (cosh) function element-wise.

    - Described: https://en.wikipedia.org/wiki/Hyperbolic_functions#Cosh

    ```python exec="true" source="above" session="tensor" result="python"
    print(Tensor([-3., -2., -1., 0., 1., 2., 3.]).cosh().numpy())
    ```
    """
    return (self.exp() + self.neg().exp()) / 2

  def atanh(self):
    """
    Applies the Inverse Hyperbolic Tangent (atanh) function element-wise.

    - Described: https://en.wikipedia.org/wiki/Inverse_hyperbolic_functions#atanh

    ```python exec="true" source="above" session="tensor" result="python"
    print(Tensor([-0.9, -0.6, -0.3, 0., 0.3, 0.6, 0.9]).atanh().numpy())
    ```
    """
    return ((1 + self)/(1 - self)).log() / 2

  def asinh(self):
    """
    Applies the Inverse Hyperbolic Sine (asinh) function element-wise.

    - Described: https://en.wikipedia.org/wiki/Inverse_hyperbolic_functions#asinh

    ```python exec="true" source="above" session="tensor" result="python"
    print(Tensor([-3., -2., -1., 0., 1., 2., 3.]).asinh().numpy())
    ```
    """
    return (self + (self.square() + 1).sqrt()).log()

  def acosh(self):
    """
    Applies the Inverse Hyperbolic Cosine (acosh) function element-wise.

    - Described: https://en.wikipedia.org/wiki/Inverse_hyperbolic_functions#acosh

    ```python exec="true" source="above" session="tensor" result="python"
    print(Tensor([-3., -2., -1., 0., 1., 2., 3.]).acosh().numpy())
    ```
    """
    return (self + (self.square() - 1).sqrt()).log()

  def hardtanh(self, min_val=-1, max_val=1):
    """
    Applies the Hardtanh function element-wise.

    - Described: https://paperswithcode.com/method/hardtanh-activation

    ```python exec="true" source="above" session="tensor" result="python"
    print(Tensor([-1.5, -1.0, -0.5, 0., 0.5, 1.0, 1.5]).hardtanh().numpy())
    ```
    """
    return self.clip(min_val, max_val)

  def erf(self):
    """
    Applies error function element-wise.

    - Described: https://en.wikipedia.org/wiki/Error_function

    ```python exec="true" source="above" session="tensor" result="python"
    print(Tensor([-1.5, -1.0, -0.5, 0., 0.5, 1.0, 1.5]).erf().numpy())
    ```
    """
    # https://personal.math.ubc.ca/~cbm/aands/page_299.htm 7.1.26
    t = 1.0 / (1.0 + 0.3275911 * self.abs())
    return self.sign() * (1.0 - t * polyN(t, [1.061405429, -1.453152027, 1.421413741, -0.284496736, 0.254829592]) * (-self.square()).exp())

  def gelu(self):
    """
    Applies the Gaussian Error Linear Unit (GELU) function element-wise.

    - Described: https://paperswithcode.com/method/gelu
    - Paper: https://arxiv.org/abs/1606.08415v5

    ```python exec="true" source="above" session="tensor" result="python"
    print(Tensor([-3., -2., -1., 0., 1., 2., 3.]).gelu().numpy())
    ```
    """
    return 0.5 * self * (1 + (math.sqrt(2 / math.pi) * (self + 0.044715 * self ** 3)).tanh())

  def quick_gelu(self):
    """
    Applies the Sigmoid GELU approximation element-wise.

    - Described: https://paperswithcode.com/method/gelu

    ```python exec="true" source="above" session="tensor" result="python"
    print(Tensor([-3., -2., -1., 0., 1., 2., 3.]).quick_gelu().numpy())
    ```
    """
    return self * (self * 1.702).sigmoid()

  def leakyrelu(self, neg_slope=0.01):
    """
    Applies the Leaky ReLU function element-wise.

    - Described: https://paperswithcode.com/method/leaky-relu

    ```python exec="true" source="above" session="tensor" result="python"
    print(Tensor([-3., -2., -1., 0., 1., 2., 3.]).leakyrelu().numpy())
    ```
    ```python exec="true" source="above" session="tensor" result="python"
    print(Tensor([-3., -2., -1., 0., 1., 2., 3.]).leakyrelu(neg_slope=0.42).numpy())
    ```
    """
    return self.relu() - (-neg_slope*self).relu()

  def mish(self):
    """
    Applies the Mish function element-wise.

    - Described: https://paperswithcode.com/method/mish
    - Paper: https://arxiv.org/abs/1908.08681v3

    ```python exec="true" source="above" session="tensor" result="python"
    print(Tensor([-3., -2., -1., 0., 1., 2., 3.]).mish().numpy())
    ```
    """
    return self * self.softplus().tanh()

  def softplus(self, beta=1):
    """
    Applies the Softplus function element-wise.

    - Described: https://paperswithcode.com/method/softplus

    ```python exec="true" source="above" session="tensor" result="python"
    print(Tensor([-3., -2., -1., 0., 1., 2., 3.]).softplus().numpy())
    ```
    """
    return (1/beta) * (1 + (self*beta).exp()).log()

  def softsign(self):
    """
    Applies the Softsign function element-wise.

    - Described: https://paperswithcode.com/method/softsign

    ```python exec="true" source="above" session="tensor" result="python"
    print(Tensor([-3., -2., -1., 0., 1., 2., 3.]).softsign().numpy())
    ```
    """
    return self / (1 + self.abs())

  # ***** broadcasted elementwise ops *****
  def _broadcast_to(self, shape:Tuple[sint, ...]) -> Tensor:
    if self.shape == shape: return self
    if self.ndim > len(shape): raise ValueError(f"cannot broadcast tensor to fewer dimensions. shape={self.shape} to {shape=}")
    # first pad left with 1s https://data-apis.org/array-api/latest/API_specification/broadcasting.html
    padded, _ = _pad_left(self.shape, shape)
    # for each dimension, check either from_ is 1, or it does not change
    if any(resolve(from_ != 1, False) and resolve(from_ != to, False) for from_,to in zip(padded, shape)):
      raise ValueError(f"cannot broadcast from shape={self.shape} to {shape=}")
    return F.Expand.apply(self.reshape(padded), shape=shape)

  def _broadcasted(self, y:Union[Tensor, UOp, ConstType], reverse:bool=False, match_dtype:bool=True) -> Tuple[Tensor, Tensor]:
    x: Tensor = self
    if not isinstance(y, Tensor):
      # make y a Tensor
      assert isinstance(y, (*get_args(ConstType), UOp)), f"{type(y)=}, {y=}"
      if isinstance(x.dtype, ImageDType) or dtypes.is_float(x.dtype) or (dtypes.is_int(x.dtype) and isinstance(y, int)): y_dtype = x.dtype
      elif not isinstance(y, UOp): y_dtype = dtypes.from_py(y)
      if isinstance(y, UOp): y = Tensor.from_uop(y, device=x.device)
      else: y = Tensor(dtypes.as_const(y, y_dtype), x.device, y_dtype, requires_grad=False)

    if match_dtype and x.dtype != y.dtype:
      output_dtype = least_upper_dtype(x.dtype, y.dtype)
      x, y = x.cast(output_dtype), y.cast(output_dtype)

    if reverse: x, y = y, x

    # broadcast
    out_shape = _broadcast_shape(x.shape, y.shape)
    return x._broadcast_to(out_shape), y._broadcast_to(out_shape)

  def _to_const_val(self, x:Union[Tensor, ConstType]) -> Union[Tensor, ConstType]:
    return x.lazydata.base.arg if isinstance(x, Tensor) and isinstance(x.lazydata, LazyBuffer) and x.lazydata.is_unrealized_unmasked_const() \
      and not x.requires_grad and self._broadcasted(x)[0].shape == self.shape else x

  def add(self, x:Union[Tensor, ConstType], reverse=False) -> Tensor:
    """
    Adds `self` and `x`.
    Equivalent to `self + x`.
    Supports broadcasting to a common shape, type promotion, and integer, float, boolean inputs.

    ```python exec="true" source="above" session="tensor" result="python"
    Tensor.manual_seed(42)
    t = Tensor.randn(4)
    print(t.numpy())
    ```
    ```python exec="true" source="above" session="tensor" result="python"
    print(t.add(20).numpy())
    ```
    ```python exec="true" source="above" session="tensor" result="python"
    print(t.add(Tensor([[2.0], [3.5]])).numpy())
    ```
    """
    return F.Add.apply(*self._broadcasted(x, reverse))

  def sub(self, x:Union[Tensor, ConstType], reverse=False) -> Tensor:
    """
    Subtracts `x` from `self`.
    Equivalent to `self - x`.
    Supports broadcasting to a common shape, type promotion, and integer, float, boolean inputs.

    ```python exec="true" source="above" session="tensor" result="python"
    Tensor.manual_seed(42)
    t = Tensor.randn(4)
    print(t.numpy())
    ```
    ```python exec="true" source="above" session="tensor" result="python"
    print(t.sub(20).numpy())
    ```
    ```python exec="true" source="above" session="tensor" result="python"
    print(t.sub(Tensor([[2.0], [3.5]])).numpy())
    ```
    """
    a, b = self._broadcasted(x, reverse)
    return a + (-b)

  def mul(self, x:Union[Tensor, ConstType], reverse=False) -> Tensor:
    """
    Multiplies `self` and `x`.
    Equivalent to `self * x`.
    Supports broadcasting to a common shape, type promotion, and integer, float, boolean inputs.

    ```python exec="true" source="above" session="tensor" result="python"
    Tensor.manual_seed(42)
    t = Tensor.randn(4)
    print(t.numpy())
    ```
    ```python exec="true" source="above" session="tensor" result="python"
    print(t.mul(3).numpy())
    ```
    ```python exec="true" source="above" session="tensor" result="python"
    print(t.mul(Tensor([[-1.0], [2.0]])).numpy())
    ```
    """
    return F.Mul.apply(*self._broadcasted(x, reverse))

  def idiv(self, x:Union[Tensor, ConstType], reverse=False) -> Tensor:
    """
    Divides `self` by `x`.
    Equivalent to `self // x`.
    Supports broadcasting to a common shape, type promotion, and integer inputs.
    `idiv` performs integer division.

    ```python exec="true" source="above" session="tensor" result="python"
    print(Tensor([1, 4, 10]).idiv(Tensor([2, 3, 4])).numpy())
    ```
    """
    return F.IDiv.apply(*self._broadcasted(x, reverse))

  def div(self, x:Union[Tensor, ConstType], reverse=False) -> Tensor:
    """
    Divides `self` by `x`.
    Equivalent to `self / x`.
    Supports broadcasting to a common shape, type promotion, and integer, float, boolean inputs.
    `div` performs true division.

    ```python exec="true" source="above" session="tensor" result="python"
    Tensor.manual_seed(42)
    t = Tensor.randn(4)
    print(t.numpy())
    ```
    ```python exec="true" source="above" session="tensor" result="python"
    print(t.div(3).numpy())
    ```
    ```python exec="true" source="above" session="tensor" result="python"
    print(Tensor([1, 4, 10]).div(Tensor([2, 3, 4])).numpy())
    ```
    """
    numerator, denominator = self._broadcasted(x, reverse)
    return numerator.cast(least_upper_float(numerator.dtype)) * denominator.cast(least_upper_float(denominator.dtype)).reciprocal()

  def xor(self, x:Union[Tensor, ConstType], reverse=False) -> Tensor:
    """
    Computes bitwise xor of `self` and `x`.
    Equivalent to `self ^ x`.
    Supports broadcasting to a common shape, type promotion, and integer, boolean inputs.

    ```python exec="true" source="above" session="tensor" result="python"
    print(Tensor([-1, -2, 3]).xor(Tensor([1, 0, 3])).numpy())
    ```
    ```python exec="true" source="above" session="tensor" result="python"
    print(Tensor([True, True, False, False]).xor(Tensor([True, False, True, False])).numpy())
    ```
    """
    if self.dtype != dtypes.bool and not dtypes.is_int(self.dtype): raise RuntimeError(f"{self.dtype} is not supported")
    return F.Xor.apply(*self._broadcasted(x, reverse))

  def bitwise_and(self, x:Union[Tensor, ConstType], reverse=False) -> Tensor:
    """
    Compute the bit-wise AND of `self` and `x`.
    Equivalent to `self & x`.
    Supports broadcasting to a common shape, type promotion, and integer, boolean inputs.
    ```python exec="true" source="above" session="tensor" result="python"
    print(Tensor([2, 5, 255]).bitwise_and(Tensor([3, 14, 16])).numpy())
    ```
    ```python exec="true" source="above" session="tensor" result="python"
    print(Tensor([True, True, False, False]).bitwise_and(Tensor([True, False, True, False])).numpy())
    ```
    """
    if self.dtype != dtypes.bool and not dtypes.is_int(self.dtype): raise RuntimeError(f"{self.dtype} is not supported")
    return F.BitwiseAnd.apply(*self._broadcasted(x, reverse))

  def bitwise_or(self, x:Union[Tensor, ConstType], reverse=False) -> Tensor:
    """
    Compute the bit-wise OR of `self` and `x`.
    Equivalent to `self | x`.
    Supports broadcasting to a common shape, type promotion, and integer, boolean inputs.
    ```python exec="true" source="above" session="tensor" result="python"
    print(Tensor([2, 5, 255]).bitwise_or(Tensor([4, 4, 4])).numpy())
    ```
    ```python exec="true" source="above" session="tensor" result="python"
    print(Tensor([True, True, False, False]).bitwise_or(Tensor([True, False, True, False])).numpy())
    ```
    """
    if self.dtype != dtypes.bool and not dtypes.is_int(self.dtype): raise RuntimeError(f"{self.dtype} is not supported")
    return F.BitwiseOr.apply(*self._broadcasted(x, reverse))

  def bitwise_not(self) -> Tensor:
    """
    Compute the bit-wise NOT of `self`.
    Equivalent to `~self`.
    ```python exec="true" source="above" session="tensor" result="python"
    print(Tensor([0, 2, 5, 255], dtype="int8").bitwise_not().numpy())
    ```
    ```python exec="true" source="above" session="tensor" result="python"
    print(Tensor([True, False]).bitwise_not().numpy())
    ```
    """
    if self.dtype != dtypes.bool and not dtypes.is_int(self.dtype): raise RuntimeError(f"{self.dtype} is not supported")
    return self.logical_not() if self.dtype == dtypes.bool else self ^ ((1<<8*self.dtype.itemsize)-1)

  def lshift(self, x:int):
    """
    Computes left arithmetic shift of `self` by `x` bits. `self` must have unsigned dtype.
    Equivalent to `self << x`.

    ```python exec="true" source="above" session="tensor" result="python"
    print(Tensor([1, 3, 31], dtype=dtypes.uint8).lshift(2).numpy())
    ```
    """
    assert dtypes.is_unsigned(self.dtype) and isinstance(x, int) and x >= 0, f"not supported {self.dtype=} {x=}"
    return self.mul(2 ** x)

  def rshift(self, x:int):
    """
    Computes right arithmetic shift of `self` by `x` bits. `self` must have unsigned dtype.
    Equivalent to `self >> x`.

    ```python exec="true" source="above" session="tensor" result="python"
    print(Tensor([4, 13, 125], dtype=dtypes.uint8).rshift(2).numpy())
    ```
    """
    assert dtypes.is_unsigned(self.dtype) and isinstance(x, int) and x >= 0, f"not supported {self.dtype=} {x=}"
    return self.idiv(2 ** x)

  def pow(self, x:Union[Tensor, ConstType], reverse=False) -> Tensor:
    """
    Computes power of `self` with `x`.
    Equivalent to `self ** x`.

    ```python exec="true" source="above" session="tensor" result="python"
    print(Tensor([-1, 2, 3]).pow(2).numpy())
    ```
    ```python exec="true" source="above" session="tensor" result="python"
    print(Tensor([-1, 2, 3]).pow(Tensor([-1.5, 0.5, 1.5])).numpy())
    ```
    ```python exec="true" source="above" session="tensor" result="python"
    print((2 ** Tensor([-1, 2, 3])).numpy())
    ```
    """
    x = self._to_const_val(x)
    if not isinstance(x, Tensor) and not reverse:
      # simple pow identities
      if x < 0: return self.reciprocal().pow(-x)
      if x == 0: return 1 + self * 0
      if int(x - 0.5) + 0.5 == x: return self.pow(int(x - 0.5)) * self.sqrt()
      if int(x) == x: return self.pow(x // 2).square() * (1 if x % 2 == 0 else self)

    # positive const ** self
    if not isinstance(x, Tensor) and reverse and x > 0: return self.mul(math.log(x)).exp()

    base, exponent = self._broadcasted(x, reverse=reverse)
    # start with b ** e = exp(e * log(b))
    ret = base.abs().log().mul(exponent).exp()
    # correct sign of negative base with odd exponent (cos has a period of 2pi so we use it here to get the oddness of the exponent)
    negative_base = (base < 0).detach().where(1, 0)
    # 1 for non-negative base or negative even exponent, -1 for negative odd exponent, don't care about non-integer exponent
    correct_sign = 1 + negative_base * ((exponent * math.pi).cos() - 1)
    # inject nan for negative base and non-integer exponent
    inject_nan = (negative_base * (exponent != exponent.trunc())).detach().where(math.nan, 1)
    # apply correct_sign inject_nan, and fix 0 ** 0 = 1
    return ((base == 0) * (exponent == 0)).detach().where(1, ret * correct_sign * inject_nan)

  def maximum(self, x:Union[Tensor, ConstType]) -> Tensor:
    """
    Computes element-wise maximum of `self` and `x`.

    ```python exec="true" source="above" session="tensor" result="python"
    print(Tensor([-1, 2, 3]).maximum(1).numpy())
    ```
    ```python exec="true" source="above" session="tensor" result="python"
    print(Tensor([-1, 2, 3]).maximum(Tensor([-4, -2, 9])).numpy())
    ```
    """
    return (self<x).detach().where(x, (self==x).detach().where(((self * 0.5 + x * 0.5).cast(self.dtype)), self))

  def minimum(self, x:Union[Tensor, ConstType]) -> Tensor:
    """
    Computes element-wise minimum of `self` and `x`.

    ```python exec="true" source="above" session="tensor" result="python"
    print(Tensor([-1, 2, 3]).minimum(1).numpy())
    ```
    ```python exec="true" source="above" session="tensor" result="python"
    print(Tensor([-1, 2, 3]).minimum(Tensor([-4, -2, 9])).numpy())
    ```
    """
    return -((-self).maximum(-x))

  def where(self:Tensor, x:Union[Tensor, ConstType], y:Union[Tensor, ConstType]):
    """
    Return a tensor of elements selected from either `x` or `y`, depending on `self`.
    `output_i = x_i if self_i else y_i`.

    ```python exec="true" source="above" session="tensor" result="python"
    cond = Tensor([[True, True, False], [True, False, False]])
    print(cond.where(1, 3).numpy())
    ```
    ```python exec="true" source="above" session="tensor" result="python"
    Tensor.manual_seed(42)
    cond = Tensor.randn(2, 3)
    print(cond.numpy())
    ```
    ```python exec="true" source="above" session="tensor" result="python"
    print((cond > 0).where(cond, -float("inf")).numpy())
    ```
    """
    if isinstance(x, Tensor): x, y = x._broadcasted(y)
    elif isinstance(y, Tensor): y, x = y._broadcasted(x)
    cond, x = self._broadcasted(x, match_dtype=False)
    cond, y = cond._broadcasted(y, match_dtype=False)
    return F.Where.apply(cond.cast(dtypes.bool), *x._broadcasted(y))

  def masked_fill(self:Tensor, mask:Tensor, value:Union[Tensor, ConstType]): return mask.where(value, self)

  # ***** op wrappers *****

  def __invert__(self) -> Tensor: return self.bitwise_not()

  def __lshift__(self, x) -> Tensor: return self.lshift(x)
  def __rshift__(self, x) -> Tensor: return self.rshift(x)

  def __pow__(self, x) -> Tensor: return self.pow(x)
  def __matmul__(self, x) -> Tensor: return self.matmul(x)

  def __rpow__(self, x) -> Tensor: return self.pow(x, True)
  def __rmatmul__(self, x) -> Tensor: return self.matmul(x, True)

  def __iadd__(self, x) -> Tensor: return self.assign(self.add(x))
  def __isub__(self, x) -> Tensor: return self.assign(self.sub(x))
  def __imul__(self, x) -> Tensor: return self.assign(self.mul(x))
  def __ipow__(self, x) -> Tensor: return self.assign(self.pow(x))
  def __itruediv__(self, x) -> Tensor: return self.assign(self.div(x))
  def __ifloordiv__(self, x) -> Tensor: return self.assign(self.idiv(x))
  def __imatmul__(self, x) -> Tensor: return self.assign(self.matmul(x))
  def __iand__(self, x) -> Tensor: return self.assign(self.bitwise_and(x))
  def __ior__(self, x) -> Tensor: return self.assign(self.bitwise_or(x))
  def __ixor__(self, x) -> Tensor: return self.assign(self.xor(x))
  def __ilshift__(self, x) -> Tensor: return self.assign(self.lshift(x))
  def __irshift__(self, x) -> Tensor: return self.assign(self.rshift(x))

  def lt(self, x) -> Tensor: return F.Less.apply(*self._broadcasted(x, False))
  def gt(self, x) -> Tensor: return F.Less.apply(*self._broadcasted(x, True))
  def ne(self, x) -> Tensor: return F.Neq.apply(*self._broadcasted(x))

  def __eq__(self, x) -> Tensor: return self.eq(x)                      # type: ignore[override]

  # ***** functional nn ops *****

  def linear(self, weight:Tensor, bias:Optional[Tensor]=None):
    """
    Applies a linear transformation to `self` using `weight` and `bias`.

    See: https://pytorch.org/docs/stable/generated/torch.nn.Linear.html

    ```python exec="true" source="above" session="tensor" result="python"
    t = Tensor([[1, 2], [3, 4]])
    weight = Tensor([[1, 2], [3, 4]])
    bias = Tensor([1, 2])
    print(t.linear(weight, bias).numpy())
    ```
    """
    x = self.mul(weight) if len(weight.shape) == 1 else self.dot(weight)
    return x.add(bias) if bias is not None else x

  def sequential(self, ll:List[Callable[[Tensor], Tensor]]):
    """
    Applies a sequence of functions to `self` chaining the output of each function to the input of the next.

    ```python exec="true" source="above" session="tensor" result="python"
    t = Tensor([1, 2, 3])
    print(t.sequential([lambda x: x * 2, lambda x: x + 1]).numpy())
    ```
    """
    return functools.reduce(lambda x,f: f(x), ll, self)

  def layernorm(self, axis:Union[int,Tuple[int,...]]=-1, eps:float=1e-5) -> Tensor:
    """
    Applies Layer Normalization over a mini-batch of inputs.

    - Described: https://paperswithcode.com/method/layer-normalization
    - Paper: https://arxiv.org/abs/1607.06450v1

    ```python exec="true" source="above" session="tensor" result="python"
    t = Tensor.randn(8, 10, 16) * 2 + 8
    print(t.mean().item(), t.std().item())
    ```
    ```python exec="true" source="above" session="tensor" result="python"
    t = t.layernorm()
    print(t.mean().item(), t.std().item())
    ```
    """
    y = (self - self.mean(axis, keepdim=True))
    return y.mul((y*y).mean(axis, keepdim=True).add(eps).rsqrt())

  def batchnorm(self, weight:Optional[Tensor], bias:Optional[Tensor], mean:Tensor, invstd:Tensor, axis:Union[int,Tuple[int,...]]=1) -> Tensor:
    """
    Applies Batch Normalization over a mini-batch of inputs.

    - Described: https://paperswithcode.com/method/batch-normalization
    - Paper: https://arxiv.org/abs/1502.03167

    ```python exec="true" source="above" session="tensor" result="python"
    t = Tensor.randn(8, 4, 16, 16) * 2 + 8
    print(t.mean().item(), t.std().item())
    ```
    ```python exec="true" source="above" session="tensor" result="python"
    t = t.batchnorm(None, None, t.mean(axis=(0,2,3)), t.var(axis=(0,2,3)).add(1e-5).rsqrt())
    print(t.mean().item(), t.std().item())
    ```
    """
    axis_ = argfix(axis)
    shape = tuple(s if ax in axis_ else 1 for ax, s in enumerate(self.shape))
    x = self - mean.reshape(shape)
    if weight is not None: x = x * weight.reshape(shape)
    ret = x.mul(invstd.reshape(shape) if len(invstd.shape) == len(axis_) else invstd)
    return (ret + bias.reshape(shape)) if bias is not None else ret

  def dropout(self, p=0.5) -> Tensor:
    """
    Applies dropout to `self`.

    NOTE: dropout is only applied when `Tensor.training` is `True`.

    - Described: https://paperswithcode.com/method/dropout
    - Paper: https://jmlr.org/papers/v15/srivastava14a.html

    ```python exec="true" source="above" session="tensor" result="python"
    Tensor.manual_seed(42)
    t = Tensor.randn(2, 2)
    with Tensor.train():
      print(t.dropout().numpy())
    ```
    """
    if not Tensor.training or p == 0: return self
    return (Tensor.rand_like(self, requires_grad=False, dtype=dtypes.default_float, contiguous=False) >= p).contiguous().where(self, 0) / (1.0 - p)

  def one_hot(self, num_classes:int=-1) -> Tensor:
    """
    Converts `self` to a one-hot tensor.

    `num_classes` defaults to -1, which means num_classes will be inferred as max(self) + 1.

    ```python exec="true" source="above" session="tensor" result="python"
    t = Tensor([0, 1, 3, 3, 4])
    print(t.one_hot(5).numpy())
    ```
    """
    if num_classes == -1: num_classes = (self.max()+1).item()
    return (self[..., None] == Tensor.arange(num_classes, requires_grad=False, device=self.device)).where(1, 0)

  def scaled_dot_product_attention(self, key:Tensor, value:Tensor, attn_mask:Optional[Tensor]=None,
                                   dropout_p:float=0.0, is_causal:bool=False) -> Tensor:
    """
    Computes scaled dot-product attention.
    `self` is the query tensor, `key` is the key tensor, and `value` is the value tensor.

    - Described: https://paperswithcode.com/method/scaled
    - Paper: https://arxiv.org/abs/1706.03762v7

    ```python exec="true" source="above" session="tensor" result="python"
    q = Tensor.randn(2, 4, 8)
    k = Tensor.randn(2, 4, 8)
    v = Tensor.randn(2, 4, 8)
    print(q.scaled_dot_product_attention(k, v).numpy())
    ```
    """
    # NOTE: it also works when `key` and `value` have symbolic shape.
    assert all_int(self.shape), f"does not support symbolic shape {self.shape}"
    if is_causal: attn_mask = Tensor.ones(self.shape[-2], key.shape[-2], requires_grad=False, device=self.device).tril(0).cast(dtypes.bool)
    if attn_mask is not None and attn_mask.dtype == dtypes.bool: attn_mask = (attn_mask == 0).where(-float("inf"), 0)
    qk = self.matmul(key.transpose(-2,-1), acc_dtype=least_upper_dtype(self.dtype, key.dtype, dtypes.float32)) / math.sqrt(self.shape[-1])
    return ((qk+attn_mask) if attn_mask is not None else qk).softmax(-1).cast(self.dtype).dropout(dropout_p) @ value

  def _do_reduction(self, reduction:ReductionStr="mean") -> Tensor:
    if reduction not in get_args(ReductionStr): raise ValueError(f"{reduction=} must be one of {get_args(ReductionStr)}")
    reductions: Dict[str, Callable[[Tensor], Tensor]] = {"mean": Tensor.mean, "sum": Tensor.sum, "none": lambda x: x}
    return reductions[reduction](self)

  def binary_crossentropy(self, Y:Tensor, reduction:ReductionStr="mean") -> Tensor:
    """
    Computes the binary cross-entropy loss between `self` and `Y`.

    See: https://pytorch.org/docs/stable/generated/torch.nn.BCELoss.html

    ```python exec="true" source="above" session="tensor" result="python"
    t = Tensor([0.1, 0.9, 0.2])
    Y = Tensor([0, 1, 0])
    print(t.binary_crossentropy(Y).item())
    ```
    """
    return (-Y*self.log() - (1-Y)*(1-self).log())._do_reduction(reduction)

  def binary_crossentropy_logits(self, Y:Tensor, reduction:ReductionStr="mean") -> Tensor:
    """
    Computes the binary cross-entropy loss between `self` and `Y` where `self` is logits.

    See: https://pytorch.org/docs/stable/generated/torch.nn.BCEWithLogitsLoss.html

    ```python exec="true" source="above" session="tensor" result="python"
    t = Tensor([-1, 2, -3])
    Y = Tensor([0, 1, 0])
    print(t.binary_crossentropy_logits(Y).item())
    ```
    """
    return (self.maximum(0) - Y * self + (1 + self.abs().neg().exp()).log())._do_reduction(reduction)

  def sparse_categorical_crossentropy(self, Y:Tensor, ignore_index:int=-1, label_smoothing=0.0, reduction:ReductionStr="mean") -> Tensor:
    """
    Computes the sparse categorical cross-entropy loss between `self` and `Y`.

    NOTE: `self` is logits and `Y` is the target labels.
    NOTE: unlike PyTorch, this function expects the class axis to be -1

    See: https://pytorch.org/docs/stable/generated/torch.nn.CrossEntropyLoss.html

    ```python exec="true" source="above" session="tensor" result="python"
    t = Tensor([[-1, 2, -3], [1, -2, 3]])
    Y = Tensor([1, 2])
    print(t.sparse_categorical_crossentropy(Y).item())
    ```
    """
    assert 0.0 <= label_smoothing <= 1.0, "label_smoothing must be in [0.0, 1.0]"
    assert reduction in ("mean", "sum", "none"), "reduction must be one of ['mean', 'sum', 'none']"
    log_probs, loss_mask = self.log_softmax(), (Y != ignore_index) if ignore_index != -1 else Y.ones_like(dtype=dtypes.bool)
    y_counter = Tensor.arange(self.shape[-1], requires_grad=False, device=self.device).unsqueeze(0).expand(Y.numel(), self.shape[-1])
    y = ((y_counter == Y.flatten().reshape(-1, 1)) * loss_mask.reshape(-1, 1)).reshape(*Y.shape, self.shape[-1])
    smoothing = label_smoothing * (log_probs.mean(-1) * loss_mask)
    unreduced = ((1 - label_smoothing) * (log_probs * y).sum(-1) + smoothing)
    # NOTE: because of ignore_index, we can't use Tensor.mean (so can't use `_do_reduction` here)
    return -(unreduced.sum() / loss_mask.sum() if reduction == "mean" else (unreduced.sum() if reduction == "sum" else unreduced))

  def cross_entropy(self, Y:Tensor, reduction:ReductionStr="mean", label_smoothing:float=0.0) -> Tensor:
    """
    Compute the cross entropy loss between input logits and target.

    NOTE: `self` are logits and `Y` are the target labels or class probabilities.

    See: https://pytorch.org/docs/stable/generated/torch.nn.functional.cross_entropy.html

    ```python exec="true" source="above" session="tensor" result="python"
    t = Tensor([[-1, 2, -3], [1, -2, 3]])
    Y = Tensor([1, 2])
    print(t.cross_entropy(Y).item())
    ```
    ```python exec="true" source="above" session="tensor" result="python"
    t = Tensor([[-1, 2, -3], [1, -2, 3]])
    Y = Tensor([1, 2])
    print(t.cross_entropy(Y, reduction='none').numpy())
    ```
    """
    assert 0.0 <= label_smoothing <= 1.0, "label_smoothing must be in [0.0, 1.0]"
    Y = Y.one_hot(num_classes=cast(int, self.shape[1])) if Y.ndim < 2 else Y
    Y = (1 - label_smoothing)*Y + label_smoothing / cast(int, Y.shape[1])
    ret = -self.log_softmax(axis=1).mul(Y).sum(axis=1)
    return ret._do_reduction(reduction)

  def nll_loss(self, Y:Tensor, weight:Optional[Tensor]=None, ignore_index:Optional[int]=None, reduction:ReductionStr="mean") -> Tensor:
    """
    Compute the negative log likelihood loss between log-probabilities and target labels.

    NOTE: `self` is log-probabilities and `Y` is the Y labels or class probabilities.

    See: https://pytorch.org/docs/stable/generated/torch.nn.functional.nll_loss.html

    ```python exec="true" source="above" session="tensor" result="python"
    t = Tensor([[-1, 2, -3], [1, -2, 3]])
    Y = Tensor([1, 2])
    print(t.log_softmax().nll_loss(Y).item())
    ```
    ```python exec="true" source="above" session="tensor" result="python"
    t = Tensor([[-1, 2, -3], [1, -2, 3]])
    Y = Tensor([1, 2])
    print(t.log_softmax().nll_loss(Y, reduction='none').numpy())
    ```
    """
    weight = Tensor.ones_like(Y, requires_grad=False) if weight is None else weight[Y]
    masked_weight = weight if ignore_index is None else weight * (Y != ignore_index)
    nll = -self.gather(1, Y.unsqueeze(1)).squeeze(1) * masked_weight
    return nll.sum() / masked_weight.sum() if reduction == "mean" else nll._do_reduction(reduction)

  # ***** Tensor Properties *****

  @property
  def ndim(self) -> int:
    """
    Returns the number of dimensions in the tensor.

    ```python exec="true" source="above" session="tensor" result="python"
    t = Tensor([[1, 2], [3, 4]])
    print(t.ndim)
    ```
    """
    return len(self.shape)

  def numel(self) -> sint:
    """
    Returns the total number of elements in the tensor.

    ```python exec="true" source="above" session="tensor" result="python"
    t = Tensor([[[1, 2], [3, 4]], [[5, 6], [7, 8]]])
    print(t.numel())
    ```
    """
    return prod(self.shape)

  def element_size(self) -> int:
    """
    Returns the size in bytes of an individual element in the tensor.

    ```python exec="true" source="above" session="tensor" result="python"
    t = Tensor([5], dtype=dtypes.int16)
    print(t.element_size())
    ```
    """
    return self.dtype.itemsize

  def nbytes(self) -> int:
    """
    Returns the total number of bytes of all elements in the tensor.

    ```python exec="true" source="above" session="tensor" result="python"
    t = Tensor([8, 9], dtype=dtypes.float)
    print(t.nbytes())
    ```
    """
    return self.numel() * self.element_size()

  def is_floating_point(self) -> bool:
    """
    Returns `True` if the tensor contains floating point types, i.e. is one of `dtype.float64`, `dtype.float32`,
    `dtype.float16`, `dtype.bfloat16`.

    ```python exec="true" source="above" session="tensor" result="python"
    t = Tensor([8, 9], dtype=dtypes.float32)
    print(t.is_floating_point())
    ```
    """
    return dtypes.is_float(self.dtype)

  def size(self, dim:Optional[int]=None) -> Union[sint, Tuple[sint, ...]]:
    """
    Return the size of the tensor. If `dim` is specified, return the length along dimension `dim`. Otherwise return the shape of the tensor.

    ```python exec="true" source="above" session="tensor" result="python"
    t = Tensor([[4, 5, 6], [7, 8, 9]])
    print(t.size())
    ```
    ```python exec="true" source="above" session="tensor" result="python"
    print(t.size(dim=1))
    ```
    """
    return self.shape if dim is None else self.shape[dim]

  # ***** cast ops *****

  def llvm_bf16_cast(self, dtype:DTypeLike):
    # hack for devices that don't support bfloat16
    assert self.dtype == dtypes.bfloat16
    return self.to("LLVM").bitcast(dtypes.uint16).cast(dtypes.uint32).mul(1<<16).bitcast(dtypes.float32).cast(dtype)

  def cast(self, dtype:DTypeLike) -> Tensor:
    """
    Casts `self` to the given `dtype`.

    ```python exec="true" source="above" session="tensor" result="python"
    t = Tensor([-1, 2.5, 3], dtype=dtypes.float)
    print(t.dtype, t.numpy())
    ```
    ```python exec="true" source="above" session="tensor" result="python"
    t = t.cast(dtypes.int32)
    print(t.dtype, t.numpy())
    ```
    """
    return self if self.dtype == (dt:=to_dtype(dtype)) else F.Cast.apply(self, dtype=dt)

  def bitcast(self, dtype:DTypeLike) -> Tensor:
    """
    Bitcasts `self` to the given `dtype` of the same itemsize.

    `self` must not require a gradient.

    ```python exec="true" source="above" session="tensor" result="python"
    t = Tensor([-1, 2, 3], dtype=dtypes.int32)
    print(t.dtype, t.numpy())
    ```
    ```python exec="true" source="above" session="tensor" result="python"
    t = t.bitcast(dtypes.uint32)
    print(t.dtype, t.numpy())
    ```
    """
    if self.requires_grad: raise RuntimeError("can't backprop through bitcast")
    dt = to_dtype(dtype)
    if (not isinstance(self.device, str) or not self.device.startswith("DISK")) and (ns:=dt.itemsize) != (os:=self.dtype.itemsize):
      if (self.shape[-1]*os) % ns != 0: raise RuntimeError("unsupported size in bitcast")
      new_uint, old_uint = to_dtype(f"uint{8*ns}"), to_dtype(f"uint{8*os}")
      tmp = self.bitcast(old_uint)
      if ns > os: return functools.reduce(Tensor.add, (tmp[..., i::ns//os].cast(new_uint) << 8*i*os for i in range(ns//os))).bitcast(dtype)
      return Tensor.stack(*(tmp>>8*i*ns for i in range(os//ns)), dim=-1).flatten(-2).cast(new_uint).bitcast(dtype)
    return F.Cast.apply(self, dtype=dt, bitcast=True) if self.dtype != dt else self

  def float(self) -> Tensor:
    """
    Convenience method to cast `self` to a `float32` Tensor.

    ```python exec="true" source="above" session="tensor" result="python"
    t = Tensor([-1, 2, 3], dtype=dtypes.int32)
    print(t.dtype, t.numpy())
    ```
    ```python exec="true" source="above" session="tensor" result="python"
    t = t.float()
    print(t.dtype, t.numpy())
    ```
    """
    return self.cast(dtypes.float32)

  def half(self) -> Tensor:
    """
    Convenience method to cast `self` to a `float16` Tensor.

    ```python exec="true" source="above" session="tensor" result="python"
    t = Tensor([-1, 2, 3], dtype=dtypes.int32)
    print(t.dtype, t.numpy())
    ```
    ```python exec="true" source="above" session="tensor" result="python"
    t = t.half()
    print(t.dtype, t.numpy())
    ```
    """
    return self.cast(dtypes.float16)

  def int(self) -> Tensor:
    """
    Convenience method to cast `self` to a `int32` Tensor.

    ```python exec="true" source="above" session="tensor" result="python"
    t = Tensor([-1.5, -0.5, 0.0, 0.5, 1.5])
    print(t.dtype, t.numpy())
    ```
    ```python exec="true" source="above" session="tensor" result="python"
    t = t.int()
    print(t.dtype, t.numpy())
    ```
    """
    return self.cast(dtypes.int32)

  def bool(self) -> Tensor:
    """
    Convenience method to cast `self` to a `bool` Tensor.

    ```python exec="true" source="above" session="tensor" result="python"
    t = Tensor([-1, 0, 1])
    print(t.dtype, t.numpy())
    ```
    ```python exec="true" source="above" session="tensor" result="python"
    t = t.bool()
    print(t.dtype, t.numpy())
    ```
    """
    return self.cast(dtypes.bool)

  # *** image Tensor function replacements ***

  def image_dot(self, w:Tensor, acc_dtype:Optional[DTypeLike]=None) -> Tensor:
    # NOTE: we use a 1x1 conv2d to do the matmul. mxk @ kxn = (1,k,m,1).conv2d(n,k,1,1)
    x, dx, dw = self, self.ndim, w.ndim
    if not (dx > 0 and dw > 0): raise RuntimeError(f"both tensors need to be at least 1D, got {dx}D and {dw}D")
    if x.shape[-1] != w.shape[-min(w.ndim, 2)]: raise RuntimeError(f"cannot image_dot {x.shape} and {w.shape}")

    bs, groups, cin, cout = prod(self.shape[0:-2]), prod(w.shape[0:-2]), w.shape[-2], w.shape[-1]
    out_shape_t = self.shape[0:-2] + (cout,-1) if len(self.shape) > 1 else (cout, )

    # NOTE: with NHWC we can remove the transposes
    # bs x groups*cin x H x W
    cx = self.transpose(self.ndim-1, self.ndim-2).reshape((bs//groups, groups*cin, -1, 1))
    # groups*cout x cin x H, W
    cw = w.transpose(w.ndim-1, w.ndim-2).reshape((groups*cout, cin, 1, 1))
    return cx.image_conv2d(cw, groups=groups, acc_dtype=acc_dtype).reshape(out_shape_t).transpose(self.ndim-1, self.ndim-2)

  def image_conv2d(self, weight:Tensor, bias:Optional[Tensor]=None, groups=1, stride=1, dilation=1, padding=0, acc_dtype=None) -> Tensor:
    base_image_type = dtypes.imageh if getenv("FLOAT16", 0) else dtypes.imagef

    (bs,_,iy,ix), (cout,cin,H,W) = self.shape, weight.shape
    x, w = self, weight.reshape(groups, (rcout := cout//groups), cin, H, W)

    # hack for non multiples of 4 on cin
    if cin % 4 != 0 and not (cin == 1 and groups%4 == 0):
      x = x.reshape(bs, groups, cin, iy, ix)   # do this always?
      added_input_channels = 4 - (cin % 4)
      w = w.pad(tuple((0, added_input_channels) if i == 2 else None for i in range(w.ndim)))
      x = x.pad(tuple((0, added_input_channels) if i == 2 else None for i in range(x.ndim)))
      cin = cin + added_input_channels
      x = x.reshape(bs, groups*cin, iy, ix)

    # hack for non multiples of 4 on rcout
    added_output_channels = 0
    if rcout % 4 != 0 and not (rcout == 1 and groups%4 == 0):
      added_output_channels = 4 - (rcout % 4)
      rcout += added_output_channels
      cout = groups * rcout
      w = w.pad(tuple((0, added_output_channels) if i == 1 else None for i in range(w.ndim)))

    # packed (note: flipping bs and iy would make the auto-padding work)
    x = x.permute(0,2,3,1)
    cin_last = iy == 1 and ix == 1
    if cin == 1: w = w.reshape(cout//4,4,H,W).permute(0,2,3,1)
    elif cin_last: w = w.reshape(cout//4,4,cin//4,4,H,W).permute(0,4,2,5,1,3)
    else: w = w.reshape(cout//4,4,cin//4,4,H,W).permute(0,4,2,5,3,1)

    # contiguous creates the image, and early realize static weights (TODO: test for the static weight)
    if IMAGE >= 2: x,w = x.cast(base_image_type((bs*iy, ix*groups*cin//4, 4))), w.cast(base_image_type((cout//4, H*W*cin, 4)))
    x, w = x.contiguous(), w.contiguous()

    # expand out
    rcin_hi, rcin_lo = cin//4 if cin >= 4 else 1, 4 if cin >= 4 else 1
    cout_expand = [groups//4 if cin == 1 else groups, 4 if cin == 1 else 1, rcout//4 if rcout >= 4 else 1, 4 if rcout >= 4 else 1]
    x = x.reshape(bs, iy, ix, groups, rcin_hi, rcin_lo)
    if cin_last: w = w.reshape(cout//4, H, rcin_hi, W, 4, rcin_lo)
    else: w = w.reshape(cout//4, H, rcin_hi, W, rcin_lo, 4).permute(0,1,2,3,5,4)

    # prepare input
    x = x.permute(0,3,4,5,1,2).pad(self._padding2d(padding, 2))._pool((H, W), stride, dilation) # -> (bs, groups, rcin_hi, rcin_lo, oy, ox, H, W)
    x = x.permute(0,4,5,1,2,3,6,7).reshape(bs, (oy := x.shape[4]), (ox := x.shape[5]), *cout_expand[0:2], 1, 1, rcin_hi, rcin_lo, H, W)

    # prepare weights
    w = w.permute(0,4,2,5,1,3).reshape((1, 1, 1, *cout_expand, rcin_hi, rcin_lo, H, W))

    # the conv!
    ret = (x*w).cast(base_image_type((bs*oy, ox*cout//4, 4)) if IMAGE >= 2 else dtypes.float32).sum((-4, -3, -2, -1), acc_dtype=acc_dtype)

    # undo hack for non multiples of 4 on C.rcout
    if added_output_channels != 0:
      ret = ret.reshape(bs, oy, ox, groups, rcout)[:, :, :, :, :-added_output_channels]
      cout = groups * (rcout - added_output_channels)

    # NCHW output
    ret = ret.reshape(bs, oy, ox, cout).permute(0,3,1,2)
    return ret if bias is None else ret.add(bias.reshape(1, -1, 1, 1))

def _metadata_wrapper(fn):
  def _wrapper(*args, **kwargs):
    if _METADATA.get() is not None: return fn(*args, **kwargs)

    if TRACEMETA >= 2:
      caller_frame = sys._getframe(frame := 1)
      caller_module = caller_frame.f_globals.get("__name__", None)
      caller_func = caller_frame.f_code.co_name
      if caller_module is None: return fn(*args, **kwargs)

      # if its called from nn we want to step up frames until we are out of nn
      while caller_module.startswith("tinygrad.nn") and "optim" not in caller_module:
        caller_frame = sys._getframe(frame := frame + 1)
        caller_module = caller_frame.f_globals.get("__name__", None)
        if caller_module is None: return fn(*args, **kwargs)

      # if its called from a lambda in tinygrad we want to look two more frames up
      if caller_module.startswith("tinygrad") and caller_func == "<lambda>": caller_frame = sys._getframe(frame := frame + 2)
      caller_module = caller_frame.f_globals.get("__name__", None)
      if caller_module is None: return fn(*args, **kwargs)
      caller_func = caller_frame.f_code.co_name
      caller_lineno = caller_frame.f_lineno

      caller = f"{caller_module}:{caller_lineno}::{caller_func}"
    else: caller = ""

    token = _METADATA.set(Metadata(name=fn.__name__, caller=caller))
    ret = fn(*args, **kwargs)
    _METADATA.reset(token)
    return ret
  return _wrapper

if TRACEMETA >= 1:
  for name, fn in inspect.getmembers(Tensor, inspect.isfunction):
    if name in ["__class__", "__init__", "__new__", "__repr__", "backward", "sequential"]: continue
    setattr(Tensor, name, functools.wraps(fn)(_metadata_wrapper(fn)))<|MERGE_RESOLUTION|>--- conflicted
+++ resolved
@@ -1031,24 +1031,28 @@
     print(t.pad((1, 2, 0, -1), value=-float('inf')).numpy())
     ```
     """
-    if mode not in {"constant", "reflect"}: raise NotImplementedError(f"{mode=} is not supported")
+    if mode not in {"constant", "reflect", "replicate"}: raise NotImplementedError(f"{mode=} is not supported")
     if (flat:=all(isinstance(p, (int,UOp)) for p in padding)) and len(padding)%2 != 0: raise ValueError("Flat padding must have even number of pads")
     # turn flat padding into group padding
     pX = ((0,0),)*(self.ndim - len(padding)//2) + tuple(zip(padding[-2::-2], padding[::-2])) if flat else padding
     if len(pX) != self.ndim: raise ValueError(f"padding length is improper, {padding=} {self.ndim=}")
     X, pX = self, cast(Tuple[Tuple[sint, sint]], tuple((0,0) if p is None else p for p in pX))
-    def _constant(x,px,v): return F.Pad.apply(x, arg=px) if v == 0 else F.Pad.apply(x, arg=px) + F.Pad.apply(Tensor.ones_like(x), arg=px).where(0, v)
-    # early return for symbolic with positive pads (no need to max)
-    if mode == "constant" and all(resolve(p >= 0) for p in flatten(pX)): return _constant(X, pX, value)
-    pads, shrinks = tuple((smax(pB,0), smax(pA,0)) for pB,pA in pX), lambda shape: tuple((-smin(pB,0),smin(pA+s,s)) for (pB,pA),s in zip(pX, shape))
-    if mode == "constant": return _constant(X.shrink(shrinks(X.shape)), pads, value)
+    pads = tuple((smax(pB,0), smax(pA,0)) for pB,pA in pX)
+    if mode == "constant":
+      def _constant(x,px,v): return F.Pad.apply(x, arg=px) if v == 0 else F.Pad.apply(x, arg=px) + F.Pad.apply(Tensor.ones_like(x), arg=px).where(0,v)
+      return _constant(X, pX, value) if all(resolve(p >= 0) for p in flatten(pX)) else \
+             _constant(X.shrink(tuple((-smin(pB,0),smin(pA+s,s)) for (pB,pA),s in zip(pX, X.shape))), pads, value)
     assert all_int(self.shape), f"does not support symbolic shape {self.shape}"
     for d,(pB,pA) in enumerate(pads):
-      if pB >= (s:=X.shape[d]) or pA>=s: raise ValueError(f"Padding ({pB}, {pA}) should be less than the input size={s} for dim={d}.")
-      slcB, slcA, = slice(pB,0,-1), slice(s-2 if s-2>=0 else None, s-2-pA if s-2-pA>=0 else None, -1)
-      xB, xA = (X[[slc if i == d else slice(None) for i in range(X.ndim)]] if p > 0 else None for slc, p in ((slcB, pB), (slcA, pA)))
+      if mode == "reflect":
+        if pB >= (s:=X.shape[d]) or pA>=s: raise ValueError(f"Padding ({pB}, {pA}) should be less than the input size={s} for dim={d}.")
+        slcB, slcA, = slice(pB,0,-1), slice(s-2 if s-2>=0 else None, s-2-pA if s-2-pA>=0 else None, -1)
+        xB, xA = (X[[slc if i == d else slice(None) for i in range(X.ndim)]] if p > 0 else None for slc, p in ((slcB, pB), (slcA, pA)))
+      if mode == "replicate":
+        xB = X[[slice(None,1) if i==d else slice(None) for i in range(X.ndim)]].expand([pB if i==d else None for i in range(X.ndim)]) if pB else None
+        xA = X[[slice(-1,None) if i==d else slice(None) for i in range(X.ndim)]].expand([pA if i==d else None for i in range(X.ndim)]) if pA else None
       X = Tensor.cat(*(X_ for X_ in (xB, X, xA) if X_ is not None), dim=d)
-    return X.shrink(shrinks(X.shape))
+    return X.shrink(tuple((-min(pB,0), min(pA+s,s)) for (pB,pA),s in zip(pX, X.shape)))
 
   # ***** movement high level ops *****
 
@@ -1426,41 +1430,6 @@
     dim = self._resolve_dim(dim, extra=True)
     return self.reshape(self.shape[:dim] + (1,) + self.shape[dim:])
 
-<<<<<<< HEAD
-  def pad2d(self, padding:Sequence[int], mode:str="constant", value:float=0.0) -> Tensor:
-    """
-    Returns a tensor that pads from the last axis specified by `padding` (padding_left, padding_right, padding_top, padding_bottom, ...).
-    The padding modes is selected with `mode` which supports 'constant', 'reflect' and 'replicate'
-    If 'constant' is selected as `mode` and `value` is specified, the tensor is padded with `value` instead of `0.0`.
-
-    ```python exec="true" source="above" session="tensor" result="python"
-    t = Tensor.arange(9).reshape(1, 1, 3, 3)
-    print(t.numpy())
-    ```
-    ```python exec="true" source="above" session="tensor" result="python"
-    print(t.pad2d((1, 1, 2, 0), value=-float("inf")).numpy())
-    ```
-    """
-    if mode not in {"constant", "reflect", "replicate"}: raise NotImplementedError(f"{mode=} is not supported")
-    if len(padding) % 2 != 0 or len(padding) // 2 > self.ndim: raise ValueError("padding length is improper")
-    # padding (left, right, top, bottom, ...) -> padding_X (..., (top, bottom), (left, right))
-    X, pX = self, ((0,0),)*(self.ndim - len(padding)//2) + tuple(zip(padding[-2::-2], padding[::-2]))
-    pads, shrinks = tuple((smax(pB,0), smax(pA,0)) for pB,pA in pX), tuple((-smin(pB,0),smin(pA+s,s)) for (pB,pA),s in zip(pX, X.shape))
-    if mode == "constant": return X.shrink(shrinks).pad(pads, value)
-    assert all_int(self.shape), f"does not support symbolic shape {self.shape}"
-    for d,(pB,pA) in enumerate(pads):
-      if mode == "reflect":
-        if pB >= (s:=X.shape[d]) or pA>=s: raise ValueError(f"Padding ({pB}, {pA}) should be less than the input size={s} for dim={d}.")
-        xB = X[[slice(pB,0,-1) if i == d else slice(None) for i in range(X.ndim)]] if pB else None
-        xA = X[[slice(s-2 if s-2>=0 else None, s-2-pA if s-2-pA>=0 else None, -1) if i==d else slice(None) for i in range(X.ndim)]] if pA else None
-      if mode == "replicate":
-        xB = X[[slice(None,1) if i==d else slice(None) for i in range(X.ndim)]].expand([pB if i==d else None for i in range(X.ndim)]) if pB else None
-        xA = X[[slice(-1,None) if i==d else slice(None) for i in range(X.ndim)]].expand([pA if i==d else None for i in range(X.ndim)]) if pA else None
-      X = Tensor.cat(*(X_ for X_ in (xB, X, xA) if X_ is not None), dim=d)
-    return X.shrink(tuple((-min(pB,0), min(pA+s,s)) for (pB,pA),s in zip(pX, X.shape)))
-
-=======
->>>>>>> 9adeb104
   @property
   def T(self) -> Tensor:
     """`.T` is an alias for `.transpose()`."""
