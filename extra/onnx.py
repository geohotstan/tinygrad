--- conflicted
+++ resolved
@@ -1,13 +1,6 @@
-<<<<<<< HEAD
 from typing import Any, Sequence, cast, Literal, NamedTuple
 import dataclasses, functools, io, math, types, warnings, pathlib, sys, os, struct, enum
 from io import BufferedReader
-=======
-# mypy: disable-error-code="misc, list-item, assignment, operator, index, arg-type"
-from types import SimpleNamespace
-from typing import Any, Sequence, cast, Literal, Callable, get_args, NamedTuple
-import dataclasses, functools, io, math, types, warnings, pathlib, sys, enum
->>>>>>> 7737cbb2
 from tinygrad.tensor import Tensor, _broadcast_shape, ReductionStr
 from tinygrad.helpers import getenv, DEBUG, all_same, prod, flatten, make_tuple, argsort, is_numpy_ndarray, get_single_element
 from tinygrad.dtype import DType, ConstType, dtypes, _from_np_dtype
@@ -61,7 +54,6 @@
   def from_onnx(cls, domain: str | None) -> "Domain": return cls.ONNX if domain is None or domain == "" else cls(domain)
 
 # ***** protobuf parsing ******
-<<<<<<< HEAD
 class PBBufferedReader(BufferedReader):
   def __init__(self, tensor: Tensor):
     assert tensor.dtype is dtypes.uint8, tensor
@@ -351,57 +343,6 @@
         case 2: obj["version"] = self.reader.read_int64()
         case _: self.reader.skip_field(wire_type)
     return obj
-=======
-from onnx import AttributeProto, TensorProto, TypeProto
-
-def has_field(onnx_type: TypeProto|SimpleNamespace, field):
-  if isinstance(onnx_type, TypeProto): return onnx_type.HasField(field)
-  return hasattr(onnx_type, field)
-
-def dtype_parse(onnx_dtype: int, fallback_context: str | None = None) -> DType:
-  if onnx_dtype not in data_types: raise NotImplementedError(f"onnx dtype id {onnx_dtype} is not supported")
-  if is_dtype_supported(dtype := data_types[onnx_dtype]): return dtype
-  # if fallback_context is provided, we can fall back to a default dtype
-  if fallback_context is not None:
-    default_dtype = dtypes.default_int if dtypes.is_int(dtype) else dtypes.default_float
-    warnings.warn(f"dtype {dtype} on {Device.DEFAULT} from {fallback_context} is not supported, falling back to {default_dtype}")
-    assert is_dtype_supported(default_dtype), f"dtype {default_dtype} must be supported on {Device.DEFAULT}"
-    return default_dtype
-  raise RuntimeError(f"dtype {dtype} on device {Device.DEFAULT} is not supported")
-
-def attribute_parse(onnx_attribute: AttributeProto):
-  if onnx_attribute.type not in attribute_types: raise NotImplementedError(f"attribute type {onnx_attribute.type} is not supported")
-  return attribute_types[onnx_attribute.type](onnx_attribute)
-
-def buffer_parse(onnx_tensor: TensorProto) -> Tensor:
-  if onnx_tensor.string_data: raise NotImplementedError("Parsing for buffer with string data is not implemented.")
-  to_dtype, true_dtype = dtype_parse(onnx_tensor.data_type, "buffer parse"), data_types[onnx_tensor.data_type]
-  shape = tuple(onnx_tensor.dims)
-  keys = ['float_data', 'int32_data', 'int64_data', 'double_data', 'uint64_data', "raw_data"]
-  data = next((val for k in keys if (val := getattr(onnx_tensor, k)) is not None), None)
-  if data is None: raise RuntimeError("empty buffer")
-  if not isinstance(data, Tensor): return Tensor(data, dtype=to_dtype).reshape(shape)
-  assert data.dtype is dtypes.uint8, data.dtype
-  data = data.bitcast(true_dtype).reshape(shape)
-  data = data.to(Device.DEFAULT) if true_dtype is to_dtype else data.to("cpu").cast(to_dtype).to(Device.DEFAULT)
-  if shape == ():
-    if data.dtype is dtypes.float16 and sys.version_info < (3, 12): data = data.cast(dtypes.float32)
-    return Tensor(data.item(), dtype=to_dtype).reshape(shape)
-  return data
-
-def type_parse(onnx_type: TypeProto):
-  elem_type = onnx_type
-  if has_field(elem_type, "map_type") or has_field(elem_type, "sparse_tensor_type") or has_field(elem_type, "opaque_type"):
-    raise NotImplementedError("parsing for map_type, sparse_tensor_type and opaque_type are not implemented")
-  if is_optional := has_field(elem_type, "optional_type"): elem_type = elem_type.optional_type.elem_type
-  if is_sequence := has_field(elem_type, "sequence_type"): elem_type = elem_type.sequence_type.elem_type
-  if has_field(elem_type, "tensor_type"):
-    shape = tuple(getattr(d, "dim_param", None) or getattr(d, "dim_value") for d in elem_type.tensor_type.shape.dim) \
-      if has_field(elem_type.tensor_type, "shape") else None # test_identity_sequence_cpu
-    dtype = data_types[elem_type.tensor_type.elem_type]
-    return OnnxValue(shape, dtype, is_optional, is_sequence)
-  raise RuntimeError(f"TypeProto was not parsed properly: {onnx_type=}")
->>>>>>> 7737cbb2
 
 # ***** onnx spec *****
 @dataclasses.dataclass(frozen=True)
@@ -411,18 +352,6 @@
   is_optional: bool
   is_sequence: bool
 
-<<<<<<< HEAD
-=======
-class Domain(enum.Enum):
-  ONNX = "ai.onnx"
-  ONNX_ML = "ai.onnx.ml"
-  AI_ONNX_TRAINING = "ai.onnx.training"
-  AI_ONNX_PREVIEW_TRAINING = "ai.onnx.preview.training"
-  MICROSOFT_CONTRIB_OPS = "com.microsoft"
-  @classmethod
-  def from_onnx(cls, domain: str | None) -> "Domain": return cls.ONNX if domain is None or domain == "" else cls(domain)
-
->>>>>>> 7737cbb2
 class OpSetId(NamedTuple):
   domain: Domain
   version: int
@@ -1130,20 +1059,11 @@
 
   def Gather(x:Tensor, indices:Tensor, axis:int=0):
     if indices.numel() < 9: # NOTE lessor kernels for smaller indices but kernel number increases depending on size of indices
-<<<<<<< HEAD
-      x_sh = cast(list[int], list(x.shape))
-      ret_shape = x_sh[:axis] + list(indices.shape) + x_sh[axis+1:]
-      if indices.ndim > 1: indices = indices.flatten()
-      py_indices: list[int] = [_cached_to_python_const(indices)] if indices.shape == () else _cached_to_python_const(indices)
-      py_indices = [x_sh[axis]+x if x<0 else x for x in py_indices]
-      args = [[(0,x) if j != axis else (i,i+1) for j, x in enumerate(x_sh)] for i in py_indices]
-=======
       ret_shape = x.shape[:axis] + indices.shape + x.shape[axis+1:]
       if indices.ndim > 1: indices = indices.flatten()
       index_consts = [_cached_to_python_const(indices)] if indices.shape == () else _cached_to_python_const(indices)
       index_consts = [x.shape[axis]+i if i<0 else i for i in index_consts]
       args = [[(0,x) if j != axis else (i,i+1) for j, x in enumerate(x.shape)] for i in index_consts]
->>>>>>> 7737cbb2
       return x.shrink(arg=tuple(args[0])).cat(*[x.shrink(arg=tuple(arg)) for arg in args[1:]], dim=axis).reshape(ret_shape)
     # NOTE faster gather, fixed number of kernels, but exceeds limited kernels for openpilot
     return x[tuple([slice(None) if i != axis else indices for i in range(x.ndim)])]
