--- conflicted
+++ resolved
@@ -1,11 +1,7 @@
 import functools, io, math
 from typing import Union, Tuple, Optional, List, Any
-<<<<<<< HEAD
-from tinygrad import Tensor, dtypes
-=======
 from tinygrad.tensor import Tensor, broadcast_shape
-from tinygrad.dtype import ImageDType, dtypes
->>>>>>> 6bbbeb93
+from tinygrad.dtype import dtypes
 from tinygrad.helpers import prod, flatten
 from extra.onnx import safe_numpy, DTYPE_MAP
 import numpy as np
