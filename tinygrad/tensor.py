--- conflicted
+++ resolved
@@ -1004,7 +1004,7 @@
     if (shrink_arg:=[x if x is not None else (0,s) for x,s in zip(arg, self.shape)]) == [(0,s) for s in self.shape]: return self
     return F.Shrink.apply(self, arg=tuple(shrink_arg))
 
-  def pad(self, padding:Union[Sequence[sint], Sequence[Optional[Tuple[sint, sint]]]], value:float=0.0) -> Tensor:
+  def pad(self, padding:Union[Sequence[sint], Sequence[Optional[Tuple[sint, sint]]]], mode:str="constant", value:float=0.0) -> Tensor:
     """
     Returns a tensor with padding applied based on the input `padding`.
     `padding` supports two padding structures:
@@ -1043,7 +1043,14 @@
     # early return for symbolic with positive pads (no need to max)
     if all(resolve(p >= 0) for p in flatten(pX)): return _constant(X, pX, value)
     pads, shrinks = tuple((smax(pB,0), smax(pA,0)) for pB,pA in pX), tuple((-smin(pB,0),smin(pA+s,s)) for (pB,pA),s in zip(pX, self.shape))
-    return _constant(X.shrink(shrinks), pads, value)
+    if mode == "constant": _constant(X.shrink(shrinks), pads, value)
+    assert all_int(self.shape), f"does not support symbolic shape {self.shape}"
+    for d,(pB,pA) in enumerate(pads):
+      if pB >= (s:=X.shape[d]) or pA>=s: raise ValueError(f"Padding ({pB}, {pA}) should be less than the input size={s} for dim={d}.")
+      slcB, slcA, = slice(pB,0,-1), slice(s-2 if s-2>=0 else None, s-2-pA if s-2-pA>=0 else None, -1)
+      xB, xA = (X[[slc if i == d else slice(None) for i in range(X.ndim)]] if p > 0 else None for slc, p in ((slcB, pB), (slcA, pA)))
+      X = Tensor.cat(*(X_ for X_ in (xB, X, xA) if X_ is not None), dim=d)
+    return X.shrink(shrinks(X.shape))
 
   # ***** movement high level ops *****
 
@@ -1392,36 +1399,6 @@
     dim = self._resolve_dim(dim, outer=True)
     return self.reshape(self.shape[:dim] + (1,) + self.shape[dim:])
 
-<<<<<<< HEAD
-  def pad2d(self, padding:Sequence[int], mode:str="constant", value:float=0.0) -> Tensor:
-    """
-    Returns a tensor that pads from the last axis specified by `padding` (padding_left, padding_right, padding_top, padding_bottom, ...).
-    The padding modes is selected with `mode` which supports 'constant' and 'reflect'
-    If 'constant' is selected as `mode` and `value` is specified, the tensor is padded with `value` instead of `0.0`.
-
-    ```python exec="true" source="above" session="tensor" result="python"
-    t = Tensor.arange(9).reshape(1, 1, 3, 3)
-    print(t.numpy())
-    ```
-    ```python exec="true" source="above" session="tensor" result="python"
-    print(t.pad2d((1, 1, 2, 0), value=-float("inf")).numpy())
-    ```
-    """
-    if mode not in {"constant", "reflect"}: raise NotImplementedError(f"{mode=} is not supported")
-    # padding (left, right, top, bottom, ...) -> padding_X (..., (top, bottom), (left, right))
-    X, pX = self, ((0,0),)*(self.ndim - len(padding)//2) + tuple(zip(padding[-2::-2], padding[::-2]))
-    pads, shrinks = tuple((smax(pB,0), smax(pA,0)) for pB,pA in pX), lambda xsh: tuple((-smin(pB,0),smin(pA+s,s)) for (pB,pA),s in zip(pX, xsh))
-    if mode == "constant": return X.shrink(shrinks(X.shape)).pad(pads, value)
-    assert all_int(self.shape), f"does not support symbolic shape {self.shape}"
-    for d,(pB,pA) in enumerate(pads):
-      if pB >= (s:=X.shape[d]) or pA>=s: raise ValueError(f"Padding ({pB}, {pA}) should be less than the input size={s} for dim={d}.")
-      slcB, slcA, = slice(pB,0,-1), slice(s-2 if s-2>=0 else None, s-2-pA if s-2-pA>=0 else None, -1)
-      xB, xA = (X[[slc if i == d else slice(None) for i in range(X.ndim)]] if p > 0 else None for slc, p in ((slcB, pB), (slcA, pA)))
-      X = Tensor.cat(*(X_ for X_ in (xB, X, xA) if X_ is not None), dim=d)
-    return X.shrink(shrinks(X.shape))
-
-=======
->>>>>>> c37d142c
   @property
   def T(self) -> Tensor:
     """`.T` is an alias for `.transpose()`."""
