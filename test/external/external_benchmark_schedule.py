--- conflicted
+++ resolved
@@ -1,11 +1,7 @@
 from typing import List
 from extra.models.resnet import ResNet50
 from tinygrad import Tensor, Device
-<<<<<<< HEAD
-from tinygrad.helpers import Profiling, Timing, getenv, BEAM, DEBUG, Context, ansilen
-=======
 from tinygrad.helpers import Profiling, Timing, getenv, BEAM, DEBUG, Context
->>>>>>> 735a696b
 from tinygrad.ops import UOps
 from tinygrad.codegen.kernel import Kernel
 from tinygrad.codegen.lowerer import ast_to_uop
@@ -45,28 +41,15 @@
         with Profiling(PROFILE, fn="/tmp/rewrite.prof"):
           with Timing("***** model rewrite in   "):
             rewritten_uops = []
-<<<<<<< HEAD
-            for i,(k,u) in enumerate(zip(kernels, uops)):
-              with Timing(f"rewrite {i:2d} {k.name}{' '*(50-ansilen(k.name))}", enabled=getenv("VERBOSE", 0)):
-                rewritten_uops.append(full_graph_rewrite(u, k.opts))
-            uops = rewritten_uops
-        if getenv("LINEARIZE", 1):
-          with Timing("***** model linearize in "): uops = [linearize_uop(u) for u in uops]
-=======
             for i,u in enumerate(uops):
               with Timing(f"rewrite {i:2d} ", enabled=getenv("VERBOSE", 0)): rewritten_uops.append(full_graph_rewrite(u, k.opts))
             uops = rewritten_uops
         if getenv("LINEARIZE", 1):
           with Timing("***** model linearize in "): uops = [linearize_uop(u, skip_check=True) for u in uops]
->>>>>>> 735a696b
           print(sum(len(u) for u in uops))
           if getenv("GRAPHUOPS", 0):
             for u in uops:
               from tinygrad.engine.graph import graph_uops
               graph_uops(u)
           if getenv("SRC", 0):
-<<<<<<< HEAD
-            renderer = Device[Device.DEFAULT].renderer
-=======
->>>>>>> 735a696b
             for k,u in zip(kernels, uops): print(renderer.render(k.name, u))