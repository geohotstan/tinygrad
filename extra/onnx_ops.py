--- conflicted
+++ resolved
@@ -198,27 +198,11 @@
   for i,axis in enumerate(axes): real_pads[axis%x.ndim], real_pads[axis%x.ndim+x.ndim] = pads[i], pads[i+len(axes)]
   return x.pad(padding=_onnx_pads_to_tiny_pads(real_pads), mode={"edge":"replicate", "wrap":"circular"}.get(mode, mode), value=value)
 
-<<<<<<< HEAD
 def _resolve_pool_pads(x:Tensor, p_, k_, d_, s_, auto_pad:AUTO_PAD_OPTIONS):
   i_, (s_,d_,p_) = x.shape[-len(k_):], (make_tuple(x, len(k_)*2) for x in (s_, d_, p_))
   if auto_pad == "NOTSET": return _onnx_pads_to_tiny_pads(p_ if len(p_)==len(k_)*2 else p_*2)
   o_ = [((i - (1 if auto_pad in ("SAME_UPPER", "SAME_LOWER") else k)) // s + 1) for i,k,s in zip(i_, k_, s_)]
   return _onnx_pads_to_tiny_pads(_auto_pad([(o-1)*s+k-i for o,i,k,s in zip(o_, i_, k_, s_)], auto_pad))
-=======
-# NOTE: just to make sure that the pool pads are symmetric
-def assert_symmetric_pads(pads):
-  # pads: (padding_left, padding_right, padding_top, padding_bottom, ...)
-  if not all(pB == pA for pB, pA in zip(pads[::2], pads[1::2])): raise ValueError("Pads must be symmetric")
-  # use symmetric pads
-  return pads[::-2]
-
-def _resolve_pool_pads(x:Tensor, p_, k_, d_, s_, auto_pad:AUTO_PAD_OPTIONS, allow_asymmetric=False):
-  def _apply_assertion(pads): return pads if allow_asymmetric else assert_symmetric_pads(pads)
-  i_, (s_,d_,p_) = x.shape[-len(k_):], (make_tuple(x, len(k_)*2) for x in (s_, d_, p_))
-  if auto_pad == "NOTSET": return _apply_assertion(_onnx_pads_to_tiny_pads(p_ if len(p_)==len(k_)*2 else p_*2))
-  o_ = [((i - (1 if auto_pad in ("SAME_UPPER", "SAME_LOWER") else k)) // s + 1) for i,k,s in zip(i_, k_, s_)]
-  return _apply_assertion(_onnx_pads_to_tiny_pads(_auto_pad([(o-1)*s+k-i for o,i,k,s in zip(o_, i_, k_, s_)], auto_pad)))
->>>>>>> 9bc317d5
 
 def AveragePool(X: Tensor, kernel_shape:list[int], auto_pad:AUTO_PAD_OPTIONS="NOTSET", ceil_mode:int=0, count_include_pad:int=0,
                 dilations:list[int]|int=1, pads:list[int]|int=0, strides:list[int]|int=1):
@@ -236,11 +220,7 @@
 
 def Conv(X: Tensor, W: Tensor, B:Tensor|None=None, auto_pad:AUTO_PAD_OPTIONS="NOTSET", dilations:list[int]|int=1, group:int=1,
          kernel_shape:list[int]|None=None, pads:list[int]|int=0, strides:list[int]|int=1):
-<<<<<<< HEAD
   pads = _resolve_pool_pads(X, pads, kernel_shape or W.shape[2:], dilations, strides, auto_pad)
-=======
-  pads = _resolve_pool_pads(X, pads, kernel_shape or W.shape[2:], dilations, strides, auto_pad, allow_asymmetric=True)
->>>>>>> 9bc317d5
   return X.conv2d(W, B, stride=strides, groups=group, dilation=dilations, padding=tuple(pads))
 
 # src: https://github.com/onnx/onnx/blob/main/docs/Operators.md#ConvTranspose
@@ -257,11 +237,7 @@
     output_shape = output_shape or [X.shape[i+2] * strides[i] for i in range(len(strides))]
     pads = [strides[i]*(input_shape[i]-1) + output_padding[i] + ((kernel_shape[i]-1)*dilations[i]+1)-output_shape[i] for i in range(len(input_shape))]
     pads = _auto_pad(pads, auto_pad) if auto_pad != "NOTSET" else [0] * len(input_shape) * 2
-<<<<<<< HEAD
   pads = _onnx_pads_to_tiny_pads(pads)
-=======
-  pads = assert_symmetric_pads(_onnx_pads_to_tiny_pads(pads))
->>>>>>> 9bc317d5
   return X.conv_transpose2d(W, B, stride=strides, groups=group, dilation=dilations, padding=pads, output_padding=output_padding)
 
 def MaxUnpool(xT: Tensor, xI: Tensor, outshape: list[int]|None=None, kernel_shape:list[int]=None, pads:list[int]|int=0, strides:list[int]|int=1):
