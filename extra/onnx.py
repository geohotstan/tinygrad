--- conflicted
+++ resolved
@@ -169,15 +169,9 @@
           axes, ends, starts, steps = list(opt.get("axes", range(inp[0].ndim))), list(opt["ends"]), list(opt["starts"]), [1]*inp[0].ndim
         else:
           starts, ends = inp[1:3]
-<<<<<<< HEAD
           axes = list(range(inp[0].ndim)) if len(inp) <= 3 else safe_python(inp[3].cast(dtypes.int32))
           steps = inp[4].cast(dtypes.int32).tolist() if len(inp) > 4 else [1]*inp[0].ndim
-          starts, ends = safe_python(starts.ceil().cast(dtypes.int32)), safe_python(ends.ceil().cast(dtypes.int32))
-=======
-          axes = safe_numpy(Tensor.arange(inp[0].ndim) if len(inp) <= 3 else inp[3].cast(dtypes.int32)).tolist()
-          steps = safe_numpy(inp[4].cast(dtypes.int32)).tolist() if len(inp) > 4 else [1]*inp[0].ndim
-          starts, ends = safe_numpy(starts).tolist(), safe_numpy(ends).tolist()
->>>>>>> f3de1791
+          starts, ends = safe_python(starts), safe_python(ends)
         arg = [(0,x,1) for x in inp[0].shape]
         for i, axis in enumerate(axes):
           axis = int(axis) + inp[0].ndim if axis < 0 else int(axis)
