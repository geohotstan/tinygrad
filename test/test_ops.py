--- conflicted
+++ resolved
@@ -339,18 +339,11 @@
     helper_test_op(None, lambda x: x.round(), vals=[[1.499, 1.5, 1.501, 1.0, 2.1, 0.0, -5.0, -2.499, -2.5, -2.501]], forward_only=True)
     helper_test_op(None, lambda x: x.round(), vals=[[2.5, -1.5]], forward_only=True)
 
-<<<<<<< HEAD
-  # TODO: fix backward
-  def test_isinf(self):
-    helper_test_op(None, torch.isinf, Tensor.isinf, vals=[[float('-inf'), 0., float('inf'), float('nan'), 1.1]], forward_only=True)
-  # TODO: fix backward
-=======
   def test_isinf(self):
     val = [float('-inf'), 0., float('inf'), float('nan'), 1.1]
     helper_test_op(None, torch.isinf, Tensor.isinf, vals=[val], forward_only=True)
     np.testing.assert_equal(Tensor(val).isinf(detect_positive=True, detect_negative=False).numpy(), [False, False, True, False, False])
     np.testing.assert_equal(Tensor(val).isinf(detect_positive=False, detect_negative=True).numpy(), [True, False, False, False, False])
->>>>>>> c8bf09b7
   def test_isnan(self):
     helper_test_op(None, torch.isnan, Tensor.isnan, vals=[[float('-inf'), 0., float('inf'), float('nan'), 1.1]], forward_only=True)
 
@@ -664,11 +657,8 @@
     helper_test_op([()], torch.sigmoid, Tensor.sigmoid)
   def test_hardsigmoid(self):
     helper_test_op([(45,65)], torch.nn.functional.hardsigmoid, Tensor.hardsigmoid)
-<<<<<<< HEAD
-=======
     helper_test_op([(45,65)], torch.sigmoid, Tensor.sigmoid, low=300, high=400)
     helper_test_op([(45,65)], torch.sigmoid, Tensor.sigmoid, low=-400, high=-300)
->>>>>>> c8bf09b7
     helper_test_op([()], torch.nn.functional.hardsigmoid, Tensor.hardsigmoid)
   def test_softplus(self):
     helper_test_op([(45,65)], torch.nn.functional.softplus, Tensor.softplus, grad_atol=1e-6)
