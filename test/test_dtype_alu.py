import unittest

from tinygrad import Tensor, dtypes, Device
import operator
import numpy as np
from hypothesis import given, strategies as strat, settings, HealthCheck
from tinygrad.dtype import DType
from tinygrad.helpers import CI, getenv
from tinygrad.engine.schedule import create_schedule
from tinygrad.engine.realize import run_schedule
from tinygrad.ops import GroupOp
from tinygrad.tensor import _to_np_dtype
from tinygrad.device import is_dtype_supported
import pytest, math
pytestmark = pytest.mark.filterwarnings("ignore")

settings.register_profile("my_profile", max_examples=200, deadline=None, derandomize=getenv("DERANDOMIZE_CI", False))
settings.load_profile("my_profile")
print(settings.default)

dtypes_float = (dtypes.float16, dtypes.float32, dtypes.float64)
dtypes_int = (dtypes.int8, dtypes.int16, dtypes.int32, dtypes.int64, dtypes.uint8, dtypes.uint16, dtypes.uint32, dtypes.uint64)
dtypes_bool = (dtypes.bool,)
binary_operations = [operator.add, operator.sub, operator.mul, operator.lt, operator.eq]

# TODO: LLVM comparing with nan is incorrect
if Device.DEFAULT == "LLVM":
  binary_operations.remove(operator.lt)

integer_binary_operations = binary_operations + [(Tensor.xor, np.bitwise_xor), (Tensor.bitwise_and, np.bitwise_and),
                                                 (Tensor.bitwise_or, np.bitwise_or)]
unary_operations = [(Tensor.exp, np.exp), (Tensor.log, np.log), (Tensor.sin, np.sin),
                    (Tensor.sqrt, np.sqrt), (Tensor.reciprocal, np.reciprocal)]

# TODO: enable this (this is a dtype issue)
#binary_operations.append(operator.truediv)

# TODO: enable mod on Tensor
#binary_operations.append(operator.mod)

# TODO: (a+b)/2 in tensor.py's maximum can overflow. This requires a new implementation of maximum that can be backpropagated
#binary_operations += [(Tensor.maximum, np.maximum)]

# TODO: CI CUDA segfaults on sin, WEBGPU sin is not precise enough for large numbers
if (getenv("MOCKGPU") and Device.DEFAULT == "NV") or Device.DEFAULT == "WEBGPU": unary_operations.remove((Tensor.sin, np.sin))

class ht:
  float64 = strat.floats(width=64, allow_subnormal=False)
  float32 = strat.floats(width=32, allow_subnormal=False)
  float16 = strat.floats(width=16, allow_subnormal=False)
  bfloat16 = strat.floats(width=16, allow_subnormal=False)
  uint8 = strat.integers(0, 255)
  uint16 = strat.integers(0, 65535)
  uint32 = strat.integers(0, 2**32-1)
  uint64 = strat.integers(0, 2**64-1)
  int8 = strat.integers(-128, 127)
  int16 = strat.integers(-32768, 32767)
  int32 = strat.integers(-2147483648, 2147483647)
  int64 = strat.integers(-9223372036854775808, 9223372036854775807)
  bool = strat.booleans()

def universal_test(a, b, dtype, op):
  if not isinstance(op, tuple): op = (op, op)
  tensor_value = (op[0](Tensor([a], dtype=dtype), Tensor([b], dtype=dtype))).numpy()
  numpy_value = op[1](np.array([a]).astype(_to_np_dtype(dtype)), np.array([b]).astype(_to_np_dtype(dtype)))
  if dtype is dtypes.bfloat16: np.testing.assert_allclose(tensor_value, numpy_value, atol=1e-3, rtol=1e-2)
  elif dtype in dtypes_float: np.testing.assert_allclose(tensor_value, numpy_value, atol=1e-10)
  else: np.testing.assert_equal(tensor_value, numpy_value)

def universal_test_unary(a, dtype, op):
  if not isinstance(op, tuple): op = (op, op)
  out: Tensor = op[0](Tensor([a], dtype=dtype))
  sched = create_schedule([out.lazydata])
  ast = sched[-1].ast
  run_schedule(sched)
  tensor_value = out.numpy()
  numpy_value = op[1](np.array([a]).astype(_to_np_dtype(dtype)))
  if dtype in (*dtypes_float, dtypes.bfloat16):
    np.testing.assert_allclose(tensor_value, numpy_value, atol=1e-3, rtol=1e-2)
  else: np.testing.assert_equal(tensor_value, numpy_value)
  if op[0] != Tensor.reciprocal: # reciprocal is not supported in most backends
    op = [x for x in ast.parents if x.op in GroupOp.Unary][0]
    assert op.dtype == dtype

def universal_test_cast(a, in_dtype, dtype):
  tensor_value = Tensor([a], dtype=in_dtype).cast(dtype)
  numpy_value = np.array([a], dtype=_to_np_dtype(in_dtype)).astype(_to_np_dtype(dtype))
  np.testing.assert_equal(tensor_value.numpy(), numpy_value)

def universal_test_midcast(a, b, c, op1, op2, d1:DType, d2:DType):
  # the 'inf' and 'nan' cases are wrong on WEBGPU
  if (c in [math.inf, -math.inf] or math.isnan(c)) and Device.DEFAULT == "WEBGPU": return
  if not isinstance(op1, tuple): op1 = (op1, op1)
  if not isinstance(op2, tuple): op2 = (op2, op2)
  at, bt, ct = Tensor([a], dtype=d1), Tensor([b], dtype=d1), Tensor([c], dtype=d2)
  an, bn, cn = np.array([a]).astype(_to_np_dtype(d1)), np.array([b]).astype(_to_np_dtype(d1)), np.array([c]).astype(_to_np_dtype(d2))
  tensor_value = op2[0](op1[0](at, bt).cast(d2), ct).numpy()
  numpy_value = op2[1](op1[1](an, bn).astype(_to_np_dtype(d2)), cn)
  np.testing.assert_allclose(tensor_value, numpy_value, rtol=1e-6 if getenv("PTX") else 1e-7)

class TestDTypeALU(unittest.TestCase):
  @unittest.skipUnless(is_dtype_supported(dtypes.float64, Device.DEFAULT), f"no float64 on {Device.DEFAULT}")
  @given(ht.float64, ht.float64, strat.sampled_from(binary_operations))
  def test_float64(self, a, b, op): universal_test(a, b, dtypes.float64, op)

  @given(ht.float32, ht.float32, strat.sampled_from(binary_operations))
  def test_float32(self, a, b, op): universal_test(a, b, dtypes.float32, op)

  @unittest.skipUnless(is_dtype_supported(dtypes.float16, Device.DEFAULT), f"no float16 on {Device.DEFAULT}")
  @given(ht.float16, ht.float16, strat.sampled_from(binary_operations))
  def test_float16(self, a, b, op): universal_test(a, b, dtypes.float16, op)

  @unittest.skipUnless(is_dtype_supported(dtypes.bfloat16, Device.DEFAULT), f"no bfloat16 on {Device.DEFAULT}")
  @given(ht.bfloat16, ht.bfloat16, strat.sampled_from(binary_operations))
  def test_bfloat16(self, a, b, op): universal_test(a, b, dtypes.bfloat16, op)

  @given(ht.float32, strat.sampled_from(unary_operations))
  def test_float32_unary(self, a, op): universal_test_unary(a, dtypes.float32, op)

  @unittest.skipUnless(is_dtype_supported(dtypes.float16, Device.DEFAULT), f"no float16 on {Device.DEFAULT}")
  @given(ht.float16, strat.sampled_from(unary_operations))
  def test_float16_unary(self, a, op): universal_test_unary(a, dtypes.float16, op)

  @unittest.skipUnless(is_dtype_supported(dtypes.bfloat16, Device.DEFAULT), f"no bfloat16 on {Device.DEFAULT}")
  @given(ht.bfloat16, strat.sampled_from(unary_operations))
  @unittest.skipIf(Device.DEFAULT == "AMD", "broken on AMD")
  def test_bfloat16_unary(self, a, op): universal_test_unary(a, dtypes.bfloat16, op)

  @given(ht.uint8, ht.uint8, strat.sampled_from(integer_binary_operations))
  def test_uint8(self, a, b, op): universal_test(a, b, dtypes.uint8, op)

  @unittest.skipUnless(is_dtype_supported(dtypes.uint16, Device.DEFAULT), f"no uint16 on {Device.DEFAULT}")
  @given(ht.uint16, ht.uint16, strat.sampled_from(integer_binary_operations))
  def test_uint16(self, a, b, op): universal_test(a, b, dtypes.uint16, op)

  @unittest.skipUnless(is_dtype_supported(dtypes.uint32, Device.DEFAULT), f"no uint32 on {Device.DEFAULT}")
  @given(ht.uint32, ht.uint32, strat.sampled_from(integer_binary_operations))
  def test_uint32(self, a, b, op): universal_test(a, b, dtypes.uint32, op)

  @unittest.skipUnless(is_dtype_supported(dtypes.uint64, Device.DEFAULT), f"no uint64 on {Device.DEFAULT}")
  @given(ht.uint64, ht.uint64, strat.sampled_from(integer_binary_operations))
  def test_uint64(self, a, b, op): universal_test(a, b, dtypes.uint64, op)

  @given(ht.int8, ht.int8, strat.sampled_from(integer_binary_operations))
  def test_int8(self, a, b, op): universal_test(a, b, dtypes.int8, op)

  @given(ht.int16, ht.int16, strat.sampled_from(integer_binary_operations))
  def test_int16(self, a, b, op): universal_test(a, b, dtypes.int16, op)

  @given(ht.int32, ht.int32, strat.sampled_from(integer_binary_operations))
  def test_int32(self, a, b, op): universal_test(a, b, dtypes.int32, op)

  @unittest.skipUnless(is_dtype_supported(dtypes.int64, Device.DEFAULT), f"no int64 on {Device.DEFAULT}")
  @given(ht.int64, ht.int64, strat.sampled_from(integer_binary_operations))
  def test_int64(self, a, b, op): universal_test(a, b, dtypes.int64, op)

  @given(ht.bool, ht.bool, strat.sampled_from(((operator.add, operator.add), (operator.mul, operator.mul))))
  def test_bool(self, a, b, op): universal_test(a, b, dtypes.bool, op)

  @given(ht.int32, ht.int32, ht.float32, strat.sampled_from(integer_binary_operations), strat.sampled_from(binary_operations))
  def test_int32_midcast_float(self, a, b, c, op1, op2): universal_test_midcast(a, b, c, op1, op2, dtypes.int32, dtypes.float32)

  # Metal and CUDA and HIP behave differently than numpy in CI for overflows
  skip_overflow = CI and Device.DEFAULT in {"AMD", "NV"}
  @given(strat.floats(width=32, min_value=0, max_value=10.0) if skip_overflow else ht.float32,
         strat.floats(width=32, min_value=0, max_value=10.0) if skip_overflow else ht.float32,
         ht.int32, strat.sampled_from(binary_operations), strat.sampled_from(integer_binary_operations))
  @unittest.skipIf(Device.DEFAULT == "PYTHON", "TODO: fix cast inf to int32 in PYTHON")
  def test_float_midcast_int32(self, a, b, c, op1, op2): universal_test_midcast(a, b, c, op1, op2, dtypes.float32, dtypes.int32)

  @unittest.skip("broken. TODO: fix it")
  @given(ht.float32, strat.sampled_from(dtypes_float+dtypes_int+dtypes_bool))
  def test_float_cast(self, a, dtype): universal_test_cast(a, dtypes.float32, dtype)

  @unittest.skip("broken. TODO: fix it")
  @given(ht.int32, strat.sampled_from(dtypes_float+dtypes_int+dtypes_bool))
  def test_int32_cast(self, a, dtype): universal_test_cast(a, dtypes.int32, dtype)

<<<<<<< HEAD
  @given(strat.data(), strat.sampled_from(dtypes_float), strat.sampled_from((dtypes.uint8, dtypes.uint16)))
  def test_float_cast_to_unsigned(self, a, float_dtype, unsigned_dtype):
    if not is_dtype_supported(float_dtype, Device.DEFAULT): float_dtype = dtypes.float32
    float_strat = {dtypes.float16: ht.float16, dtypes.float32: ht.float32, dtypes.float64: ht.float64}[float_dtype]
    float_strat = float_strat.filter(lambda x: 0 < x < dtypes.max(unsigned_dtype))
    universal_test_cast(a.draw(float_strat), float_dtype, unsigned_dtype)

  @settings(suppress_health_check=[HealthCheck.filter_too_much])
  @given(strat.data(), strat.sampled_from(dtypes_float), strat.sampled_from((dtypes.uint8, dtypes.uint16)))
  def test_float_cast_to_unsigned_overflow(self, a, float_dtype, unsigned_dtype):
    if not is_dtype_supported(float_dtype, Device.DEFAULT): float_dtype = dtypes.float32
    float_strat = {dtypes.float16: ht.float16, dtypes.float32: ht.float32, dtypes.float64: ht.float64}[float_dtype]
    overflow_strat = float_strat.filter(lambda x: x > dtypes.max(unsigned_dtype) and x <= dtypes.max(dtypes.int32))
    universal_test_cast(a.draw(overflow_strat), float_dtype, unsigned_dtype)

  @given(strat.data(), strat.sampled_from(dtypes_float), strat.sampled_from((dtypes.uint8, dtypes.uint16)))
  def test_float_cast_to_unsigned_underflow(self, a, float_dtype, unsigned_dtype):
    if not is_dtype_supported(float_dtype, Device.DEFAULT): float_dtype = dtypes.float32
    float_strat = {dtypes.float16: ht.float16, dtypes.float32: ht.float32, dtypes.float64: ht.float64}[float_dtype]
    overflow_strat = float_strat.filter(lambda x: x < 0 and x >= dtypes.min(dtypes.int32))
    universal_test_cast(a.draw(overflow_strat), float_dtype, unsigned_dtype)
=======
  @unittest.expectedFailure
  def test_unsafe_cast_float_to_int_failure(self):
    val = float(dtypes.max(dtypes.int32) - 1)
    t1 = Tensor([val], dtype=dtypes.float32).cast(dtypes.int32)
    t2 = Tensor(val, dtype=dtypes.float32).cast(dtypes.int32)
    np.testing.assert_equal(t1.item(), t2.item())
>>>>>>> d53cd923

if __name__ == '__main__':
  unittest.main()<|MERGE_RESOLUTION|>--- conflicted
+++ resolved
@@ -176,7 +176,6 @@
   @given(ht.int32, strat.sampled_from(dtypes_float+dtypes_int+dtypes_bool))
   def test_int32_cast(self, a, dtype): universal_test_cast(a, dtypes.int32, dtype)
 
-<<<<<<< HEAD
   @given(strat.data(), strat.sampled_from(dtypes_float), strat.sampled_from((dtypes.uint8, dtypes.uint16)))
   def test_float_cast_to_unsigned(self, a, float_dtype, unsigned_dtype):
     if not is_dtype_supported(float_dtype, Device.DEFAULT): float_dtype = dtypes.float32
@@ -198,14 +197,13 @@
     float_strat = {dtypes.float16: ht.float16, dtypes.float32: ht.float32, dtypes.float64: ht.float64}[float_dtype]
     overflow_strat = float_strat.filter(lambda x: x < 0 and x >= dtypes.min(dtypes.int32))
     universal_test_cast(a.draw(overflow_strat), float_dtype, unsigned_dtype)
-=======
+
   @unittest.expectedFailure
   def test_unsafe_cast_float_to_int_failure(self):
     val = float(dtypes.max(dtypes.int32) - 1)
     t1 = Tensor([val], dtype=dtypes.float32).cast(dtypes.int32)
     t2 = Tensor(val, dtype=dtypes.float32).cast(dtypes.int32)
     np.testing.assert_equal(t1.item(), t2.item())
->>>>>>> d53cd923
 
 if __name__ == '__main__':
   unittest.main()