--- conflicted
+++ resolved
@@ -43,18 +43,6 @@
     return (self.op.value, (self.arg if self.op is not UOps.DEFINE_VAR else self.arg.expr) if self.op is not UOps.ALU else \
             self.arg.value, self.dtype, self.src)
   def __lt__(self, x:UOp): return self.cmp_tuple < x.cmp_tuple
-<<<<<<< HEAD
-  # def cached_eq(self, x:UOp, context:Dict[Tuple[int, int], bool]) -> bool:
-  #   if id(self) == id(x): return True
-  #   if self.op != x.op or self.dtype != x.dtype or self.arg != x.arg or len(self.src) != len(x.src): return False
-  #   if (key := (id(self), id(x))) in context: return context[key]
-  #   return context.setdefault(key, all(a.cached_eq(b, context) for a,b in zip(self.src, x.src)))
-  # def __eq__(self, x): return self.cached_eq(x, context={})
-  @functools.cached_property
-  def hash(self): return hash((self.op, self.dtype, self.src, self.arg))
-  def __hash__(self): return self.hash
-=======
->>>>>>> 518c022c
   def __repr__(self): return pretty_print(self, lambda x: f"{type(self).__name__}({x.op}, {x.dtype}, arg={x.arg}, src=(%s))")
   # *** uop syntactic sugar
   def ufix(self, x): return self.const(x) if not isinstance(x, UOp) else x
