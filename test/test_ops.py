import time, math, unittest, functools
import numpy as np
from typing import List, Callable
import torch
from tinygrad.helpers import getenv, IMAGE, DEBUG, CI, Context, TRANSCENDENTAL
from tinygrad import Tensor, Device, dtypes
from tinygrad.tensor import _to_np_dtype
from tinygrad.device import is_dtype_supported

if CI:
  import warnings
  warnings.filterwarnings("ignore", message="Non-empty compiler output encountered")

FORWARD_ONLY = getenv("FORWARD_ONLY", 0)
PRINT_TENSORS = getenv("PRINT_TENSORS", 0)

def helper_test_op(shps, torch_fxn, tinygrad_fxn=None, atol=1e-6, rtol=1e-3, grad_atol=1e-4, grad_rtol=1e-3,
                   forward_only=False, vals=None, low=-2, high=2):
  if tinygrad_fxn is None: tinygrad_fxn = torch_fxn
  ts, tst = prepare_test_op(low, high, shps, vals, forward_only)

  st = time.monotonic()
  out = torch_fxn(*ts)
  torch_fp = time.monotonic() - st

  # move inputs to a different device, test the device of intermediate tensors are correct
  if mt:=getenv("MOVE_TENSOR", ""):
    for t in tst: t.to_(mt)

  st = time.monotonic()
  ret = tinygrad_fxn(*tst).realize()
  tinygrad_fp = time.monotonic() - st

  def compare(s, tinygrad_output, torch_output, atol, rtol):
    if PRINT_TENSORS: print(s, tinygrad_output, torch_output)
    try:
      assert tinygrad_output.shape == torch_output.shape, f"shape mismatch: tinygrad={tinygrad_output.shape} | torch={torch_output.shape}"
      assert tinygrad_output.dtype == torch_output.dtype, f"dtype mismatch: tinygrad={tinygrad_output.dtype} | torch={torch_output.dtype}"
      np.testing.assert_allclose(tinygrad_output, torch_output, atol=atol, rtol=rtol)
    except Exception as e:
      raise Exception(f"{s} failed shape {tinygrad_output.shape}: {e}")

  if DEBUG >= 6:
    np.set_printoptions(linewidth=200, suppress=True)
    print(ret.numpy())
    print(out.detach().numpy())
  compare("forward pass", ret.numpy(), out.detach().numpy(), atol=atol, rtol=rtol)

  torch_fbp, tinygrad_fbp = np.nan, np.nan
  if not forward_only and not FORWARD_ONLY:
    st = time.monotonic()
    (out+1).square().mean().backward()
    torch_fbp = time.monotonic() - st

    st = time.monotonic()
    (ret+1).square().mean().backward()
    for tt in tst: tt.grad.realize()
    tinygrad_fbp = time.monotonic() - st

    for i, (t, tt) in enumerate(zip(ts, tst)):
      compare(f"backward pass tensor {i}", tt.grad.numpy(), t.grad.detach().numpy(), atol=grad_atol, rtol=grad_rtol)

  if not CI:
    print("\ntesting %40r   torch/tinygrad fp: %.2f / %.2f ms  bp: %.2f / %.2f ms " % \
          (shps, torch_fp*1000, tinygrad_fp*1000, torch_fbp*1000, tinygrad_fbp*1000), end="")

def prepare_test_op(low, high, shps, vals, forward_only=False):
  if shps is None:
    ts = [torch.tensor(x, requires_grad=(not forward_only)) for x in vals]
  else:
    np.random.seed(0)
    np_data = [np.random.uniform(low=low, high=high, size=size).astype(_to_np_dtype(dtypes.default_float)) for size in shps]
    ts = [torch.tensor(data, requires_grad=(not forward_only)) for data in np_data]
  tst = [Tensor(x.detach().numpy(), requires_grad=(not forward_only and not FORWARD_ONLY)) for x in ts]
  return ts, tst

class TestOps(unittest.TestCase):

  def helper_test_exception(self, shps, torch_fxn, tinygrad_fxn, expected, exact=False, vals=None, low=-1.5, high=1.5):
    if getenv("MOCKGPU") and Device.DEFAULT == "NV": self.skipTest('helper_test_exception fails in CI CUDA')
    ts, tst = prepare_test_op(low, high, shps, vals)
    with self.assertRaises(expected) as torch_cm:
      torch_fxn(*ts)
    with self.assertRaises(expected) as tinygrad_cm:
      tinygrad_fxn(*tst)
    if exact: self.assertEqual(str(torch_cm.exception), str(tinygrad_cm.exception))
    if not CI: print("\ntesting %40r   torch/tinygrad exception: %s / %s" % (shps, torch_cm.exception, tinygrad_cm.exception), end="")

  def test_full_like(self):
    a = Tensor([[1,2,3],[4,5,6]], dtype=dtypes.float32)
    b = torch.tensor([[1,2,3],[4,5,6]], dtype=torch.float32)
    helper_test_op([], lambda: torch.full_like(b, 4), lambda: Tensor.full_like(a, 4), forward_only=True)

    a = Tensor([[1,2,3],[4,5,6]], dtype=dtypes.int32)
    b = torch.tensor([[1,2,3],[4,5,6]], dtype=torch.int32)
    helper_test_op([], lambda: torch.full_like(b, 4), lambda: Tensor.full_like(a, 4), forward_only=True)

  def test_full(self):
    helper_test_op([], lambda: torch.full((45,65), 4, dtype=torch.int32), lambda: Tensor.full((45,65), 4), forward_only=True)

  def test_negative_dims(self):
    creation_methods: List[Callable[..., Tensor]] = [
      Tensor.empty,
      Tensor.rand,
      Tensor.zeros,
      Tensor.ones,
      Tensor.randn,
      Tensor.randint,
      Tensor.normal,
      Tensor.uniform,
      Tensor.scaled_uniform,
      Tensor.glorot_uniform
    ]

    for method in creation_methods:
      with self.assertRaises(ValueError): method(-3, 2)
      with self.assertRaises(ValueError): method((2, -3))
      with self.assertRaises(ValueError): method((2, -3, 0))

  def test_negative_dims_full(self):
    with self.assertRaises(ValueError): Tensor.full((-3,), 2)
    with self.assertRaises(ValueError): Tensor.full((2, -3), 4)
    with self.assertRaises(ValueError): Tensor.full((2, -3, 0), 4)

  def test_negative_dims_eye(self):
    with self.assertRaises(ValueError): Tensor.eye(-3, 3)
    with self.assertRaises(ValueError): Tensor.eye(3, -3)
    with self.assertRaises(ValueError): Tensor.eye(-3, -3)

  def test_negative_dims_kaiming(self):
    creation_methods = [Tensor.kaiming_uniform, Tensor.kaiming_normal]
    for method in creation_methods:
      with self.assertRaises(ValueError): method(-3, 3)
      with self.assertRaises(ValueError): method((-3, 3), 3)
      with self.assertRaises(ValueError): method((-3, -3), 3)

  def test_zeros(self):
    helper_test_op([], lambda: torch.zeros(45,65), lambda: Tensor.zeros(45,65), forward_only=True)
    helper_test_op([], lambda: torch.zeros([45,65]), lambda: Tensor.zeros([45,65]), forward_only=True)
    helper_test_op([], lambda: torch.zeros([]), lambda: Tensor.zeros([]), forward_only=True)

  def test_zeros_like(self):
    a = Tensor([[1,2,3],[4,5,6]], dtype=dtypes.float32)
    b = torch.tensor([[1,2,3],[4,5,6]], dtype=torch.float32)
    helper_test_op([], lambda: torch.zeros_like(b), lambda: Tensor.zeros_like(a), forward_only=True)

    a = Tensor([[1,2,3],[4,5,6]], dtype=dtypes.int32)
    b = torch.tensor([[1,2,3],[4,5,6]], dtype=torch.int32)
    helper_test_op([], lambda: torch.zeros_like(b), lambda: Tensor.zeros_like(a), forward_only=True)

  def test_empty_0(self):
    helper_test_op([], lambda: torch.empty(45,65)*0/0, lambda: Tensor.empty(45,65)*0/0, forward_only=True)

  def test_ones(self):
    helper_test_op([], lambda: torch.ones(45,65), lambda: Tensor.ones(45,65), forward_only=True)
    helper_test_op([], lambda: torch.ones([45,65]), lambda: Tensor.ones([45,65]), forward_only=True)
    helper_test_op([], lambda: torch.ones([]), lambda: Tensor.ones([]), forward_only=True)

  def test_ones_like(self):
    a = Tensor([[1,2,3],[4,5,6]], dtype=dtypes.float32)
    b = torch.tensor([[1,2,3],[4,5,6]], dtype=torch.float32)
    helper_test_op([], lambda: torch.ones_like(b), lambda: Tensor.ones_like(a), forward_only=True)

    a = Tensor([[1,2,3],[4,5,6]], dtype=dtypes.int32)
    b = torch.tensor([[1,2,3],[4,5,6]], dtype=torch.int32)
    helper_test_op([], lambda: torch.ones_like(b), lambda: Tensor.ones_like(a), forward_only=True)

  def test_eye(self):
    helper_test_op([], lambda: torch.eye(10), lambda: Tensor.eye(10), forward_only=True)
    helper_test_op([], lambda: torch.eye(3, 5), lambda: Tensor.eye(3, 5), forward_only=True)
    helper_test_op([], lambda: torch.eye(5, 3), lambda: Tensor.eye(5, 3), forward_only=True)
    helper_test_op([], lambda: torch.eye(1), lambda: Tensor.eye(1), forward_only=True)
    helper_test_op([], lambda: torch.eye(0), lambda: Tensor.eye(0), forward_only=True)

  def test_split(self):
    def tensor(s): return torch.arange(math.prod(s), dtype=torch.int32).reshape(s), Tensor.arange(math.prod(s)).reshape(s)
    test_cases = [
      (tensor((10,)),       5, {}),
      (tensor((10,)), [1,4,5], {}),
      (tensor((10,)),       3, {}),
      (tensor((3,4,)),      1, {}),
      (tensor((3,4,)),      1, {'dim':1}),
      (tensor((4,4,)),  [2,2], {}),
      (tensor((4,4,)),  [2,2], {'dim':1}),
      (tensor((10000,)), 2500, {}),
    ]

    for (tor, ten), sizes, args in test_cases:
      tor_splits, ten_splits = tor.split(sizes, **args), ten.split(sizes, **args)
      assert len(tor_splits) == len(ten_splits)
      for tor_chunk, ten_chunk in zip(tor_splits, ten_splits):
        helper_test_op([], lambda: tor_chunk, lambda: ten_chunk, forward_only=True)

  def test_chunk(self):
    tor = torch.arange(13, dtype=torch.int32).repeat(8, 1).chunk(6, 1)
    ten = Tensor.arange(13).repeat((8, 1)).chunk(6, 1)
    assert len(tor) == len(ten)
    for i in range(len(tor)):
      helper_test_op([], lambda: tor[i], lambda: ten[i], forward_only=True)

    tor = torch.arange(13, dtype=torch.int32).repeat(8, 1).chunk(6, 0)
    ten = Tensor.arange(13).repeat((8, 1)).chunk(6, 0)
    assert len(tor) == len(ten)
    for i in range(len(tor)):
      helper_test_op([], lambda: tor[i], lambda: ten[i], forward_only=True)

    tor = torch.arange(13, dtype=torch.int32).repeat(8, 1).chunk(3, -1)
    ten = Tensor.arange(13).repeat((8, 1)).chunk(3, -1)
    assert len(tor) == len(ten)
    for i in range(len(tor)):
      helper_test_op([], lambda: tor[i], lambda: ten[i], forward_only=True)

    tor = torch.arange(13, dtype=torch.int32).repeat(8, 3, 3).chunk(3, -2)
    ten = Tensor.arange(13).repeat((8, 3, 3)).chunk(3, -2)
    assert len(tor) == len(ten)
    for i in range(len(tor)):
      helper_test_op([], lambda: tor[i], lambda: ten[i], forward_only=True)

  def test_arange(self):
    helper_test_op([], lambda: torch.arange(10, dtype=torch.int32), lambda: Tensor.arange(10), forward_only=True)
    helper_test_op([], lambda: torch.arange(36, dtype=torch.int32), lambda: Tensor.arange(36), forward_only=True)
    helper_test_op([], lambda: torch.arange(5, 10, 3, dtype=torch.int32), lambda: Tensor.arange(5, 10, 3), forward_only=True)
    helper_test_op([], lambda: torch.arange(10, 5, -3, dtype=torch.int32), lambda: Tensor.arange(10, 5, -3), forward_only=True)
    helper_test_op([], lambda: torch.arange(11, 5, -3, dtype=torch.int32), lambda: Tensor.arange(11, 5, -3), forward_only=True)
    helper_test_op([], lambda: torch.arange(1, 78, 2, dtype=torch.int32), lambda: Tensor.arange(1, 78, 2), forward_only=True)
    helper_test_op([], lambda: torch.arange(5.5, 175.5, 2.5), lambda: Tensor.arange(5.5, 175.5, 2.5), forward_only=True)
    helper_test_op([], lambda: torch.arange(-30.2, -0.3, 0.75), lambda: Tensor.arange(-30.2, -0.3, 0.75), forward_only=True)
    helper_test_op([], lambda: torch.arange(-50.3, -380.2, -2.25), lambda: Tensor.arange(-50.3, -380.2, -2.25), forward_only=True)

  def test_arange_big(self):
    helper_test_op([], lambda: torch.arange(256, dtype=torch.int32), lambda: Tensor.arange(256), forward_only=True)

  def test_arange_4096(self):
    helper_test_op([], lambda: torch.arange(4096, dtype=torch.int32), lambda: Tensor.arange(4096), forward_only=True)

  def test_linspace(self):
    helper_test_op([], lambda: torch.linspace(5, 10, 3), lambda: Tensor.linspace(5, 10, 3), forward_only=True)
    helper_test_op([], lambda: torch.linspace(5, 10, 1), lambda: Tensor.linspace(5, 10, 1), forward_only=True)
    helper_test_op([], lambda: torch.linspace(5, 10, 0), lambda: Tensor.linspace(5, 10, 0), forward_only=True)
    helper_test_op([], lambda: torch.linspace(5, 10, 30), lambda: Tensor.linspace(5, 10, 30), forward_only=True)
    helper_test_op([], lambda: torch.linspace(-5.5, 5.5, 10), lambda: Tensor.linspace(-5.5, 5.5, 10), forward_only=True)
    helper_test_op([], lambda: torch.linspace(5.5, -5.5, 10), lambda: Tensor.linspace(5.5, -5.5, 10), forward_only=True)
    helper_test_op([], lambda: torch.linspace(5, 10, 3, dtype=torch.int32), lambda: Tensor.linspace(5, 10, 3, dtype="int32"), forward_only=True)
    helper_test_op([], lambda: torch.linspace(5, 10, 20, dtype=torch.int32), lambda: Tensor.linspace(5, 10, 20, dtype="int32"), forward_only=True)
    helper_test_op([], lambda: torch.linspace(5, -5, 20, dtype=torch.int32), lambda: Tensor.linspace(5, -5, 20, dtype="int32"), forward_only=True)
    self.helper_test_exception([], lambda: torch.linspace(5, 10, 3, dtype=torch.bool), lambda: Tensor.linspace(5, 10, 3, dtype="bool"),
                               expected=(RuntimeError, ValueError))
    self.helper_test_exception([], lambda: torch.linspace(1, 2, -1), lambda: Tensor.linspace(1, 2, -1), expected=(RuntimeError, ValueError))

  def test_sum_fake(self):
    helper_test_op([(256, 1)], lambda x: x.sum(axis=1))

  def test_sum_collapse(self):
    helper_test_op([], lambda: torch.ones(256,256).sum(axis=1), lambda: Tensor.ones(256,256).sum(axis=1), forward_only=True)

  def test_sum_collapse_neg(self):
    helper_test_op([], lambda: (-torch.ones(3,3)).sum(axis=1), lambda: (-Tensor.ones(3,3)).sum(axis=1), forward_only=True)

  def test_sum_pad_collapse(self):
    helper_test_op([], lambda: torch.nn.functional.pad(torch.ones(256,256), pad=(0,64,0,0)).sum(axis=1),
                       lambda: Tensor.ones(256,256).pad(((0,0), (0,64))).sum(axis=1), forward_only=True)

  # this is more complex and won't fold for a while
  def test_sum_cat_collapse(self):
    helper_test_op([], lambda: torch.cat([torch.ones(256,256), torch.zeros(256,64)], dim=1).sum(axis=1),
                       lambda: Tensor.cat(Tensor.ones(256,256), Tensor.zeros(256,64), dim=1).sum(axis=1), forward_only=True)

  def test_max_dont_collapse(self):
    helper_test_op([], lambda: torch.ones(256,256).max(1)[0], lambda: Tensor.ones(256,256).max(1), forward_only=True)

  def test_where(self):
    helper_test_op(
      [(100,)],
      lambda x: torch.where(x > 0.5, 4, 2).type(torch.int32),
      lambda x: (x > 0.5).where(4, 2), forward_only=True)

    for shps in [[(8,),(1,),(1,)], [(10,10),(10,),(10,)], [(100,)]*3, [(10,10)]*3]:
      helper_test_op(
        shps,
        lambda x, a, b: torch.where(x > 0.5, a, b),
        lambda x, a, b: (x > 0.5).where(a, b), forward_only=True)

  def test_where_permute(self):
    helper_test_op(
      [(5, 5)],
      lambda x: torch.where(x > 0.5, 4, 2).type(torch.int32).permute((1, 0)),
      lambda x: (x > 0.5).where(4, 2).permute((1, 0)), forward_only=True)

  def _test_cmp(self, fxn, reverse=True):
    # test different dtypes
    helper_test_op(None, fxn, fxn, forward_only=True, vals=[[0.,1,2], [2.,1,0]])
    helper_test_op(None, fxn, fxn, forward_only=True, vals=[[0,1,2], [2,1,0]])
    helper_test_op(None, fxn, fxn, forward_only=True, vals=[[True, True, False], [False,True,False]])
    # test broadcasting
    for shps in [[(3, 4, 5), (3, 4, 5)], [(3, 4, 5), (5,)], [(5,), (3, 4, 5)]]:
      helper_test_op(shps, fxn, fxn, forward_only=True)
    # test cmp with const
    helper_test_op(None, lambda x,y: fxn(x,2), lambda x,y: fxn(x,2), forward_only=True, vals=[[0.,1,2], [2.,1,0]])
    if reverse: helper_test_op(None, lambda x,y: fxn(2,y), lambda x,y: fxn(2,y), forward_only=True, vals=[[0.,1,2], [2.,1,0]])
    # test special floats  # TODO: fix nan
    specials = [0.0, 1.0, -1.0, math.inf, -math.inf]#, math.nan]
    for s0 in specials:
      for s1 in specials:
        helper_test_op(None, fxn, fxn, forward_only=True, vals=[[s0], [s1]])

  def test_cmp_eq(self): self._test_cmp(lambda x,y: x==y, reverse=False)
  def test_cmp_gt(self): self._test_cmp(lambda x,y: x>y)
  def test_cmp_ge(self): self._test_cmp(lambda x,y: x>=y)
  def test_cmp_lt(self): self._test_cmp(lambda x,y: x<y)
  def test_cmp_le(self): self._test_cmp(lambda x,y: x<=y)

  def test_cmp_ne_backwards(self):
    t1 = torch.ones(4, requires_grad=True)
    t2 = torch.ones(4, requires_grad=True)
    self.assertRaises(RuntimeError, (t1 != t2).sum().backward)
    tt1 = Tensor.ones(4, requires_grad=True)
    tt2 = Tensor.ones(4, requires_grad=True)
    self.assertRaises(RuntimeError, (tt1 != tt2).sum().backward)
    tt = Tensor.randn(4, requires_grad=True)
    (tt*(tt != 0)).sum().backward()
    t = torch.tensor(tt.numpy(), requires_grad=True)
    (t*(t != 0)).sum().backward()
    np.testing.assert_allclose(t.grad.numpy(), tt.grad.numpy(), rtol=1e-5)

  def test_cmp_lt_backwards(self):
    t1 = torch.ones(4, requires_grad=True)
    t2 = torch.ones(4, requires_grad=True)
    self.assertRaises(RuntimeError, (t1 < t2).sum().backward)
    tt1 = Tensor.ones(4, requires_grad=True)
    tt2 = Tensor.ones(4, requires_grad=True)
    self.assertRaises(RuntimeError, (tt1 < tt2).sum().backward)
    tt = Tensor.randn(4, requires_grad=True)
    (tt*(tt < 0)).sum().backward()
    t = torch.tensor(tt.numpy(), requires_grad=True)
    (t*(t < 0)).sum().backward()
    np.testing.assert_allclose(t.grad.numpy(), tt.grad.numpy(), rtol=1e-5)

  # TODO: fix backward of these functions
  def test_trunc(self):
    helper_test_op([()], lambda x: x.trunc(), forward_only=True)
    helper_test_op([(45,35)], lambda x: x.trunc(), forward_only=True)
    helper_test_op(None, lambda x: x.trunc(), vals=[[1.499, 1.5, 1.501, 1.0, 2.1, 0.0, -5.0, -2.499, -2.5, -2.501]], forward_only=True)
  def test_floor(self):
    helper_test_op([()], lambda x: x.floor(), forward_only=True)
    helper_test_op([(45,35)], lambda x: x.floor(), forward_only=True)
    helper_test_op(None, lambda x: x.floor(), vals=[[1.499, 1.5, 1.501, 1.0, 2.1, 0.0, -5.0, -2.499, -2.5, -2.501]], forward_only=True)
  def test_ceil(self):
    helper_test_op([()], lambda x: x.ceil(), forward_only=True)
    helper_test_op([(45,35)], lambda x: x.ceil(), forward_only=True)
    helper_test_op(None, lambda x: x.ceil(), vals=[[1.499, 1.5, 1.501, 1.0, 2.1, 0.0, -5.0, -2.499, -2.5, -2.501]], forward_only=True)
  def test_round(self):
    helper_test_op([()], lambda x: x.round(), forward_only=True)
    helper_test_op([(45,35)], lambda x: x.round(), forward_only=True)
    helper_test_op(None, lambda x: x.round(), vals=[[1.499, 1.5, 1.501, 1.0, 2.1, 0.0, -5.0, -2.499, -2.5, -2.501]], forward_only=True)
    helper_test_op(None, lambda x: x.round(), vals=[[2.5, -1.5]], forward_only=True)

  def test_isinf(self):
    val = [float('-inf'), 0., float('inf'), float('nan'), 1.1]
    helper_test_op(None, torch.isinf, Tensor.isinf, vals=[val], forward_only=True)
    np.testing.assert_equal(Tensor(val).isinf(detect_positive=True, detect_negative=False).numpy(), [False, False, True, False, False])
    np.testing.assert_equal(Tensor(val).isinf(detect_positive=False, detect_negative=True).numpy(), [True, False, False, False, False])
  def test_isnan(self):
    helper_test_op(None, torch.isnan, Tensor.isnan, vals=[[float('-inf'), 0., float('inf'), float('nan'), 1.1]], forward_only=True)

  def test_lerp(self):
    helper_test_op([(45,35), (45,35), (45,35)], lambda x,y,z: x.lerp(y,z))
    helper_test_op(None, lambda x,y,z: x.lerp(y,z), vals=[[1.,2.,3.], [4.,5.,6.], 0.5])

  @unittest.skipIf(Device.DEFAULT == "QCOM", "OpenCL fails to compile this (both on GPU(qcom)/QCOM backends)")
  def test_tril(self):
    helper_test_op([(3,3)], lambda x: x.tril())
    helper_test_op([(3,3)], lambda x: x.tril(1))
    helper_test_op([(3,3)], lambda x: x.tril(2))
    helper_test_op([(3,3)], lambda x: x.tril(-1))
    helper_test_op([(3,3)], lambda x: x.tril(-2))
    helper_test_op([(4,5)], lambda x: x.tril(4))
    helper_test_op([(4,5)], lambda x: x.tril(5))
    helper_test_op([(4,5)], lambda x: x.tril(6))
    helper_test_op([(4,5)], lambda x: x.tril(-4))
    helper_test_op([(4,5)], lambda x: x.tril(-5))
    helper_test_op([(4,5)], lambda x: x.tril(-6))
    helper_test_op([(5,3,3)], lambda x: x.tril())
    helper_test_op([(5,0,3)], lambda x: x.tril())
    helper_test_op([(5,3,3)], lambda x: x.tril(1))
    helper_test_op(None, lambda x: x.tril(), vals=[[[True] * 3] * 3], forward_only=True)

  @unittest.skipIf(Device.DEFAULT == "QCOM", "OpenCL fails to compile this (both on GPU(qcom)/QCOM backends)")
  def test_triu(self):
    helper_test_op([(3,3)], lambda x: x.triu())
    helper_test_op([(3,3)], lambda x: x.triu(1))
    helper_test_op([(3,3)], lambda x: x.triu(2))
    helper_test_op([(3,3)], lambda x: x.triu(-1))
    helper_test_op([(3,3)], lambda x: x.triu(-2))
    helper_test_op([(4,5)], lambda x: x.triu(4))
    helper_test_op([(4,5)], lambda x: x.triu(5))
    helper_test_op([(4,5)], lambda x: x.triu(6))
    helper_test_op([(4,5)], lambda x: x.triu(-4))
    helper_test_op([(4,5)], lambda x: x.triu(-5))
    helper_test_op([(4,5)], lambda x: x.triu(-6))
    helper_test_op([(5,3,3)], lambda x: x.triu())
    helper_test_op([(5,0,3)], lambda x: x.triu())
    helper_test_op([(5,3,3)], lambda x: x.triu(1))
    helper_test_op(None, lambda x: x.triu(), vals=[[[True] * 3] * 3], forward_only=True)

  def test_maximum(self):
    helper_test_op([(45,65), (45,65)], torch.maximum, Tensor.maximum)
    helper_test_op([(), ()], torch.maximum, Tensor.maximum)
    helper_test_op(None, torch.maximum, Tensor.maximum, vals=[[1., 0., 3., -4.], 3.])
    helper_test_op(None, torch.maximum, Tensor.maximum, vals=[[1., 0., 3., -4.], [-1., -2., 3., 0.]])
    helper_test_op(None, torch.maximum, Tensor.maximum, vals=[[True, False, False], True], forward_only=True)
    helper_test_op(None, torch.maximum, Tensor.maximum, vals=[[True, False, False], [True, True, False]], forward_only=True)
  def test_minimum(self):
    helper_test_op([(45,65), (45,65)], torch.minimum, Tensor.minimum)
    helper_test_op([(), ()], torch.minimum, Tensor.minimum)
    helper_test_op(None, torch.minimum, Tensor.minimum, vals=[[1., 0., 3., -4.], 3.])
    helper_test_op(None, torch.minimum, Tensor.minimum, vals=[[1., 0., 3., -4.], [-1., -2., 3., 0.]])
    helper_test_op(None, torch.minimum, Tensor.minimum, vals=[[True, False, False], True], forward_only=True)
    helper_test_op(None, torch.minimum, Tensor.minimum, vals=[[True, False, False], [True, True, False]], forward_only=True)

  def test_tiny_add(self):
    helper_test_op([(3), (3)], lambda x,y: x+y, Tensor.add, forward_only=True)
  def test_tiny_mul(self):
    helper_test_op([(64), (64)], lambda x,y: x*y, Tensor.mul, forward_only=True)

  def test_add(self):
    helper_test_op([(45,68), (45,68)], lambda x,y: x+y, Tensor.add)
    helper_test_op([(45,68), (45,68)], lambda x,y: x+y)
    helper_test_op([(), ()], lambda x,y: x+y)
  def test_add3(self):
    helper_test_op([(45,65), (45,65), (45,65)], lambda x,y,z: x+y+z)
  def test_broadcasted_add(self):
    helper_test_op([(45,65), (45,1)], lambda x,y: x+y)
    helper_test_op([(45,65), ()], lambda x,y: x+y)
  def test_broadcasted_add_2(self):
    helper_test_op([(45,65), (65,)], lambda x,y: x+y)

  def test_sub(self):
    helper_test_op([(45,65), (45,65)], lambda x,y: x-y, Tensor.sub)
    helper_test_op([(45,65), (45,65)], lambda x,y: x-y)
    helper_test_op([(), ()], lambda x,y: x-y)
  def test_scalar_sub(self):
    helper_test_op([(45,65)], lambda x: x-2)
    helper_test_op([()], lambda x: x-2)
  def test_scalar_rsub(self):
    helper_test_op([(45,65)], lambda x: 2-x)
    helper_test_op([()], lambda x: 2-x)

  def test_neg(self):
    helper_test_op([(45,65)], lambda x: -x)
    helper_test_op([(45,65)], lambda x: x.neg())
    helper_test_op([()], lambda x: x.neg())
  def test_logical_not(self):
    helper_test_op(None, torch.logical_not, Tensor.logical_not, vals=[[True, False, True]], forward_only=True)
    helper_test_op(None, torch.logical_not, Tensor.logical_not, vals=[[1.,2.,0.,0.5]], forward_only=True)

  def test_mul(self):
    helper_test_op([(64,64), (64,64)], lambda x,y: x*y, Tensor.mul)
    helper_test_op([(64,64), (64,64)], lambda x,y: x*y)
    helper_test_op([(), ()], lambda x,y: x*y)
  def test_scalar_mul(self):
    helper_test_op([(45,65)], lambda x: x*2)
    helper_test_op([(45,65)], lambda x: x*-1)
    helper_test_op([(45,65)], lambda x: 255*x)
    helper_test_op([(45,65)], lambda x: 2*x)
    helper_test_op([()], lambda x: x*2)
    helper_test_op([()], lambda x: 2*x)

  def test_div(self):
    helper_test_op([(45,65), (45,65)], lambda x,y: x/y, Tensor.div)
    helper_test_op([(45,65), (45,65)], lambda x,y: x/y)
    helper_test_op([(), ()], lambda x,y: x/y)
  def test_div_int(self):
    helper_test_op(None, lambda x,y: x/y, Tensor.div, forward_only=True, vals=np.array([[5, 6, 7],[1, 2, 3]], dtype=np.int32))
    helper_test_op(None, lambda x,y: x//y, forward_only=True, vals=np.array([[5, 6, 7],[1, 2, 3]], dtype=np.int32))
    helper_test_op(None, lambda x: x/2, forward_only=True, vals=np.array([[3, 4, 5]], dtype=np.int32))
    helper_test_op(None, lambda x: x//2, forward_only=True, vals=np.array([[3, 4, 5]], dtype=np.int32))
    torch_idiv, tiny_idiv = functools.partial(torch.div, rounding_mode="trunc"), Tensor.idiv
    helper_test_op(None, torch_idiv, tiny_idiv, forward_only=True, vals=np.array([[5, -6, 7],[1, 2, 3]], dtype=np.int32))
    x = Tensor(2**64 - 1, dtype=dtypes.uint64).idiv(1)
    np.testing.assert_equal(x.numpy(), 2**64 - 1)
  def test_scalar_div(self):
    helper_test_op([(45,65)], lambda x: x/255)
    helper_test_op([(45,65)], lambda x: x/1)
    helper_test_op([(45,65)], lambda x: 1/x)
    helper_test_op([(45,65)], lambda x: x/2)
    helper_test_op([(45,65)], lambda x: 2/x)
    helper_test_op([()], lambda x: x/2)
    helper_test_op([()], lambda x: 2/x)

  def test_mul_naninf(self):
    helper_test_op([(45,65)], lambda x: x*math.inf)
    helper_test_op([(45,65)], lambda x: x*-math.inf)
    helper_test_op([(45,65)], lambda x: x*math.nan)
  def test_div_naninf(self):
    helper_test_op([(45,65)], lambda x: x/math.inf)
    helper_test_op([(45,65)], lambda x: x/-math.inf)
    helper_test_op([(45,65)], lambda x: x/math.nan)
    helper_test_op([(45,65)], lambda x: math.inf/x)
    helper_test_op([(45,65)], lambda x: (-math.inf)/x)
    helper_test_op([(45,65)], lambda x: math.nan/x)

  def test_pow_full(self):
    helper_test_op([(45,65), (45,65)], lambda x,y: x**y)
    helper_test_op([(45,65), (45,65)], lambda x,y: x.pow(y))
  def test_pow(self):
    helper_test_op([(45,65)], lambda x: x**0)
    helper_test_op([(45,65)], lambda x: x**1)
    helper_test_op([(45,65)], lambda x: x**2)
    helper_test_op([(45,65)], lambda x: x**3)
    helper_test_op([(45,65)], lambda x: x**-2)
    helper_test_op([()], lambda x: x**2)
    helper_test_op([()], lambda x: x**-2)
    # Regression tests for https://github.com/tinygrad/tinygrad/issues/1151
    helper_test_op([(45,65)], lambda x: x**3, low=-30, high=-27)
    helper_test_op([()], lambda x: x**3, low=-30, high=-27)
    # Regression tests for https://github.com/tinygrad/tinygrad/issues/1251
    helper_test_op([(45,65)], lambda x: x**0.2, low=-30, high=-27)
    helper_test_op([(45,65)], lambda x: x**1.2, low=-30, high=-27)
    helper_test_op([()], lambda x: x**0.2, low=-30, high=-27)
    helper_test_op([()], lambda x: x**1.2, low=-30, high=-27)
    a, b = Tensor([0.0], requires_grad=True), torch.tensor([0.0], requires_grad=True)
    helper_test_op([], lambda: b**1.1, lambda: a**1.1)
  def test_pow_const(self):
    helper_test_op([(45,65)], lambda x: x**1.0)
    helper_test_op([(45,65)], lambda x: x**-1.0)
    helper_test_op([(45,65)], lambda x: 1.0**x)
    helper_test_op([(45,65)], lambda x: x**2.0)
    helper_test_op([(45,65)], lambda x: 2.0**x)
    helper_test_op([()], lambda x: x**2.0)
    helper_test_op([()], lambda x: 2.0**x)
    # TODO: fix backward
    helper_test_op(None, lambda x: 0**x, vals=[[-2.,-1,0,1,2,3]], forward_only=True)
    # TODO: fix backward, should be nan
    helper_test_op(None, lambda x: (-2)**x, vals=[[-2.,-1,0,1,2,3]], forward_only=True)

  def test_sqrt(self):
    helper_test_op([(45,65)], lambda x: x.sqrt())
    helper_test_op([()], lambda x: x.sqrt())
  def test_rsqrt(self):
    helper_test_op([(45,65)], lambda x: x.rsqrt())
    helper_test_op([()], lambda x: x.rsqrt())

  def test_xor(self):
    data = [[1,-8,1],[32,1,6]]
    tor = torch.tensor(data, dtype=torch.int)
    ten = Tensor(data, dtype=dtypes.int32)
    helper_test_op([], lambda: tor^tor, lambda: ten^ten, forward_only=True)
    helper_test_op([], lambda: tor^0x1337, lambda: ten^0x1337, forward_only=True)
    helper_test_op([], lambda: 0x1337^tor, lambda: 0x1337^ten, forward_only=True)

    self.helper_test_exception([(4), (4)], torch.bitwise_xor, Tensor.xor, expected=RuntimeError)

  def test_and(self):
    data = [[1,-8,1],[32,1,6]]
    tor = torch.tensor(data, dtype=torch.int)
    ten = Tensor(data, dtype=dtypes.int32)
    helper_test_op([], lambda: tor&tor, lambda: ten&ten, forward_only=True)
    helper_test_op([], lambda: tor&0x1337, lambda: ten&0x1337, forward_only=True)
    helper_test_op([], lambda: 0x1337&tor, lambda: 0x1337&ten, forward_only=True)

    data = [[True, True, False, False], [True, False, True, False]]
    tor0, tor1 = torch.tensor(data[0], dtype=torch.bool),  torch.tensor(data[1], dtype=torch.bool)
    ten0, ten1 = Tensor(data[0], dtype=dtypes.bool), Tensor(data[1], dtype=dtypes.bool)
    helper_test_op([], lambda: tor0&tor1, lambda: ten0&ten1, forward_only=True)

    self.helper_test_exception([(4), (4)], torch.bitwise_and, Tensor.bitwise_and, expected=RuntimeError)

  def test_or(self):
    data = [[1,-8,1],[32,1,6]]
    tor = torch.tensor(data, dtype=torch.int)
    ten = Tensor(data, dtype=dtypes.int32)
    helper_test_op([], lambda: tor|tor, lambda: ten|ten, forward_only=True)
    helper_test_op([], lambda: tor|0x1337, lambda: ten|0x1337, forward_only=True)
    helper_test_op([], lambda: 0x1337|tor, lambda: 0x1337|ten, forward_only=True)

    data = [[True, True, False, False], [True, False, True, False]]
    tor0, tor1 = torch.tensor(data[0], dtype=torch.bool),  torch.tensor(data[1], dtype=torch.bool)
    ten0, ten1 = Tensor(data[0], dtype=dtypes.bool), Tensor(data[1], dtype=dtypes.bool)
    helper_test_op([], lambda: tor0|tor1, lambda: ten0|ten1, forward_only=True)

    self.helper_test_exception([(4), (4)], torch.bitwise_or, Tensor.bitwise_or, expected=RuntimeError)

  def test_bitwise_not(self):
    data = [[1,-8,1],[32,1,6]]
    tor = torch.tensor(data, dtype=torch.int)
    ten = Tensor(data, dtype=dtypes.int32)
    helper_test_op([], lambda: tor.bitwise_not(), lambda: ten.bitwise_not(), forward_only=True)
    helper_test_op([], lambda: ~tor, lambda: ~ten, forward_only=True)

    data = [[True, False]]
    tor = torch.tensor(data, dtype=torch.bool)
    ten = Tensor(data, dtype=dtypes.bool)
    helper_test_op([], lambda: tor.bitwise_not(), lambda: ten.bitwise_not(), forward_only=True)
    helper_test_op([], lambda: ~tor, lambda: ~ten, forward_only=True)

    self.helper_test_exception([(4)], torch.bitwise_not, Tensor.bitwise_not, expected=RuntimeError)

  def test_lshift(self):
    data = [[0,1,2],[1<<8,1<<16,1<<31-1]]
    tor = torch.tensor(data, dtype=torch.int)
    ten = Tensor(data, dtype=dtypes.uint32)
    # cast to int32 because torch does not support uint32
    helper_test_op([], lambda: tor << 0, lambda: (ten << 0).cast(dtypes.int32), forward_only=True)
    helper_test_op([], lambda: tor << 2, lambda: (ten << 2).cast(dtypes.int32), forward_only=True)
    helper_test_op([], lambda: tor << 31, lambda: (ten << 31).cast(dtypes.int32), forward_only=True)
    helper_test_op([], lambda: tor.__lshift__(2), lambda: ten.__lshift__(2).cast(dtypes.int32), forward_only=True)
    helper_test_op([], lambda: tor.bitwise_left_shift(2), lambda: ten.lshift(2).cast(dtypes.int32), forward_only=True)

  def test_rshift(self):
    data = [[0,1,2],[1<<8,1<<16,1<<31-1]]
    tor = torch.tensor(data, dtype=torch.int)
    ten = Tensor(data, dtype=dtypes.uint32)
    # cast to int32 because torch does not support uint32
    helper_test_op([], lambda: tor >> 0, lambda: (ten >> 0).cast(dtypes.int32), forward_only=True)
    helper_test_op([], lambda: tor >> 2, lambda: (ten >> 2).cast(dtypes.int32), forward_only=True)
    helper_test_op([], lambda: tor >> 31, lambda: (ten >> 31).cast(dtypes.int32), forward_only=True)
    helper_test_op([], lambda: tor.__rshift__(2), lambda: ten.__rshift__(2).cast(dtypes.int32), forward_only=True)
    helper_test_op([], lambda: tor.bitwise_right_shift(2), lambda: ten.rshift(2).cast(dtypes.int32), forward_only=True)

  def test_sin(self):
    helper_test_op([(45,65)], lambda x: x.sin())
    helper_test_op([()], lambda x: x.sin())
    # works on real CUDA but not CI
    if not (getenv("MOCKGPU") and Device.DEFAULT == "NV"):
      helper_test_op(None, lambda x: x.sin(), vals=[[math.nan, math.inf, -math.inf, 0.0]])
      helper_test_op(None, lambda x: x.sin(), vals=[[1e1, 1e2, 1e3, 1e4, 1e5, 1e6, -1e1, -1e2, -1e3, -1e4, -1e5, -1e6]],
                    atol=3e-3, rtol=3e-3, grad_atol=3e-3, grad_rtol=3e-3)
  def test_cos(self):
    helper_test_op([(45,65)], lambda x: x.cos())
    helper_test_op([()], lambda x: x.cos())
    if not (getenv("MOCKGPU") and Device.DEFAULT == "NV"):
      helper_test_op(None, lambda x: x.sin(), vals=[[math.nan, math.inf, -math.inf, 0.0]])
      helper_test_op(None, lambda x: x.cos(), vals=[[1e1, 1e2, 1e3, 1e4, 1e5, 1e6, -1e1, -1e2, -1e3, -1e4, -1e5, -1e6]],
                    atol=3e-3, rtol=3e-3, grad_atol=3e-3, grad_rtol=3e-3)
  def test_tan(self):
    # NOTE: backward has much higher diff with input close to pi/2 and -pi/2
    helper_test_op([(45,65)], lambda x: x.tan(), low=-1.5, high=1.5)
    helper_test_op([(45,65)], lambda x: x.tan(), low=-5, high=5, forward_only=True)
    helper_test_op([()], lambda x: x.tan())
    if not (getenv("MOCKGPU") and Device.DEFAULT == "NV"):
      helper_test_op(None, lambda x: x.sin(), vals=[[math.nan, math.inf, -math.inf, 0.0]])
      helper_test_op(None, lambda x: x.cos(), vals=[[1e1, 1e2, 1e3, 1e4, 1e5, 1e6, -1e1, -1e2, -1e3, -1e4, -1e5, -1e6]],
                    atol=3e-3, rtol=3e-3, grad_atol=3e-3, grad_rtol=3e-3)

  def test_relu(self):
    helper_test_op([(64,64)], lambda x: x.relu())
    helper_test_op([()], lambda x: x.relu())
  def test_relu_exact(self):
    helper_test_op(None, lambda x: x.relu(), vals=[[-1.,0,1]])
  def test_relu_maximum_exact(self):
    helper_test_op(None, lambda x: torch.maximum(x, torch.zeros_like(x, requires_grad=False)), lambda x: Tensor.maximum(x, 0), vals=[[-1.,0,1]])
  def test_leakyrelu(self):
    helper_test_op([(45,65)], lambda x: torch.nn.functional.leaky_relu(x,0.01), Tensor.leakyrelu)
    helper_test_op([()], lambda x: torch.nn.functional.leaky_relu(x,0.01), Tensor.leakyrelu)
  def test_celu(self):
    for val in range(1, 5):
      helper_test_op([(45,65)], lambda x: torch.nn.functional.celu(x,val), lambda x: x.celu(val))
      helper_test_op([()], lambda x: torch.nn.functional.celu(x,val), lambda x: x.celu(val))

  def test_abs(self):
    helper_test_op([(45,65)], torch.abs, Tensor.abs)
    helper_test_op([()], torch.abs, Tensor.abs)
  def test_abs_exact(self):
    helper_test_op(None, torch.abs, Tensor.abs, vals=[[-1.,0,1]])

  @unittest.skipIf(TRANSCENDENTAL and Device.DEFAULT=="AMD", "TODO: remu crashes")
  def test_log(self):
    helper_test_op([(45,65)], torch.log, Tensor.log)
    helper_test_op(None, torch.log, Tensor.log, vals=[[math.inf, -math.inf, math.nan]])
    helper_test_op([()], torch.log, Tensor.log)
  def test_log2(self):
    helper_test_op([(45,65)], torch.log2, Tensor.log2)
    helper_test_op(None, torch.log2, Tensor.log2, vals=[[math.inf, -math.inf, math.nan]])
    helper_test_op([()], torch.log2, Tensor.log2)

  @unittest.skipIf(TRANSCENDENTAL and Device.DEFAULT=="AMD", "TODO: remu crashes")
  def test_exp(self):
    helper_test_op([(45,65)], torch.exp, Tensor.exp)
    helper_test_op(None, torch.exp, Tensor.exp, vals=[[math.inf, -math.inf, math.nan]])
    helper_test_op([()], torch.exp, Tensor.exp)
  def test_exp2(self):
    helper_test_op([(45,65)], torch.exp2, Tensor.exp2)
    helper_test_op(None, torch.exp2, Tensor.exp2, vals=[[math.inf, -math.inf, math.nan]])
    helper_test_op([()], torch.exp2, Tensor.exp2)

  def test_sign(self):
    helper_test_op([(45,65)], torch.sign, Tensor.sign)
    helper_test_op([()], torch.sign, Tensor.sign)
  def test_sign_exact(self):
    helper_test_op(None, torch.sign, Tensor.sign, vals=[[-1.,0,1]])

  def test_softsign(self):
    helper_test_op([(45,65)], torch.nn.functional.softsign, Tensor.softsign)
    helper_test_op([()], torch.nn.functional.softsign, Tensor.softsign)
  def test_softsign_exact(self):
    helper_test_op(None, torch.nn.functional.softsign, Tensor.softsign, vals=[[-1.,0,1]])

  def test_sigmoid(self):
    helper_test_op([(45,65)], torch.sigmoid, Tensor.sigmoid)
    helper_test_op([(45,65)], torch.sigmoid, Tensor.sigmoid, low=300, high=400)
    helper_test_op([(45,65)], torch.sigmoid, Tensor.sigmoid, low=-400, high=-300)
    helper_test_op([()], torch.sigmoid, Tensor.sigmoid)
  def test_hardsigmoid(self):
    helper_test_op([(45,65)], torch.nn.functional.hardsigmoid, Tensor.hardsigmoid)
    helper_test_op([(45,65)], torch.sigmoid, Tensor.sigmoid, low=300, high=400)
    helper_test_op([(45,65)], torch.sigmoid, Tensor.sigmoid, low=-400, high=-300)
    helper_test_op([()], torch.nn.functional.hardsigmoid, Tensor.hardsigmoid)
  def test_softplus(self):
    helper_test_op([(45,65)], torch.nn.functional.softplus, Tensor.softplus, grad_atol=1e-6)
    helper_test_op([()], torch.nn.functional.softplus, Tensor.softplus, grad_atol=1e-6)

  def test_erf(self):
    helper_test_op([(45,65)], torch.erf, Tensor.erf)
    helper_test_op([(45,65)], torch.erf, Tensor.erf, low=300, high=400)
    helper_test_op([(45,65)], torch.erf, Tensor.erf, low=-400, high=-300)
    helper_test_op([()], torch.erf, Tensor.erf)

  def test_gelu(self):
    helper_test_op([(45,65)], lambda x: torch.nn.functional.gelu(x, approximate="tanh"), Tensor.gelu)
    helper_test_op([(45,65)], lambda x: torch.nn.functional.gelu(x, approximate="tanh"), Tensor.gelu, low=300, high=400)
    helper_test_op([(45,65)], lambda x: torch.nn.functional.gelu(x, approximate="tanh"), Tensor.gelu, low=-400, high=-300)
  def test_quick_gelu(self):
    helper_test_op([(45,65)], lambda x: x * torch.sigmoid(1.702 * x), Tensor.quick_gelu)
    helper_test_op([(45,65)], lambda x: x * torch.sigmoid(1.702 * x), Tensor.quick_gelu, low=300, high=400)
    helper_test_op([(45,65)], lambda x: x * torch.sigmoid(1.702 * x), Tensor.quick_gelu, low=-400, high=-300)
    helper_test_op([()], lambda x: x * torch.sigmoid(1.702 * x), Tensor.quick_gelu)

  def test_elu(self):
    helper_test_op([(45,65)], torch.nn.functional.elu, Tensor.elu)
    helper_test_op([(45,65)], lambda x: torch.nn.functional.elu(x, alpha=0.1), lambda x: Tensor.elu(x, alpha=0.1))
    helper_test_op([()], torch.nn.functional.elu, Tensor.elu)
  def test_relu6(self):
    helper_test_op([(45,65)], torch.nn.functional.relu6, Tensor.relu6)
    helper_test_op([()], torch.nn.functional.relu6, Tensor.relu6)
  def test_hardswish(self):
    helper_test_op([(45,65)], torch.nn.functional.hardswish, Tensor.hardswish, grad_atol=1e-6)
    helper_test_op([()], torch.nn.functional.hardswish, Tensor.hardswish, grad_atol=1e-6)
  def test_mish(self):
    helper_test_op([(45,65)], torch.nn.functional.mish, Tensor.mish)
    helper_test_op([()], torch.nn.functional.mish, Tensor.mish)

  def test_multinomial(self):
    # NOTE: this is random, so it has a very large atol
    helper_test_op([(1000,)], lambda x: torch.multinomial(x.clip(0,1), num_samples=1).type(torch.int32),
                              lambda x: Tensor.multinomial(x.clip(0,1)), forward_only=True, atol=1000.)

  def test_small_cumsum(self):
    helper_test_op([(10)], lambda x: torch.cumsum(x, dim=0), lambda x: Tensor.cumsum(x, axis=0))
  def test_simple_cumsum(self):
    helper_test_op([(512)], lambda x: torch.cumsum(x, dim=0), lambda x: Tensor.cumsum(x, axis=0))
    helper_test_op([(1022)], lambda x: torch.cumsum(x, dim=0), lambda x: Tensor.cumsum(x, axis=0))
  def test_cumsum(self):
    helper_test_op([()], lambda x: torch.cumsum(x, dim=0), lambda x: Tensor.cumsum(x, axis=0))
    self.helper_test_exception([()], lambda x: torch.cumsum(x, dim=1), lambda x: Tensor.cumsum(x, axis=1), expected=IndexError)
    helper_test_op([(20,)], lambda x: torch.cumsum(x, dim=0), lambda x: Tensor.cumsum(x, axis=0))
    self.helper_test_exception([(20,)], lambda x: torch.cumsum(x, dim=1), lambda x: Tensor.cumsum(x, axis=1), expected=IndexError)
    self.helper_test_exception([(20,)], lambda x: torch.cumsum(x, dim=-2), lambda x: Tensor.cumsum(x, axis=-2), expected=IndexError)
    helper_test_op([(20,30)], lambda x: torch.cumsum(x, dim=0), lambda x: Tensor.cumsum(x, axis=0))
    helper_test_op([(20,30)], lambda x: torch.cumsum(x, dim=1), lambda x: Tensor.cumsum(x, axis=1))
    helper_test_op([(20,30,40)], lambda x: torch.cumsum(x, dim=2), lambda x: Tensor.cumsum(x, axis=2))
    helper_test_op([(20,30,40)], lambda x: torch.cumsum(x, dim=-1), lambda x: Tensor.cumsum(x, axis=-1))
  def test_cumsum_zero_axis(self):
    helper_test_op([(2,0,4)], lambda x: torch.cumsum(x, dim=1), lambda x: Tensor.cumsum(x, axis=1))
    helper_test_op([(0,3)], lambda x: torch.cumsum(x, dim=0), lambda x: Tensor.cumsum(x, axis=0))
    helper_test_op([(2,3,0)], lambda x: torch.cumsum(x, dim=2), lambda x: Tensor.cumsum(x, axis=2))

  def test_argmax(self):
    # check if it returns the first index for multiple occurences
    self.assertEqual(torch.tensor([2,2]).argmax().numpy(), Tensor([2,2]).argmax().numpy())
    np.testing.assert_equal(Tensor([2,2]).argmax().numpy(), np.array(0))
    np.testing.assert_equal(Tensor([1,2,2]).argmax().numpy(), np.array(1))
    helper_test_op([(10,20)], lambda x: x.argmax().type(torch.int32), lambda x: x.argmax(), forward_only=True)
    helper_test_op([(10,20)], lambda x: x.argmax(0, False).type(torch.int32), lambda x: x.argmax(0, False), forward_only=True)
    helper_test_op([(10,20)], lambda x: x.argmax(1, False).type(torch.int32), lambda x: x.argmax(1, False), forward_only=True)
    helper_test_op([(10,20)], lambda x: x.argmax(1, True).type(torch.int32), lambda x: x.argmax(1, True), forward_only=True)

  def test_argmin(self):
    # check if it returns the first index for multiple occurences
    self.assertEqual(torch.tensor([2, 2]).argmin().numpy(), Tensor([2, 2]).argmin().numpy())
    np.testing.assert_equal(Tensor([2,2]).argmin().numpy(), np.array(0))
    np.testing.assert_equal(Tensor([3,2,2]).argmin().numpy(), np.array(1))
    helper_test_op([(10,20)], lambda x: x.argmin().type(torch.int32), lambda x: x.argmin(), forward_only=True)
    helper_test_op([(10,20)], lambda x: x.argmin(0, False).type(torch.int32), lambda x: x.argmin(0, False), forward_only=True)
    helper_test_op([(10,20)], lambda x: x.argmin(1, False).type(torch.int32), lambda x: x.argmin(1, False), forward_only=True)
    helper_test_op([(10,20)], lambda x: x.argmin(1, True).type(torch.int32), lambda x: x.argmin(1, True), forward_only=True)

  def test_einsum(self):
    # matrix transpose
    helper_test_op([(150,150)], lambda a: torch.einsum('ij->ji', a), lambda a: Tensor.einsum('ij->ji', a))
    helper_test_op([(150,150)], lambda a: torch.einsum('ij -> ji', a), lambda a: Tensor.einsum('ij -> ji', a))
    helper_test_op([(150,150)], lambda a: torch.einsum('ji', a), lambda a: Tensor.einsum('ji', a))
    helper_test_op([(20,30,40)], lambda a: torch.einsum('jki', a), lambda a: Tensor.einsum('jki', a))
    helper_test_op([(20,30,40)], lambda a: torch.einsum('dog', a), lambda a: Tensor.einsum('dog', a))
    # no -> and empty rhs
    helper_test_op([(20,30),(30,40)], lambda a, b: torch.einsum('ij,jk', a, b), lambda a, b: Tensor.einsum('ij,jk', a, b))
    # sum all elements
    helper_test_op([(20,30,40)], lambda a: torch.einsum('ijk->', a), lambda a: Tensor.einsum('ijk->', a))
    # column sum
    helper_test_op([(50,50)], lambda a: torch.einsum('ij->j', a), lambda a: Tensor.einsum('ij->j', a))
    # row sum
    helper_test_op([(15,15)], lambda a: torch.einsum('ij->i', a), lambda a: Tensor.einsum('ij->i', a))
    # matrix-vector multiplication
    helper_test_op([(15,20), (20,)], lambda a,b: torch.einsum('ik,k->i', a,b), lambda a,b: Tensor.einsum('ik,k->i', a, b))
    # matrix-matrix multiplication
    helper_test_op([(15,20), (20,30)], lambda a,b: torch.einsum('ik,kj->ij', a,b), lambda a,b: Tensor.einsum('ik,kj->ij', a, b))
    # matrix-matrix multiplication, different letter order
    helper_test_op([(15,20), (20,30)], lambda a,b: torch.einsum('jk,ki->ji', a,b), lambda a,b: Tensor.einsum('jk,ki->ji', a, b))
    # dot product
    helper_test_op([(30),(30)], lambda a,b: torch.einsum('i,i->i', [a,b]), lambda a,b: Tensor.einsum('i,i->i', [a,b]))
    # hadamard product
    helper_test_op([(30,40),(30,40)], lambda a,b: torch.einsum('ij,ij->ij', a,b), lambda a,b: Tensor.einsum('ij,ij->ij', a,b))
    # outer product
    helper_test_op([(15,), (15,)], lambda a,b: torch.einsum('i,j->ij', a,b), lambda a,b: Tensor.einsum('i,j->ij',a,b))
    # batch matrix multiplication
    helper_test_op([(10,20,30),(10,30,40)], lambda a,b: torch.einsum('ijk,ikl->ijl', [a, b]), lambda a,b: Tensor.einsum('ijk,ikl->ijl', [a, b]))
    # batch matrix multiplication, result permuted
    helper_test_op([(10,20,25),(10,25,32)], lambda a,b: torch.einsum('ijk,ikl->jil', [a, b]), lambda a,b: Tensor.einsum('ijk,ikl->jil', [a, b]))
    # batch matrix multiplication, result & input permuted
    helper_test_op([(20,10,25),(10,25,32)], lambda a,b: torch.einsum('jik,ikl->jil', [a, b]), lambda a,b: Tensor.einsum('jik,ikl->jil', [a, b]))
    # batch matrix multiplication, result with different letters
    helper_test_op([(10,20,30),(10,30,40)], lambda a,b: torch.einsum('ijk,ika->ija', [a, b]), lambda a,b: Tensor.einsum('ijk,ika->ija', [a, b]))
    # tensor contraction
    helper_test_op([(3,5,8,10),(11,13,5,16,8)], lambda a,b: torch.einsum('pqrs,tuqvr->pstuv', a,b),
                                                lambda a,b: Tensor.einsum('pqrs,tuqvr->pstuv', a,b), atol=1e-5)
    # tensor contraction, input permuted
    helper_test_op([(3,8,10,5),(11,5,13,16,8)], lambda a,b: torch.einsum('prsq,tquvr->pstuv', a,b),
                                                lambda a,b: Tensor.einsum('prsq,tquvr->pstuv', a,b), atol=1e-5)
    # tensor contraction, result with different letters
    helper_test_op([(3,5,8,10),(11,13,5,16,8)], lambda a,b: torch.einsum('zqrs,tuqvr->zstuv', a,b),
                                                lambda a,b: Tensor.einsum('zqrs,tuqvr->zstuv', a,b), atol=1e-5)
    # bilinear transformation
    helper_test_op([(2,3),(5,3,7),(2,7)], lambda a,b,c: torch.einsum('ik,jkl,il->ij', [a,b,c]), lambda a,b,c: Tensor.einsum('ik,jkl,il->ij', [a,b,c]))

  def test_einsum_ellipsis(self):
    """The expected behavior for einsum is described in the PyTorch docs: https://pytorch.org/docs/stable/generated/torch.einsum.html"""
    # test ellipsis
    helper_test_op([(3, 8, 9), (3, 8, 9)], lambda a, b: torch.einsum('...id, ...jd -> ...ij', [a, b]),
               lambda a, b: Tensor.einsum('...id, ...jd -> ...ij', [a, b]))
    # ellipsis will come first in the output before the subscript labels, if rhs is not specified
    helper_test_op([(3, 8, 9), (3, 8, 9)], lambda a, b: torch.einsum('...id, ...jd', [a, b]),
               lambda a, b: Tensor.einsum('...id, ...jd', [a, b]))
    # multiple ellipsis in different operands with different shapes are allowed
    helper_test_op([(2, 3, 4, 5), (5, 2, 4)], lambda a, b: torch.einsum('i...j,ji...->...', [a, b]),
               lambda a, b: Tensor.einsum('i...j,ji...->...', [a, b]))
    # match torch ellipsis handling
    helper_test_op([(32, 7, 24, 24, 24), (32, 7, 24, 24, 24)], lambda a, b: torch.einsum('ij...,ij...->ij', [a, b]),
               lambda a, b: Tensor.einsum('ij...,ij...->ij', [a, b]))
    # multiple ellipsis in one operand are not allowed. This test shall raise an exception.
    with self.assertRaises(RuntimeError):
      helper_test_op([(2, 3, 4), (2, 3, 4)], lambda a, b: torch.einsum('...ik..., ...jk ->', [a, b]),
                       lambda a, b: Tensor.einsum('...ik..., ...jk ->', [a, b]))
    # multiple ellipsis must broadcast together. This test shall raise an exception.
    with self.assertRaises(RuntimeError):
      helper_test_op([(2, 3, 4, 5), (5, 2, 7)], lambda a, b: torch.einsum('i...j,ji...->...', [a, b]),
                       lambda a, b: Tensor.einsum('i...j,ji...->...', [a, b]))

  def test_einsum_shape_check(self):
    a = Tensor.zeros(3,8,10,5)
    b = Tensor.zeros(11,5,13,16,8)
    with self.assertRaises(AssertionError):
      Tensor.einsum('pqrs,tuqvr->pstuv',a,b)

  def test_einsum_arity_check1(self):
    a = Tensor.zeros(10,15)
    b = Tensor.zeros(15,20)
    c = Tensor.zeros(20,10)
    with self.assertRaises(AssertionError):
      Tensor.einsum('ij,jk->ij', a,b,c)

  def test_einsum_arity_check2(self):
    a = Tensor.zeros(10,10)
    with self.assertRaises(AssertionError):
      Tensor.einsum('ij,jk->ij', a)

  @unittest.skipIf(IMAGE>0, "no 1d dot for images")
  def test_dot_1d(self):
    helper_test_op([(65), (65)], lambda x,y: x.matmul(y), Tensor.dot)
    helper_test_op([(65), (65,45)], lambda x,y: x.matmul(y), Tensor.dot)
    helper_test_op([(45,65), (65)], lambda x,y: x.matmul(y), Tensor.dot)
    helper_test_op([(8,45,65), (65)], lambda x,y: x.matmul(y), Tensor.dot)
    helper_test_op([(65), (8,65,45)], lambda x,y: x.matmul(y), Tensor.dot)
    self.helper_test_exception([(4), (1,2)], lambda x, y: x.matmul(y), Tensor.dot, expected=RuntimeError)
    self.helper_test_exception([(2,1), (4)], lambda x, y: x.matmul(y), Tensor.dot, expected=RuntimeError)
    self.helper_test_exception([(1), (4)], lambda x, y: x.matmul(y), Tensor.dot, expected=RuntimeError)
  def test_dot(self):
    helper_test_op([(45,65), (65,100)], lambda x,y: x.matmul(y), Tensor.dot, atol=1e-5)
    helper_test_op([(8,45,65), (8,65,100)], lambda x,y: x.matmul(y), Tensor.dot, atol=1e-5)
    self.helper_test_exception([(2, 4), (1, 3)], lambda x, y: x.matmul(y), Tensor.dot, expected=RuntimeError)
    self.helper_test_exception([(2, 1), (4, 3)], lambda x, y: x.matmul(y), Tensor.dot, expected=RuntimeError)
    with self.assertRaises(RuntimeError):
      a = Tensor(3.14)
      a.matmul(a)
  def test_mulacc_with_zero_strides(self):
    helper_test_op(
      [],
      lambda: torch.tensor(1.0).reshape((1,1,1)).expand(2,4,3).mul(torch.tensor(1.0).reshape((1,1,1)).expand(2,4,3)).sum(-1),
      lambda: Tensor(1.0).reshape((1,1,1)).expand(2,4,3).mul(Tensor(1.0).reshape((1,1,1)).expand(2,4,3)).sum(-1),
      forward_only=True
    )
    a = [[1.,1.,1.,1.], [1.,1.,1.,1.]]
    b = [1.,1.,1.,1.]
    helper_test_op(
      [],
      lambda: torch.tensor(a).reshape((2,4,1)).expand(2,4,3).mul(torch.tensor(b).reshape((1,4,1)).expand(2,4,3)).sum([0,2]),
      lambda: Tensor(a).reshape((2,4,1)).expand(2,4,3).mul(Tensor(b).reshape((1,4,1)).expand(2,4,3)).sum([0,2]),
      forward_only=True
    )
    helper_test_op(
      [],
      lambda: torch.ones((1,2)).matmul(torch.ones((2,3))), lambda: Tensor.ones((1,2)).dot(Tensor.ones((2,3))),
      forward_only=True
    )

  def test_matmul_simple(self):
    helper_test_op([(4), (4,4)], lambda x,y: x.matmul(y), Tensor.dot)
  def test_matmul(self):
    helper_test_op([(64), (64,99)], lambda x,y: x.matmul(y), Tensor.dot)

  @unittest.skipIf(IMAGE>0, "no batched matmul on images")
  def test_matmul_batched(self):
    helper_test_op([(3), (1,3,3,5)], lambda x,y: x.matmul(y), Tensor.dot)

  @unittest.skipIf(IMAGE>0, "no batched matmul on images")
  def test_matmul_batched_vector(self):
    helper_test_op([(4,3), (1,3,3,5)], lambda x,y: x.matmul(y), Tensor.dot)
  def test_small_gemm(self):
    helper_test_op([(8,8), (8,8)], lambda x,y: x.matmul(y), lambda x,y: x@y)
  def test_9_gemm(self):
    helper_test_op([(9,9), (9,9)], lambda x,y: x.matmul(y), lambda x,y: x@y)
  def test_small_gemm_padded(self):
    helper_test_op([(9,9), (9,9)],
                   lambda x,y: torch.nn.functional.pad(x, (0,7,0,7)).matmul(torch.nn.functional.pad(y, (0,7,0,7))),
                   lambda x,y: x.pad(((0,7),(0,7)))@y.pad(((0,7),(0,7))))
  def test_small_gemm_range(self):
    helper_test_op(None, lambda x,y: x.matmul(y), lambda x,y: x@y, vals=[np.arange(0,64,dtype=np.float32).reshape(8,8),
                                                                         np.arange(64,128,dtype=np.float32).reshape(8,8)])
  def test_small_gemm_eye(self):
    helper_test_op(None, lambda x,y: x.matmul(y), lambda x,y: x@y, vals=[np.eye(8).astype(np.float32), np.eye(8).astype(np.float32)])
  @unittest.skipIf(CI and Device.DEFAULT in ["NV", "LLVM", "GPU", "CUDA"] or IMAGE, "not supported on these in CI/IMAGE")
  def test_gemm_fp16(self):
    helper_test_op([(64,64), (64,64)], lambda x,y: x.half().matmul(y.half()), atol=5e-3, rtol=5e-3)
  def test_gemm(self):
    helper_test_op([(64,64), (64,64)], lambda x,y: x.matmul(y))
  def test_big_gemm(self):
    helper_test_op([(256,256), (256,256)], lambda x,y: x.matmul(y), atol=1e-4)
  @unittest.skipIf(IMAGE>0, "no 0 in shape matmul on images")
  def test_gemm_with_zeros_shape(self):
    helper_test_op([(8,8), (8,0)], lambda x,y: x.matmul(y), Tensor.dot, atol=1e-7)
    helper_test_op([(0,8), (8,8)], lambda x,y: x.matmul(y), Tensor.dot, atol=1e-7)
    helper_test_op([(0,8), (8,0)], lambda x,y: x.matmul(y), Tensor.dot, atol=1e-7)
    helper_test_op([(8,0), (0,8)], lambda x,y: x.matmul(y), Tensor.dot, atol=1e-7)
    helper_test_op([(0,0), (0,0)], lambda x,y: x.matmul(y), Tensor.dot, atol=1e-7)
    helper_test_op([(0), (0,8)], lambda x,y: x.matmul(y), Tensor.dot, atol=1e-7)
    helper_test_op([(0), (0)], lambda x,y: x.matmul(y), Tensor.dot, atol=1e-7)
  def test_broadcastdot(self):
    helper_test_op([(10,45,65), (65,45)], lambda x,y: x @ y, Tensor.dot, atol=1e-4)
    with self.assertRaises(RuntimeError):
      a = Tensor(3.14)
      b = Tensor.ones(3,3)
      a @ b
  def test_multidot(self):
    helper_test_op([(10,45,65), (10,65,45)], lambda x,y: x @ y, Tensor.dot, atol=1e-4)
    helper_test_op([(3,3,45,65), (3,3,65,45)], lambda x,y: x @ y, Tensor.dot, atol=1e-4)

  def test_sum_simple(self):
    helper_test_op(None, lambda x: x.sum(), vals=[[1.,1.]])
  # NOTE: simple test for locals
  # FORWARD_ONLY=1 DEBUG=4 python3 test/test_ops.py TestOps.test_sum_full
  def test_sum_full(self):
    helper_test_op([(16384)], lambda x: x.sum())
  def test_sum_relu(self):
    helper_test_op([(3,4,5)], lambda x: x.relu().sum().relu())
  def test_sum_tiny(self):
    helper_test_op([(4,2,2)], lambda x: x.sum(axis=(0,2)))
  def test_sum(self):
    helper_test_op([(45,3)], lambda x: x.sum())
    helper_test_op([(3,4,5,6)], lambda x: x.sum(axis=3))
    helper_test_op([(3,4,5,6)], lambda x: x.sum(axis=(1,3)))
    helper_test_op([(3,4,5,6)], lambda x: x.sum(axis=(0,2)))
    helper_test_op([(3,4,5,6)], lambda x: x.sum(axis=(1,2)))
    helper_test_op([(3,4,5,6)], lambda x: x.sum(axis=1))
    helper_test_op([(3,4,5,6)], lambda x: x.sum(axis=1, keepdim=True))
    helper_test_op([()], lambda x: x.sum())
    helper_test_op([()], lambda x: x.sum(0))
    helper_test_op([()], lambda x: x.sum(-1))
    helper_test_op([()], lambda x: x.sum(()))
    self.helper_test_exception([(3,4,5,6)], lambda x: x.sum(5), lambda x: x.sum(5), expected=IndexError)
    self.helper_test_exception([()], lambda x: x.sum(1), lambda x: x.sum(1), expected=IndexError)
    self.helper_test_exception([()], lambda x: x.sum((1,)), lambda x: x.sum((1,)), expected=IndexError)

  def test_sum_with_zeros_shape(self):
    helper_test_op([(4, 0)], lambda x: x.sum(axis=(0,)))
    helper_test_op([(4, 0)], lambda x: x.sum(axis=(1,)))
    helper_test_op([(4, 0)], lambda x: x.sum(axis=(0,1)))

  def test_prod(self):
    helper_test_op(None, lambda x: x.prod(), vals=[[1.0, 2.0, 3.0]])
    with Context(NOOPT=1): helper_test_op(None, lambda x: x.prod(), vals=[[1.0, 2.0, 3.0]])
    helper_test_op([(3,4,5,6)], lambda x: x.prod(dim=3), lambda x: x.prod(axis=3))
    helper_test_op([(3,4,5,6)], lambda x: x.prod(dim=1), lambda x: x.prod(axis=1))
    helper_test_op([(3,4,5,6)], lambda x: x.prod(dim=1, keepdim=True), lambda x: x.prod(axis=1, keepdim=True))
    helper_test_op([()], lambda x: x.prod())
    helper_test_op([()], lambda x: x.prod(0))
    helper_test_op([()], lambda x: x.prod(-1))

  def test_min(self):
    helper_test_op([(3,3)], lambda x: x.min())
    helper_test_op([(45,3)], lambda x: x.min())
    helper_test_op([(45,3)], lambda x: x.min().mul(0.5))
    helper_test_op([()], lambda x: x.min())

    helper_test_op(None, lambda x: x.type(torch.int32).min(), lambda x: x.cast(dtypes.int32).min(), forward_only=True, vals=[[0, -2**31]])
    helper_test_op(None, lambda x: x.type(torch.int32).min(), lambda x: x.cast(dtypes.int32).min(), forward_only=True, vals=[[-2**31, 0]])
    helper_test_op(None, lambda x: x.type(torch.bool).min(), lambda x: x.cast(dtypes.bool).min(), forward_only=True, vals=[[False, True]])
    helper_test_op(None, lambda x: x.type(torch.bool).min(), lambda x: x.cast(dtypes.bool).min(), forward_only=True, vals=[[True, False]])

  def test_max(self):
    helper_test_op([(45,3)], lambda x: x.max())
    helper_test_op([(45,3)], lambda x: x.max().mul(0.5))
    helper_test_op(None, lambda x: x.max().mul(0.5), vals=[[[1.0,1.0,0.0,1.0]],])
    helper_test_op([(3,4,5,6)], lambda x: x.max(axis=1)[0], lambda x: x.max(axis=1))
    helper_test_op([()], lambda x: x.max())

    helper_test_op(None, lambda x: x.type(torch.int32).max(), lambda x: x.cast(dtypes.int32).max(), forward_only=True, vals=[[0, -2**31]])
    helper_test_op(None, lambda x: x.type(torch.int32).max(), lambda x: x.cast(dtypes.int32).max(), forward_only=True, vals=[[-2**31, 0]])
    helper_test_op(None, lambda x: x.type(torch.bool).max(), lambda x: x.cast(dtypes.bool).max(), forward_only=True, vals=[[False, True]])
    helper_test_op(None, lambda x: x.type(torch.bool).max(), lambda x: x.cast(dtypes.bool).max(), forward_only=True, vals=[[True, False]])

  @unittest.skipIf(Device.DEFAULT == "QCOM", "OpenCL fails to compile this (both on GPU(qcom)/QCOM backends)")
  def test_any(self):
    helper_test_op([(3,4,5,6)], lambda x: x.any(), forward_only=True)
    helper_test_op(None, lambda x: x.any(), vals=[[True, True]], forward_only=True)
    helper_test_op(None, lambda x: x.any(), vals=[[True, False]], forward_only=True)
    helper_test_op(None, lambda x: x.any(), vals=[[False, False]], forward_only=True)
    helper_test_op([()], lambda x: x.any(), forward_only=True)
  def test_any_axis(self):
    helper_test_op([(3,4,5,6)], lambda x: x.any(axis=(1,2)), forward_only=True)
  def test_any_zero_axis(self):
    helper_test_op([(1,0,3,0,5)], lambda x: x.any(axis=(1,3)), forward_only=True)

  @unittest.skipIf(Device.DEFAULT == "QCOM", "OpenCL fails to compile this (both on GPU(qcom)/QCOM backends)")
  def test_all(self):
    helper_test_op([(3,4,5,6)], lambda x: x.all(), forward_only=True)
    helper_test_op(None, lambda x: x.all(), vals=[[True, True]], forward_only=True)
    helper_test_op(None, lambda x: x.all(), vals=[[True, False]], forward_only=True)
    helper_test_op(None, lambda x: x.all(), vals=[[False, False]], forward_only=True)
    helper_test_op([()], lambda x: x.all(), forward_only=True)
  def test_all_axis(self):
    helper_test_op([(3,4,5,6)], lambda x: x.all(axis=(1,2)), forward_only=True)
  def test_all_zero_axis(self):
    helper_test_op([(1,0,3,0,5)], lambda x: x.all(axis=(1,3)), forward_only=True)

  def test_mean(self):
    helper_test_op([(3,4,5,6)], lambda x: x.mean())
    helper_test_op([()], lambda x: x.mean())
  def test_mean_axis(self):
    helper_test_op([(3,4,5,6)], lambda x: x.mean(axis=(1,2)))
  def test_mean_zero_axis(self):
    helper_test_op([(1,0,3,0,5)], lambda x: x.mean(axis=(1,3)))

  def test_var(self):
    helper_test_op([(15, 25, 35)], lambda x: x.var())
    helper_test_op([(15, 25, 35)], lambda x: x.var(correction=0))
    helper_test_op([(15, 25, 35)], lambda x: x.var(correction=5))
    # TODO: fix this
    # helper_test_op([(10, 2)], lambda x: x.var(correction=50))
  def test_var_axis(self):
    helper_test_op([(15, 25, 35)], lambda x: x.var(0))
    helper_test_op([(15, 25, 35)], lambda x: x.var(2))
    helper_test_op([(15, 25, 35)], lambda x: x.var([1, 2]))
    helper_test_op([(15, 25, 35)], lambda x: x.var(0, correction=0))
    helper_test_op([(15, 25, 35)], lambda x: x.var(2, correction=0))
    helper_test_op([(15, 25, 35)], lambda x: x.var([1, 2], correction=0))
  def test_var_zero_in_axis(self):
    helper_test_op([(1,0,3,0,5)], lambda x: x.var(axis=(1,3)))
    helper_test_op([(1,0,3,0,5)], lambda x: x.var(axis=(1,3), correction=0))
    helper_test_op([(1,0,3,0,5)], lambda x: x.var(axis=(1,3), correction=5))
  # TODO: fix backward when correction >= n
  def test_var_one_in_axis(self):
    helper_test_op([(1,2,3,1,5)], lambda x: x.var(axis=(0,3)), forward_only=True)
    helper_test_op([(1,2,3,1,5)], lambda x: x.var(axis=(0,3), correction=0))
    helper_test_op([(1,2,3,1,5)], lambda x: x.var(axis=(0,3), correction=5), forward_only=True)
    helper_test_op([(1,2,3,1,5)], lambda x: x.var(axis=(0,4)))
    helper_test_op([(1,2,3,1,5)], lambda x: x.var(axis=(0,4), correction=0))
    helper_test_op([(1,2,3,1,5)], lambda x: x.var(axis=(0,4), correction=5), forward_only=True)
  def test_var_keepdim(self):
    helper_test_op([(15, 25, 35)], lambda x: x.var(keepdim=True))
    helper_test_op([(15, 25, 35)], lambda x: x.var(0, keepdim=True, correction=0))

  def test_std(self):
    helper_test_op([(15, 25, 35)], lambda x: x.std())
    helper_test_op([(15, 25, 35)], lambda x: x.std(correction=0))
    helper_test_op([(15, 25, 35)], lambda x: x.std(correction=5))
  def test_std_axis(self):
    helper_test_op([(15, 25, 35)], lambda x: x.std(0))
    helper_test_op([(15, 25, 35)], lambda x: x.std(2))
    helper_test_op([(15, 25, 35)], lambda x: x.std([1, 2]))
    helper_test_op([(15, 25, 35)], lambda x: x.std(0, correction=0))
    helper_test_op([(15, 25, 35)], lambda x: x.std(2, correction=0))
    helper_test_op([(15, 25, 35)], lambda x: x.std([1, 2], correction=0))
  def test_std_zero_in_axis(self):
    helper_test_op([(1,0,3,0,5)], lambda x: x.std(axis=(1,3)))
    helper_test_op([(1,0,3,0,5)], lambda x: x.std(axis=(1,3), correction=0))
    helper_test_op([(1,0,3,0,5)], lambda x: x.std(axis=(1,3), correction=5))
  # TODO: fix backward when correction >= n
  def test_std_one_in_axis(self):
    helper_test_op([(1,2,3,1,5)], lambda x: x.std(axis=(0,3)), forward_only=True)
    helper_test_op([(1,2,3,1,5)], lambda x: x.std(axis=(0,3), correction=0))
    helper_test_op([(1,2,3,1,5)], lambda x: x.std(axis=(0,3), correction=5), forward_only=True)
    helper_test_op([(1,2,3,1,5)], lambda x: x.std(axis=(0,4)))
    helper_test_op([(1,2,3,1,5)], lambda x: x.std(axis=(0,4), correction=0))
    helper_test_op([(1,2,3,1,5)], lambda x: x.std(axis=(0,4), correction=5))
  def test_std_keepdim(self):
    helper_test_op([(15, 25, 35)], lambda x: x.std(keepdim=True))
    helper_test_op([(15, 25, 35)], lambda x: x.std(0, keepdim=True, correction=0))
  def test_std_mean(self):
    helper_test_op([(15,25,35)], lambda x: torch.stack(torch.std_mean(x)),
                                 lambda x: Tensor.stack(*x.std_mean()))
    helper_test_op([(15,25,35)], lambda x: torch.stack(torch.std_mean(x, correction=5)),
                                 lambda x: Tensor.stack(*x.std_mean(correction=5)))
    helper_test_op([(15,25,35)], lambda x: torch.stack(torch.std_mean(x, keepdim=True, correction=0)),
                                 lambda x: Tensor.stack(*x.std_mean(keepdim=True, correction=0)))
    helper_test_op([(1,0,3,0,5)], lambda x: torch.stack(torch.std_mean(x, axis=(1,3))),
                                  lambda x: Tensor.stack(*x.std_mean(axis=(1,3))))
    helper_test_op([(3,4,5,6)], lambda x: torch.stack(torch.std_mean(x, axis=(1,2))),
                                lambda x: Tensor.stack(*x.std_mean(axis=(1,2))))
  def test_softmax(self):
    # exceed per kernel buffer limit with backward
    forward_only = (Device.DEFAULT == "WEBGPU")
    helper_test_op([(45,65)], torch.nn.Softmax(dim=1), Tensor.softmax, atol=1e-7, grad_atol=1e-7, forward_only=forward_only)
    helper_test_op([(45)], torch.nn.Softmax(dim=0), Tensor.softmax, atol=1e-7, grad_atol=1e-7, forward_only=forward_only)
    helper_test_op([()], torch.nn.Softmax(dim=0), Tensor.softmax, atol=1e-7, grad_atol=1e-7, forward_only=forward_only)
    helper_test_op([()], torch.nn.Softmax(dim=-1), Tensor.softmax, atol=1e-7, grad_atol=1e-7, forward_only=forward_only)
  def test_softmax_other_axis(self):
    helper_test_op([(10,10,10)], lambda x: x.softmax(0), atol=1e-7, grad_atol=1e-7)
    helper_test_op([(10,10,10)], lambda x: x.softmax(1), atol=1e-7, grad_atol=1e-7)
    helper_test_op([(10,10,10)], lambda x: x.softmax(2), atol=1e-7, grad_atol=1e-7)
  def test_softmax_argmax(self):
    helper_test_op([(45,65)], lambda x: x.softmax(0).argmax().type(torch.int32),
                              lambda x: x.softmax(0).argmax(), forward_only=True, atol=1e-7, grad_atol=1e-7)
    helper_test_op([(45,65)], lambda x: x.softmax(1).argmax().type(torch.int32),
                              lambda x: x.softmax(1).argmax(), forward_only=True, atol=1e-7, grad_atol=1e-7)
  def test_log_softmax(self):
    helper_test_op([(45,65)], torch.nn.LogSoftmax(dim=1), Tensor.log_softmax, atol=1e-7, grad_atol=1e-7)
    helper_test_op([(45)], torch.nn.LogSoftmax(dim=0), Tensor.log_softmax, atol=1e-7, grad_atol=1e-7)
    helper_test_op([()], torch.nn.LogSoftmax(dim=0), Tensor.log_softmax, atol=1e-7, grad_atol=1e-7)
    helper_test_op([()], torch.nn.LogSoftmax(dim=-1), Tensor.log_softmax, atol=1e-7, grad_atol=1e-7)
  def test_log_softmax_other_axis(self):
    helper_test_op([(10,10,10)], lambda x: x.log_softmax(0), atol=1e-7, grad_atol=1e-7)
    helper_test_op([(10,10,10)], lambda x: x.log_softmax(1), atol=1e-7, grad_atol=1e-7)
    helper_test_op([(10,10,10)], lambda x: x.log_softmax(2), atol=1e-7, grad_atol=1e-7)

  def test_logsumexp(self):
    helper_test_op([(45,65)], lambda x: torch.logsumexp(x, dim=0), lambda x: x.logsumexp(0), atol=1e-7, grad_atol=1e-7)
    helper_test_op([(45,65)], lambda x: torch.logsumexp(x, dim=0, keepdim=True), lambda x: x.logsumexp(0, True), atol=1e-7, grad_atol=1e-7)
    helper_test_op([(45,65)], lambda x: torch.logsumexp(x, dim=1), lambda x: x.logsumexp(1), atol=1e-7, grad_atol=1e-7)
    helper_test_op([(45)], lambda x: torch.logsumexp(x, dim=0), lambda x: x.logsumexp(0), atol=1e-7, grad_atol=1e-7)
    helper_test_op([()], lambda x: torch.logsumexp(x, dim=0), lambda x: x.logsumexp(0), atol=1e-7, grad_atol=1e-7)
    helper_test_op([()], lambda x: torch.logsumexp(x, dim=-1), lambda x: x.logsumexp(-1), atol=1e-7, grad_atol=1e-7)

  def test_logcumsumexp(self):
    helper_test_op([(45,65)], lambda x: torch.logcumsumexp(x, dim=0), lambda x: x.logcumsumexp(0), atol=1e-7, grad_atol=1e-7)
    helper_test_op([(45,65)], lambda x: torch.logcumsumexp(x, dim=1), lambda x: x.logcumsumexp(1), atol=1e-7, grad_atol=1e-7)
    helper_test_op([(45)], lambda x: torch.logcumsumexp(x, dim=0), lambda x: x.logcumsumexp(0), atol=1e-7, grad_atol=1e-7)
    helper_test_op([()], lambda x: torch.logcumsumexp(x, dim=0), lambda x: x.logcumsumexp(0), atol=1e-7, grad_atol=1e-7)
    helper_test_op([()], lambda x: torch.logcumsumexp(x, dim=0), lambda x: x.logcumsumexp(), atol=1e-7, grad_atol=1e-7)
    helper_test_op([()], lambda x: torch.logcumsumexp(x, dim=-1), lambda x: x.logcumsumexp(-1), atol=1e-7, grad_atol=1e-7)

  @unittest.expectedFailure  # TODO: fix numerical instability
  def test_logcumsumexp_numerical(self):
    helper_test_op(None, lambda x: torch.logcumsumexp(x, dim=0), lambda x: x.logcumsumexp(), atol=1e-7, grad_atol=1e-7, vals=[[0.0, 100.0]])

  def test_sinh(self):
    helper_test_op([(45,65)], lambda x: x.sinh(), grad_atol=1e-6)
    # TODO: backward nan instead of inf
    helper_test_op([(45,65)], lambda x: x.sinh(), grad_atol=1e-6, low=-300, high=-297, forward_only=True)
    helper_test_op([(45,65)], lambda x: x.sinh(), grad_atol=1e-6, low=300, high=303, forward_only=True)
  def test_cosh(self):
    helper_test_op([(45,65)], lambda x: x.cosh(), grad_atol=1e-6)
    # TODO: backward nan instead of inf
    helper_test_op([(45,65)], lambda x: x.cosh(), grad_atol=1e-6, low=-300, high=-297, forward_only=True)
    helper_test_op([(45,65)], lambda x: x.cosh(), grad_atol=1e-6, low=300, high=303, forward_only=True)
  def test_tanh(self):
    helper_test_op([(45,65)], lambda x: x.tanh(), grad_atol=1e-6)
    helper_test_op([(45,65)], lambda x: x.tanh(), grad_atol=1e-6, low=-300, high=-297)
    helper_test_op([(45,65)], lambda x: x.tanh(), grad_atol=1e-6, low=300, high=303)
  def test_hardtanh(self):
    for val in range(10, 30, 5):
      helper_test_op([(45,65)], lambda x: torch.nn.functional.hardtanh(x, -val, val), lambda x: x.hardtanh(-val, val), grad_atol=1e-6)
      helper_test_op([()], lambda x: torch.nn.functional.hardtanh(x, -val, val), lambda x: x.hardtanh(-val, val), grad_atol=1e-6)
  def test_asinh(self):
    helper_test_op([(45,65)], lambda x: x.asinh(), grad_atol=1e-6)
    # NOTE: this one has larger atol
    helper_test_op([(45,65)], lambda x: x.asinh(), atol=1e-2, grad_atol=1e-6, low=-300, high=-297)
    helper_test_op([(45,65)], lambda x: x.asinh(), grad_atol=1e-6, low=300, high=303)
  def test_acosh(self):
    helper_test_op([(45,65)], lambda x: x.acosh(), grad_atol=1e-6)
    helper_test_op([(45,65)], lambda x: x.acosh(), grad_atol=1e-6, low=-300, high=-297)
    helper_test_op([(45,65)], lambda x: x.acosh(), grad_atol=1e-6, low=300, high=303)
  def test_atanh(self):
    helper_test_op([(45,65)], lambda x: x.atanh(), grad_atol=1e-6)
    helper_test_op([(45,65)], lambda x: x.atanh(), grad_atol=1e-6, low=-300, high=-297)
    helper_test_op([(45,65)], lambda x: x.atanh(), grad_atol=1e-6, low=300, high=303)

  def test_topo_sort(self):
    helper_test_op([(45,65)], lambda x: (x+x)*x, grad_atol=1e-6)
    helper_test_op([()], lambda x: (x+x)*x, grad_atol=1e-6)

  def test_flip_eye_crash(self):
    helper_test_op([], lambda: (torch.eye(10)@torch.eye(10).flip(0)),
                       lambda: (Tensor.eye(10)@Tensor.eye(10).flip(0)), forward_only=True)

  def test_broadcast_full(self):
    for torch_op, tinygrad_op in [(torch.add, Tensor.add), (torch.sub, Tensor.sub), (torch.mul, Tensor.mul),
                                  (torch.div, Tensor.div), (torch.pow, Tensor.pow)]:
      for shapes in [((5,13,24,16), (5,1,24,1)), ((1,3,1,7,1), (2,1,5,1,8))]:
        with self.subTest(op=torch_op.__name__, shapes=shapes):
          if tinygrad_op != Tensor.pow:
            helper_test_op(shapes, torch_op, tinygrad_op)
          else:
            helper_test_op(shapes, torch_op, tinygrad_op, low=0, high=3)

  def test_broadcast_simple(self):
    helper_test_op([(45,65), (45,1)], lambda x,y: x/y)
    helper_test_op([(45,65), ()], lambda x,y: x/y)

  def test_broadcast_partial(self):
    for torch_op, tinygrad_op in [(torch.add, Tensor.add), (torch.sub, Tensor.sub), (torch.mul, Tensor.mul),
                                  (torch.div, Tensor.div), (torch.pow, Tensor.pow)]:
      for shapes in [((1,32,32,32), (1,32,1,1)), ((5,13,24,16,2), (1,13,24,1,1)),
                     ((4,1), (4,5)), ((1,4), (5,4))]:
        with self.subTest(op=torch_op.__name__, shapes=shapes):
          # NOTE: ANE backwards?
          if tinygrad_op != Tensor.pow:
            helper_test_op(shapes, torch_op, tinygrad_op)
          else:
            helper_test_op(shapes, torch_op, tinygrad_op, low=0, high=3)

  def test_slice_in_bounds_1dim(self):
    helper_test_op([(3)], lambda x: x[1:3])
    helper_test_op([(3)], lambda x: x[0:2])
    helper_test_op([(3)], lambda x: x[-2:2])

  def test_slice_on_0dim_tensor(self):
    helper_test_op([()], lambda x: x[None])

    with self.assertRaises(IndexError):
      a = Tensor(3.14)
      a[0]

  def test_slice_int_indexing(self):
    helper_test_op([(3)], lambda x: x[0])
    helper_test_op([(3)], lambda x: x[2])
    helper_test_op([(3)], lambda x: x[-1])
    helper_test_op([(3)], lambda x: x[-3])
    helper_test_op([(10,10)], lambda x: x[1])
    helper_test_op([(3,3,3)], lambda x: x[1,1,1])

  def test_slice_in_bounds_multidim(self):
    helper_test_op([(3,3,3)], lambda x: x[1:2])
    helper_test_op([(3,3,3)], lambda x: x[1:2, 2])
    helper_test_op([(3,3,3)], lambda x: x[1:2, 1:2])
    helper_test_op([(3,3,3)], lambda x: x[1:2, 1:2, 0:-1])

  def test_slice_with_none(self):
    helper_test_op([(3,3,3)], lambda x: x[None])
    helper_test_op([(3,3,3)], lambda x: x[1:2, None])
    helper_test_op([(3,3,3)], lambda x: x[1:2, None, 1:2])
    helper_test_op([(3,3,3)], lambda x: x[1:2, 1:2, None, -1])
    helper_test_op([(3,3,3)], lambda x: x[None, None, 1, None, 2, 0:2])

  def test_slice_with_const_tensor(self):
    t = Tensor.zeros(1, dtype=dtypes.int)
    helper_test_op([(3,3,3)], lambda x: x[:, [0], :], lambda x: x[:, t, :])
    helper_test_op([(3,3,3)], lambda x: x[:, [0], :], lambda x: x[:, t.contiguous(), :])

  def test_slice_one_endpoint_out_of_bounds(self):
    helper_test_op([(3,3,3)], lambda x: x[0:4])
    helper_test_op([(3,3,3)], lambda x: x[-6:4])
    helper_test_op([(3,3,3)], lambda x: x[1:50])
    helper_test_op([(3,3,3)], lambda x: x[1:50, 1:2, -1])

  def test_slice_stride_gt_one(self):
    helper_test_op([(7,5,10)], lambda x: x[::2, ::3, ::4])
    helper_test_op([(7,5,10)], lambda x: x[1:5:2, ::3, ::4])
    helper_test_op([(7,5,10)], lambda x: x[1:5:2, 3, ::4])
    helper_test_op([(7,5,10)], lambda x: x[1:5:2, None, None, 3, None, ::4])

  def test_slice_negative_strides(self):
    # Torch doesn't support slicing with negative steps
    a = np.random.randn(10, 10, 10).astype(np.float32)
    t = Tensor(a)
    np.testing.assert_allclose(a[::-1], t[::-1].numpy())
    np.testing.assert_allclose(a[::-2], t[::-2].numpy())
    np.testing.assert_allclose(a[:, 2:0:-1], t[:, 2:0:-1].numpy())
    np.testing.assert_allclose(a[:, 2:0:-1, 3:1:-2], t[:, 2:0:-1, 3:1:-2].numpy())
    np.testing.assert_allclose(a[4:0:-3, 2:0:-1, -1:-5:-2], t[4:0:-3, 2:0:-1, -1:-5:-2].numpy())
    np.testing.assert_allclose(a[2:5:-1, :, :], t[2:5:-1, :, :].numpy())  # shape = (0, 10, 10)
    np.testing.assert_allclose(a[:, 2:5:-1, :], t[:, 2:5:-1, :].numpy())  # shape = (0, 10, 10)
    np.testing.assert_allclose(a[:, :, 2:5:-1], t[:, :, 2:5:-1].numpy())  # shape = (0, 10, 10)

  def test_slice_both_endpoints_out_of_bounds(self):
    helper_test_op([(3,3,3)], lambda x: x[5:10])
    helper_test_op([(3,3,3)], lambda x: x[-15:-7])

  def test_slice_start_gt_end(self):
    helper_test_op([(3,3,3)], lambda x: x[-2:2])
    helper_test_op([(3,3,3)], lambda x: x[-2:-5])

  def test_slice_empty(self):
    helper_test_op([(10,10)], lambda x: x[1:1])

  def test_slice_zero_in_shape(self):
    helper_test_op([(10,10)], lambda x: x[1:1])  # x.shape = (0, 10)
    helper_test_op([(3,3,3)], lambda x: x[-2:-5])  # x.shape = (0, 3, 3)

  def test_slice_errors(self):
    a = Tensor.ones(4, 3)
    b = Tensor(2)
    with self.assertRaisesRegex(IndexError, "too many"): a[1, 77, 77, 77] # IndexError: (finds too many indices before the out of bounds)
    with self.assertRaisesRegex(IndexError, "out of bounds"): a[1, 3] # IndexError: (out of bounds).
    with self.assertRaisesRegex(IndexError, "out of bounds"): a[1, -4]
    with self.assertRaisesRegex(IndexError, "single ellipsis"): a[..., ...] # IndexError: only single ellipsis
    with self.assertRaises(ValueError): a[::0, 1] # no 0 strides
    with self.assertRaises(TypeError): a[:Tensor([3]), 1] # Tensor can't be used as a slice parameter
    with self.assertRaises(IndexError): b[:] # slice cannot be applied to a 0-dim tensor

  def test_slice_ellipsis(self):
    helper_test_op([(3,3,3,3)], lambda x: x[..., 0])
    helper_test_op([(3,3,3,3)], lambda x: x[0, ...])
    helper_test_op([(3,3,3,3)], lambda x: x[0, ..., 0])
    helper_test_op([(3,3,3,3)], lambda x: x[0:3, ..., 2:3])
    helper_test_op([(3,3,3,3)], lambda x: x[None, 0:3, ..., 0, None])

  # this was the failure in llama early realizing freqs_cis
  def test_double_slice(self):
    helper_test_op([(4,4)], lambda x: x[:, 1:2][1:2])
    helper_test_op([(4,4)], lambda x: x[1:3][1:2])
    helper_test_op([(4,4)], lambda x: x[:, 1:2][0:1])
    helper_test_op([(4,4)], lambda x: x[:, 1:2][:, 0:1])

  def test_pad(self):
    helper_test_op([(3,3,3,3)], lambda x: torch.nn.functional.pad(x, (1,2,3,4)), lambda x: x.pad(padding=(1,2,3,4)))
    helper_test_op([(3,3,3,3)], lambda x: torch.nn.functional.pad(x, (-1,2,-3,4)), lambda x: x.pad(padding=(-1,2,-3,4)))
    helper_test_op([(3,3,3,3)], lambda x: torch.nn.functional.pad(x, (1,2,3,4), value=5), lambda x: x.pad(padding=(1,2,3,4),value=5))
    helper_test_op([(3,3,3,3)], lambda x: torch.nn.functional.pad(x, (-1,2,-3,4), value=5), lambda x: x.pad(padding=(-1,2,-3,4),value=5))
    helper_test_op([(3,3,3,3)], lambda x: torch.nn.functional.pad(x, (1,2,3,4), value=math.inf), lambda x: x.pad(padding=(1,2,3,4),value=math.inf))
    helper_test_op([(3,3,3,3)], lambda x: torch.nn.functional.pad(x, (-1,2,-3,4), value=-math.inf),
                                lambda x: x.pad(padding=(-1,2,-3,4),value=-math.inf))
    helper_test_op([(3,3)], lambda x: torch.nn.functional.pad(x, (1,2,3,4)),lambda x: x.pad(((3,4),(1,2))))
    helper_test_op([(3,3)], lambda x: torch.nn.functional.pad(x, (-1,2,-3,4)), lambda x: x.pad(((-3,4), (-1,2))))
    helper_test_op([(3,3)], lambda x: torch.nn.functional.pad(x, (1,2,3,4), value=5), lambda x: x.pad(((3,4), (1,2)), value=5))
    helper_test_op([(3,3)], lambda x: torch.nn.functional.pad(x, (0,0,3,4), value=1), lambda x: x.pad(((3,4), None), value=1))
    helper_test_op([(3,3)], lambda x: torch.nn.functional.pad(x, (0,0,0,0), value=1), lambda x: x.pad((None, None), value=1))
    # raise error for uneven pads
    self.helper_test_exception([(3,3)], lambda x: torch.nn.functional.pad(x, (2,0,2)), lambda x: x.pad((2,0,2)),
                               expected=(RuntimeError, ValueError))
    # raise error for too many or too little pads
    self.helper_test_exception([(3,3)], lambda x: torch.nn.functional.pad(x, (0,0,0,0,1,0,3,0)), lambda x: x.pad((0,0,0,0,1,0,3,0)),
                               expected=(RuntimeError, ValueError))
    x = Tensor.ones(3,3)
    with self.assertRaises(ValueError): x.pad((None,(0,1),(3,0)))
    with self.assertRaises(ValueError): x.pad(((0,1),))

  def test_pad_reshape(self):
    helper_test_op([(1, 2)],
                   lambda x: torch.nn.functional.pad(x, (0, 1, 1, 0)).reshape((3, 2)),
                   lambda x: x.pad((0, 1, 1, 0)).reshape((3, 2)), forward_only=True)
    helper_test_op([(1, 2)],
                   lambda x: torch.nn.functional.pad(x, (0, 2, 1, 1)).reshape((4, 3)),
                   lambda x: x.pad((0, 2, 1, 1)).reshape((4, 3)), forward_only=True)
    helper_test_op([(1, 1, 1, 2)],
                   lambda x: torch.nn.functional.pad(x, (0, 4, 2, 2, 1, 2, 0, 2)).reshape((4, 3, 6, 5)),
                   lambda x: x.pad(((0, 2), (1, 2), (2, 2), (0, 4))).reshape((4, 3, 6, 5)), forward_only=True)

  @unittest.skipIf(Device.DEFAULT == "WEBGL", "incorrect result")
  def test_pad_slice(self):
    for value in 0., 3.456:
      helper_test_op([(1)], lambda x: torch.nn.functional.pad(x,(1,0), value=value)[0], lambda x: x.pad(((1,0),), value=value)[0])
      helper_test_op([(4)], lambda x: torch.nn.functional.pad(x,(1,0), value=value)[0], lambda x: x.pad(((1,0),), value=value)[0])
      helper_test_op([(4)], lambda x: torch.nn.functional.pad(x,(3,0), value=value)[0:1], lambda x: x.pad(((3,0),), value=value)[0:1])
      helper_test_op([(4)], lambda x: torch.nn.functional.pad(x,(0,3), value=value)[6], lambda x: x.pad(((0,3),), value=value)[6])
      helper_test_op([(4)], lambda x: torch.nn.functional.pad(x,(0,3), value=value)[4:6], lambda x: x.pad(((0,3),), value=value)[4:6])
      helper_test_op([(5,5)], lambda x: torch.nn.functional.pad(x,(0,0,1,0), value=value)[0], lambda x: x.pad(((1,0),(0,0)), value=value)[0])
      helper_test_op([(2,2)], lambda x: torch.nn.functional.pad(x,(0,1,0,0), value=value)[0,2], lambda x: x.pad(((0,0),(0,1)), value=value)[0,2])
      helper_test_op([(4,4)], lambda x: torch.nn.functional.pad(x,(0,0,1,0), value=value)[0,2], lambda x: x.pad(((1,0),(0,0)), value=value)[0,2])
      helper_test_op([(4,4)], lambda x: torch.nn.functional.pad(x,(0,0,0,2), value=value)[5], lambda x: x.pad(((0,2),(0,0)), value=value)[5])
      helper_test_op([(4,4)], lambda x: torch.nn.functional.pad(x,(0,0,0,2), value=value)[3:5], lambda x: x.pad(((0,2),(0,0)), value=value)[3:5])
      helper_test_op([(4,4)], lambda x: torch.nn.functional.pad(x,(3,0,0,0), value=value)[1,0], lambda x: x.pad(((0,0),(3,0)), value=value)[1,0])
      helper_test_op([(4,4)], lambda x: torch.nn.functional.pad(x,(3,0,0,0), value=value)[1,0:4], lambda x: x.pad(((0,0),(3,0)), value=value)[1,0:4])
      helper_test_op([(4,4)], lambda x: torch.nn.functional.pad(x,(3,4,1,2), value=value)[0], lambda x: x.pad(((1,2),(3,4)), value=value)[0])
      helper_test_op([(4,4)], lambda x: torch.nn.functional.pad(x,(3,4,1,2), value=value)[:,1], lambda x: x.pad(((1,2),(3,4)), value=value)[:,1])
      helper_test_op([(4,4)], lambda x: torch.nn.functional.pad(x,(3,4,1,2), value=value)[:,4], lambda x: x.pad(((1,2),(3,4)), value=value)[:,4])
      helper_test_op([(3,3)], lambda x: torch.nn.functional.pad(x,(0,3,0,0), value=value)[:,4:6], lambda x: x.pad(((0,0),(0,3)), value=value)[:,4:6])
      helper_test_op([(3,3)], lambda x: torch.nn.functional.pad(x,(0,1,3,2), value=value)[0:2,:], lambda x: x.pad(((3,2),(0,1)), value=value)[0:2,:])
      helper_test_op([(3,3,3)], lambda x: torch.nn.functional.pad(x,(1,1,0,1,3,2), value=value)[0:2,:,:],
                                lambda x: x.pad(((3,2),(0,1),(1,1)), value=value)[0:2,:,:])
      helper_test_op([(3,3,3)], lambda x: torch.nn.functional.pad(x,(1,1,0,1,3,2), value=value)[2:4,:,:],
                                lambda x: x.pad(((3,2),(0,1),(1,1)), value=value)[2:4,:,:])

  def test_stack_slice(self):
    helper_test_op([(4)], lambda x: torch.stack([x for i in range(3)])[0,:], lambda x: Tensor.stack(*[x for i in range(3)])[0,:])
    helper_test_op([(5)], lambda x: torch.stack([x for i in range(3)])[0,0], lambda x: Tensor.stack(*[x for i in range(3)])[0,0])
    helper_test_op([(4,4)], lambda x: torch.stack([x for i in range(4)])[3], lambda x: Tensor.stack(*[x for i in range(4)])[3])

  def test_transpose(self):
    helper_test_op([(3,3)], lambda x: x.T)
    helper_test_op([(3,3,3)], lambda x: x.transpose(1,2))
    helper_test_op([(3,3,3)], lambda x: x.transpose(0,2))

  def test_permute(self):
    helper_test_op([(1,2,3,4)], lambda x: x.permute((3,0,2,1)))
    helper_test_op([(3,4,5,6)], lambda x: x.permute((3,2,1,0)))
    helper_test_op([(3,4,5,6)], lambda x: x.permute((-2,-1,1,0)))
    helper_test_op([()], lambda x: x.permute(()))
    self.helper_test_exception([(3,4,5,6)], lambda x: x.permute((0,2)), lambda x: x.permute((0,2)), expected=RuntimeError)
    self.helper_test_exception([(3,4,5,6)], lambda x: x.permute((0,1,2,3,3,3)), lambda x: x.permute((0,1,2,3,3,3)), expected=RuntimeError)
    self.helper_test_exception([(3,4,5,6)], lambda x: x.permute((0,0,1,2,3)), lambda x: x.permute((0,0,1,2,3)), expected=RuntimeError)

  def test_reshape(self):
    helper_test_op([(4,3,6,6)], lambda x: x.reshape((12,6,6)))
    helper_test_op([(4,3,6,6)], lambda x: x.reshape((-1,3,6,6)))
    helper_test_op([(4,3,6,6)], lambda x: x.reshape((-1,1,6,6)))
    helper_test_op([(4,3,6,6)], lambda x: x.reshape((4,3,6,6)), lambda x: x.reshape((None,None,6,6)))
    helper_test_op([()], lambda x: x.reshape(()))
    helper_test_op([(1,)], lambda x: x.reshape(()))
    helper_test_op([()], lambda x: x.reshape((1,)))
    helper_test_op([()], lambda x: x.reshape((1,1,1)))
    self.helper_test_exception([(3,4)], lambda x: x.reshape((-1,-1,2)), lambda x: x.reshape((-1,-1,2)), expected=RuntimeError)
    self.helper_test_exception([(3,4)], lambda x: x.reshape((-1,-1,-1,2)), lambda x: x.reshape((-1,-1,-1,2)), expected=RuntimeError)

    with self.assertRaises(ValueError):
      x = Tensor.ones((4,3,6,6))
      x.reshape([])

  def test_flip(self):
    helper_test_op([(4,3,6,6)], lambda x: x.flip((0,)))
    helper_test_op([(4,3,6,6)], lambda x: x.flip((0,1)))
    helper_test_op([(4,3,6,6)], lambda x: x.flip((0,1,3)))
    helper_test_op([(4,3,6,6)], lambda x: x.flip((3,)))
    helper_test_op([(4,3,6,6)], lambda x: x.flip((0,1,3)).flip(0))
    helper_test_op([(4,3,6,6)], lambda x: x.flip((-1,)))
    helper_test_op([()], lambda x: x.flip(()))
    helper_test_op([(1,)], lambda x: x.flip(()))
    helper_test_op([(4,3,6,6)], lambda x: x.flip(()))
    self.helper_test_exception([(3,4)], lambda x: x.flip((0,0)), lambda x: x.flip((0,0)), expected=RuntimeError)
    self.helper_test_exception([(3,4)], lambda x: x.flip((1,1)), lambda x: x.flip((1,1)), expected=RuntimeError)
    self.helper_test_exception([(3,4)], lambda x: x.flip((1,-1)), lambda x: x.flip((1,-1)), expected=RuntimeError)

  def test_squeeze(self):
    helper_test_op([(1,3,6,6)], lambda x: x.squeeze(0))
    helper_test_op([(4,3,1,6)], lambda x: x.squeeze(1))
    helper_test_op([(4,3,6,6)], lambda x: x.squeeze(3))
    self.helper_test_exception([(4,3,6,6)], lambda x: torch.squeeze(x, 50), lambda x: x.squeeze(dim=50), expected=IndexError)
    self.helper_test_exception([(4,3,6,6)], lambda x: torch.squeeze(x, -50), lambda x: x.squeeze(dim=-50), expected=IndexError)
    helper_test_op([(4,3,6,1)], lambda x: x.squeeze(-1))
    helper_test_op([(4,3,6,6)], lambda x: x.squeeze())
    helper_test_op([(1,3,6,6)], lambda x: x.squeeze())
    helper_test_op([(2,3,1)], lambda x: x.squeeze())
    helper_test_op([()], lambda x: x.squeeze(-1))
    helper_test_op([()], lambda x: x.squeeze(0))
    helper_test_op([()], lambda x: x.squeeze())
    self.helper_test_exception([()], lambda x: torch.squeeze(x, 10), lambda x: x.squeeze(dim=10), expected=IndexError)
    self.helper_test_exception([()], lambda x: torch.squeeze(x, 1), lambda x: x.squeeze(dim=1), expected=IndexError)
    self.helper_test_exception([()], lambda x: torch.squeeze(x, -2), lambda x: x.squeeze(dim=-2), expected=IndexError)

  def test_unsqueeze(self):
    helper_test_op([(4,3,6,6)], lambda x: x.unsqueeze(0))
    helper_test_op([(4,3,6,6)], lambda x: x.unsqueeze(4))
    helper_test_op([(4,3,6,6)], lambda x: x.unsqueeze(-1))
    helper_test_op([(4,3,6,6)], lambda x: x.unsqueeze(-3))
    helper_test_op([()], lambda x: x.unsqueeze(0))

  def test_flatten(self):
    for axis in range(3):
      helper_test_op([(4,3,6,6)], lambda x: x.flatten(start_dim=axis))
    for axis in range(3):
      helper_test_op([(4,3,6,6)], lambda x: x.flatten(end_dim=axis))
    helper_test_op([(4,3,6,6)], lambda x: x.flatten(start_dim=1, end_dim=3))
    helper_test_op([()], lambda x: x.flatten())
    helper_test_op([(1,)], lambda x: x.flatten())

  def test_unflatten(self):
    helper_test_op([(4,3,6,6)], lambda x: x.unflatten(0, (2, 2)))
    helper_test_op([(4,3,6,6)], lambda x: x.unflatten(3, (3, 2)))
    helper_test_op([(4,3,6,6)], lambda x: x.unflatten(-1, (3, 2, 1)))

  def test_roll(self):
    helper_test_op([(2, 4)], lambda x: torch.roll(x, 1, 0), lambda x: x.roll(1, 0))
    helper_test_op([(2, 4)], lambda x: torch.roll(x, -1, 0), lambda x: x.roll(-1, 0))
    helper_test_op([(2, 4)], lambda x: torch.roll(x, shifts=(2, 1), dims=(0, 1)), lambda x: x.roll(shifts=(2, 1), dims=(0, 1)))
    helper_test_op([(2, 4, 6)], lambda x: torch.roll(x, 1, 0), lambda x: x.roll(1, 0))
    helper_test_op([(2, 4)], lambda x: torch.roll(x, 1, -1), lambda x: x.roll(1, -1))
    helper_test_op([(2, 4)], lambda x: torch.roll(x, -1, -1), lambda x: x.roll(-1, -1))
    helper_test_op([(2, 4)], lambda x: torch.roll(x, 5, 0), lambda x: x.roll(5, 0))
    helper_test_op([(2, 4)], lambda x: torch.roll(x, -5, 0), lambda x: x.roll(-5, 0))
    helper_test_op([(2, 4, 6)], lambda x: torch.roll(x, shifts=(2, -3), dims=(0, 2)), lambda x: x.roll(shifts=(2, -3), dims=(0, 2)))
    helper_test_op([(2, 4, 6)], lambda x: torch.roll(x, shifts=(1, 2, -1), dims=(0, 1, 2)), lambda x: x.roll(shifts=(1, 2, -1), dims=(0, 1, 2)))
    helper_test_op([(2, 4)], lambda x: torch.roll(x, 0, 0), lambda x: x.roll(0, 0))
    helper_test_op([(2, 4, 6)], lambda x: torch.roll(x, shifts=(0, 0), dims=(0, 1)), lambda x: x.roll(shifts=(0, 0), dims=(0, 1)))
    helper_test_op([(2, 4, 6)], lambda x: torch.roll(x, shifts=(0, 2), dims=(0, 1)), lambda x: x.roll(shifts=(0, 2), dims=(0, 1)))

  def test_detach(self):
    helper_test_op([(4,3,6,6)], lambda x: x.detach(), forward_only=True)
    helper_test_op([()], lambda x: x.detach(), forward_only=True)

  def test_expand(self):
    helper_test_op([(4,3,1,6)], lambda x: x.expand((4,3,2,6)))
    helper_test_op([(1,1,1,1)], lambda x: x.expand((4,3,2,6)))
    helper_test_op([(4,3,1,6)], lambda x: x.expand((6,1,4,3,2,6)))
    helper_test_op([(4,3,1,6)], lambda x: x.expand((0,1,4,3,2,6)))
    helper_test_op([(4,3,1,6)], lambda x: x.expand((4,3,0,6)))
    helper_test_op([()], lambda x: x.expand((4,3,2,6)))
    helper_test_op([()], lambda x: x.expand([]))

    with self.assertRaises((ValueError, RuntimeError)): Tensor.ones(4,3,1,6).expand(4,1,1,6)
    with self.assertRaises((ValueError, RuntimeError)): Tensor.ones(4,3,1,6).expand(4,6,1,6)
    with self.assertRaises((ValueError, RuntimeError)): Tensor.ones(4,3,1,6).expand(3,1,6)
    with self.assertRaises((ValueError, RuntimeError)): Tensor.ones(4,3,2,6).expand(4,3,0,6)

  @unittest.skip("very slow")
  def test_sd_big_conv(self):
    # internal shape (1, 1, 512, 62, 62, 512, 3, 3) overflows a int
    helper_test_op([(1,256,64,64), (512,256,3,3)],
                    lambda x,w: torch.nn.functional.conv2d(x, w),
                    lambda x,w: x.conv2d(w), atol=1e-3)

  @unittest.skip("slow")
  def test_large_bs_conv(self):
    # large batch size can cause OpenCL image to exceed max image height on macOS
    # (or cause the conv kernel to overflow short sampling coords)
    helper_test_op([(4096,3,3,3), (1,3,3,3)],
                    lambda x,w: torch.nn.functional.conv2d(x, w),
                    lambda x,w: x.conv2d(w), atol=1e-3)

  @unittest.skip("slow")
  def test_large_ic_conv(self):
    # large input channel count can cause OpenCL image to exceed max image width on macOS
    helper_test_op([(1,2048,3,3), (1,2048,3,3)],
                    lambda x,w: torch.nn.functional.conv2d(x, w),
                    lambda x,w: x.conv2d(w))

  def test_biased_conv2d(self):
    C = 8
    helper_test_op([(1,C,5,5), (C,C,1,1), (C,)],
      lambda x,w,b: torch.nn.functional.conv2d(torch.nn.functional.conv2d(x,w,b).relu(),w,b),
      lambda x,w,b: Tensor.conv2d(x,w,b).relu().conv2d(w,b))

  def test_simple_conv2d(self):
    helper_test_op([(1,4,9,9), (4,4,3,3)],
      lambda x,w: torch.nn.functional.conv2d(x,w).relu(),
      lambda x,w: Tensor.conv2d(x,w).relu(), grad_rtol=1e-5)

  def test_simple_conv2d_bias(self):
    helper_test_op([(1,4,9,9), (4,4,3,3), (4,)],
      lambda x,w,b: torch.nn.functional.conv2d(x,w,b).relu(),
      lambda x,w,b: Tensor.conv2d(x,w,b).relu(), grad_rtol=1e-5)

  @unittest.skipIf(IMAGE>0, "no conv3d on images")
  def test_simple_conv3d(self):
    helper_test_op([(1,4,9,9,9), (4,4,3,3,3)],
      lambda x,w: torch.nn.functional.conv3d(x,w).relu(),
      lambda x,w: Tensor.conv2d(x,w).relu(), grad_rtol=1e-5)

  @unittest.skipIf(IMAGE>0, "no conv3d on images")
  def test_padded_conv3d(self):
    helper_test_op([(1,4,5,5,5), (4,4,3,3,3)],
      lambda x,w: torch.nn.functional.conv3d(x,w,padding=1).relu(),
      lambda x,w: Tensor.conv2d(x,w,padding=[1,1,1,1,1,1]).relu(), grad_rtol=1e-5)

  def test_simple_conv2d_m4(self):
    helper_test_op([(1,16,18,18), (16,16,3,3)],
      lambda x,w: torch.nn.functional.conv2d(x,w).relu(),
      lambda x,w: Tensor.conv2d(x,w).relu(), grad_rtol=1e-5)

  def test_simple_conv2d_1x1(self):
    helper_test_op([(1,4,9,9), (4,4,1,1)],
      lambda x,w: torch.nn.functional.conv2d(x,w).relu(),
      lambda x,w: Tensor.conv2d(x,w).relu(), grad_rtol=1e-5)

  def test_simple_conv2d_1x1_m4(self):
    helper_test_op([(1,16,32,32), (16,16,1,1)],
      lambda x,w: torch.nn.functional.conv2d(x,w).relu(),
      lambda x,w: Tensor.conv2d(x,w).relu(), grad_rtol=1e-5)

  def test_nested_conv2d(self):
    helper_test_op([(1,32,9,9), (32,32,3,3), (32,32,3,3)],
      lambda x,w1,w2: torch.nn.functional.conv2d(torch.nn.functional.conv2d(x,w1).relu(), w2).relu(),
      lambda x,w1,w2: x.conv2d(w1).relu().conv2d(w2).relu())

  # expect reduce nodes == 3
  def test_simple_conv2d_nhwc(self):
    # weights (from tf): filter_height x filter_width x in_channels x out_channels
    helper_test_op([(2,9,9,10), (3,3,10,20)],
      lambda x,w: torch.nn.functional.conv2d(x.permute(0,3,1,2),w.permute(3,2,0,1)).relu(),
      lambda x,w: Tensor.conv2d(x.permute(0,3,1,2),w.permute(3,2,0,1)).relu(), atol=1e-5, grad_rtol=1e-5)

  def test_simple_conv2d_batched(self):
    helper_test_op([(2,4,9,9), (4,4,3,3)],
      lambda x,w: torch.nn.functional.conv2d(x,w).relu(),
      lambda x,w: Tensor.conv2d(x,w).relu(), grad_rtol=1e-5)

  # conv transpose

  def test_simple_conv_transpose2d(self):
    helper_test_op([(2,4,9,9), (4,4,3,3)],
      lambda x,w: torch.nn.functional.conv_transpose2d(x,w).relu(),
      lambda x,w: Tensor.conv_transpose2d(x,w).relu(), grad_rtol=1e-5)

  def test_bias_conv_transpose2d(self):
    helper_test_op([(2,4,9,9), (4,4,3,3), (4,)],
      lambda x,w,b: torch.nn.functional.conv_transpose2d(x,w,b).relu(),
      lambda x,w,b: Tensor.conv_transpose2d(x,w,b).relu(), grad_rtol=1e-5)

  def test_grouped_conv_transpose2d(self):
    helper_test_op([(2,4,9,9), (4,4,3,3)],
      lambda x,w: torch.nn.functional.conv_transpose2d(x,w,groups=2).relu(),
      lambda x,w: Tensor.conv_transpose2d(x,w,groups=2).relu(), grad_rtol=1e-5)

  def test_padded_conv_transpose2d(self):
    for padding in [(1,2), (2,1), 2, 1, 0]:
      helper_test_op([(2,4,9,9), (4,4,3,3)],
        lambda x,w: torch.nn.functional.conv_transpose2d(x,w,padding=padding).relu(),
        lambda x,w: Tensor.conv_transpose2d(x,w,padding=padding).relu(), grad_rtol=1e-5)

  def test_dilated_conv_transpose2d(self):
    for dilation in [(1,2), (2,1), 2, 1]:
      helper_test_op([(2,4,9,9), (4,4,3,3)],
        lambda x,w: torch.nn.functional.conv_transpose2d(x,w,dilation=dilation).relu(),
        lambda x,w: Tensor.conv_transpose2d(x,w,dilation=dilation).relu(), grad_rtol=1e-5)

  def test_strided_conv_transpose2d(self):
    for stride in [(2,1), (1,2), 1]:
      helper_test_op([(2,4,4,5), (4,4,3,3)],
        lambda x,w: torch.nn.functional.conv_transpose2d(x,w, stride=stride).relu(),
        lambda x,w: Tensor.conv_transpose2d(x,w,stride=stride).relu(), atol=1e-5, grad_rtol=1e-5)

  def test_output_padded_conv_transpose2d(self):
    for output_padding, stride in [((1,1), (2,3)), ((2,1), (3,2))]:
      helper_test_op([(2,4,6,5), (4,4,3,3),(4,)],
        lambda x,w,b: torch.nn.functional.conv_transpose2d(x,w,b,output_padding=output_padding,stride=stride).relu(),
        lambda x,w,b: Tensor.conv_transpose2d(x,w,b,output_padding=output_padding,stride=stride).relu(), grad_rtol=1e-5)

  @unittest.skipIf(IMAGE>0, "no conv3d on images")
  def test_simple_conv_transpose3d(self):
    helper_test_op([(2,4,9,9,9), (4,4,3,3,3)],
      lambda x,w: torch.nn.functional.conv_transpose3d(x,w).relu(),
      lambda x,w: Tensor.conv_transpose2d(x,w).relu(), grad_rtol=1e-5)

  @unittest.skipIf((IMAGE>0), "no conv1d on images")
  def test_conv1d(self):
    for bs in [1,8]:
      for cin in [1,3]:
        for H in [1,2,5]:
          for groups in [1,3] if cin == 3 and H == 5 else [1]:
            with self.subTest(batch_size=bs, channels=cin, groups=groups, height=H):
              helper_test_op([(bs,cin,11), (6,cin//groups,H)],
                lambda x,w: torch.nn.functional.conv1d(x,w,groups=groups).relu(),
                lambda x,w: Tensor.conv2d(x,w,groups=groups).relu(), grad_rtol=1e-5)

  @unittest.skipIf(IMAGE>0, "no conv1d on images")
  def test_simple_padding_conv1d(self):
    bs = 6
    cin = 2
    groups = 1
    H = 5
    p = (1,1)
    helper_test_op([(bs,cin,11), (6,cin//groups,H)],
      lambda x,w: torch.nn.functional.conv1d(torch.nn.functional.pad(x, p),w).relu(),
      lambda x,w: Tensor.conv2d(x,w,padding=p).relu())

  @unittest.skipIf(IMAGE>0, "no conv1d on images")
  def test_strided_conv1d_simple(self):
    bs, H = 2, 3
    helper_test_op([(bs,1,5), (1,1,H)],
      lambda x,w: torch.nn.functional.conv1d(x,w,stride=2).relu(),
      lambda x,w: Tensor.conv2d(x,w,stride=2).relu())

  @unittest.skipIf(IMAGE>0, "no conv1d on images")
  def test_asymmetric_padding_conv1d(self):
    for p in [(0,1), (2,1), (2,0)]:
      with self.subTest(p):
        for n in [3,4]:
          for k in [2]:
            helper_test_op([(1,1,n), (1,1,k)],
              lambda x,w: torch.nn.functional.conv1d(torch.nn.functional.pad(x, p),w).relu(),
              lambda x,w: Tensor.conv2d(x,w,padding=p).relu())
            helper_test_op([(1,1,n), (1,1,k)],
              lambda x,w: torch.nn.functional.conv1d(torch.nn.functional.pad(x, p),w).relu(),
              lambda x,w: Tensor.conv2d(x,w,padding=p).relu())

  def _test_conv2d(self, bs=1, cin=1, cout=6):
    for H in [1,2,3]:
      for W in [1,2,3,5]:
        for groups in [1,3] if cin == 3 and cout == 6 and H == 3 and W == 3 else [1]:
          with self.subTest(batch_size=bs, channels=cin, groups=groups, height=H, width=W):
            helper_test_op([(bs,cin,5,7), (cout,cin//groups,H,W)],
              lambda x,w: torch.nn.functional.conv2d(x,w,groups=groups).relu(),
              lambda x,w: Tensor.conv2d(x,w,groups=groups).relu(), grad_rtol=1e-5)
  def test_conv2d(self): self._test_conv2d(bs=1, cin=3)
  def test_conv2d_bs_4_cin_3(self): self._test_conv2d(bs=4, cin=3, cout=2)
  def test_conv2d_bs_1_cin_1(self): self._test_conv2d(bs=1, cin=1)
  def test_conv2d_bs_4_cin_1(self): self._test_conv2d(bs=4, cin=1)

  def test_conv2d_errors(self):
    # kernel size cannot be larger than input size
    self.helper_test_exception([(1,1,6,7), (6,1,3,3)],
                               lambda x,w:torch.nn.functional.conv2d(x,w,dilation=3),
                               lambda x,w: Tensor.conv2d(x,w,dilation=3), expected=(RuntimeError, AssertionError))
    # regression test for https://github.com/tinygrad/tinygrad/pull/7549/
    self.helper_test_exception([(2,16,2,2), (32,16,3,3)], lambda x,w:torch.nn.functional.conv2d(x,w), lambda x,w: Tensor.conv2d(x,w),
                               expected=(RuntimeError, AssertionError))

  def test_large_input_conv2d(self):
    bs = 4
    cin = 16
    groups = 1
    H = 5
    W = 2
    helper_test_op([(bs,cin,64,64), (6,cin//groups,H,W)],
      lambda x,w: torch.nn.functional.conv2d(x,w,groups=groups).relu(),
      # needed to relax tolerance on NVIDIA
      lambda x,w: Tensor.conv2d(x,w,groups=groups).relu(), atol=1e-4, grad_rtol=1e-5)

  def test_simple_grouped_conv2d(self):
    bs = 1
    groups = 2
    rcout = 1
    cin = 2
    helper_test_op([(bs,groups*cin,1,1), (groups*rcout,cin,1,1)],
      lambda x,w: torch.nn.functional.conv2d(x,w,groups=groups).relu(),
      lambda x,w: Tensor.conv2d(x,w,groups=groups).relu(), grad_rtol=1e-5)

  def test_medium_grouped_conv2d(self):
    bs = 1
    groups = 2
    rcout = 2
    cin = 2
    helper_test_op([(bs,groups*cin,1,1), (groups*rcout,cin,1,1)],
      lambda x,w: torch.nn.functional.conv2d(x,w,groups=groups).relu(),
      lambda x,w: Tensor.conv2d(x,w,groups=groups).relu(), grad_rtol=1e-5)

  def test_depthwise_conv2d(self):
    bs = 1
    groups = 32
    rcout = 1
    cin = 1
    helper_test_op([(bs,groups*cin,32,32), (groups*rcout,cin,1,1)],
      lambda x,w: torch.nn.functional.conv2d(x,w,groups=groups).relu(),
      lambda x,w: Tensor.conv2d(x,w,groups=groups).relu(), grad_rtol=1e-5)

  def test_grouped_conv2d(self):
    bs = 4
    groups = 5
    rcout = 7
    cin = 3
    helper_test_op([(bs,groups*cin,5,5), (groups*rcout,cin,3,3)],
      lambda x,w: torch.nn.functional.conv2d(x,w,groups=groups).relu(),
      lambda x,w: Tensor.conv2d(x,w,groups=groups).relu(), grad_rtol=1e-5)

  def test_fancy_conv2d(self):
    bs = 2
    cin = 3
    cout = 1
    groups = 3
    H,W = 3,3
    helper_test_op([(bs,cin,11,28), (groups*cout,cin//groups,H,W)],
      lambda x,w: torch.nn.functional.conv2d(x,w,groups=groups).relu(),
      lambda x,w: Tensor.conv2d(x,w,groups=groups).relu(), grad_rtol=1e-5)

  def test_strided_conv2d_simple(self):
    bs,H,W = 2,3,1
    helper_test_op([(bs,1,5,1), (1,1,H,W)],
      lambda x,w: torch.nn.functional.conv2d(x,w,stride=2).relu(),
      lambda x,w: Tensor.conv2d(x,w,stride=2).relu())

  def test_strided_conv2d(self):
    bs = 4
    cin = 3
    H,W = 3,3
    with self.subTest(stride := 2):
      helper_test_op([(bs,cin,11,28), (4,cin,H,W)],
        lambda x,w: torch.nn.functional.conv2d(x,w,stride=2).relu(),
        lambda x,w: Tensor.conv2d(x,w,stride=stride).relu())
    with self.subTest(stride := (2,1)):
      helper_test_op([(bs,cin,11,28), (4,cin,H,W)],
        lambda x,w: torch.nn.functional.conv2d(x,w,stride=stride).relu(),
        lambda x,w: Tensor.conv2d(x,w,stride=(2,1)).relu())

  def test_negative_padding_conv2d(self):
    n,k = 10, 3
    helper_test_op([(1,1,n,n), (1,1,k,k)],
      lambda x,w: torch.nn.functional.conv2d(x[:, :, 1:-1, 1:-1],w).relu(),
      lambda x,w: Tensor.conv2d(x,w,padding=-1).relu())
    helper_test_op([(1,1,n,n), (1,1,k,k)],
      lambda x,w: torch.nn.functional.conv2d(x[:, :, 1:, 1:],w).relu(),
      lambda x,w: Tensor.conv2d(x,w,padding=(-1,0,-1,0)).relu())

  def test_simple_padding_conv2d(self):
    p = (1,1,1,1)
    helper_test_op(None,
      lambda x,w: torch.nn.functional.conv2d(torch.nn.functional.pad(x, p),w).relu(),
      lambda x,w: Tensor.conv2d(x,w,padding=p).relu(), vals=[[[[[2.,3.]]]], [[[[1.]]]]])

  def test_asymmetric_padding_conv2d(self):
    for p in [(0,1,0,1), (2,1,2,1), (2,0,2,1)]:
      with self.subTest(p):
        for n in [3,4]:
          for k in [2]:
            helper_test_op([(1,1,n,n), (1,1,k,k)],
              lambda x,w: torch.nn.functional.conv2d(torch.nn.functional.pad(x, p),w).relu(),
              lambda x,w: Tensor.conv2d(x,w,padding=p).relu())
            helper_test_op([(1,1,n,n), (1,1,k,k)],
              lambda x,w: torch.nn.functional.conv2d(torch.nn.functional.pad(x, p),w).relu(),
              lambda x,w: Tensor.conv2d(x,w,padding=p).relu())

  def test_padded_conv2d_p21(self):
    bs,cin,H,W,padding = 4, 3, 3, 3, (2,1)
    helper_test_op([(bs,cin,11,28), (4,cin,H,W)],
      lambda x,w: torch.nn.functional.conv2d(x,w,padding=padding).relu(),
      lambda x,w: Tensor.conv2d(x,w,padding=padding).relu())

  def test_padded_conv2d_p22(self):
    bs,cin,H,W,padding = 4, 3, 3, 3, (2,2)
    helper_test_op([(bs,cin,11,28), (4,cin,H,W)],
      lambda x,w: torch.nn.functional.conv2d(x,w,padding=padding).relu(),
      lambda x,w: Tensor.conv2d(x,w,padding=padding).relu())

  def test_padded_conv2d_1x1(self):
    bs,cin,H,W,padding = 4, 3, 1, 1, 2
    helper_test_op([(bs,cin,11,28), (4,cin,H,W)],
      lambda x,w: torch.nn.functional.conv2d(x,w,padding=padding).relu(),
      lambda x,w: Tensor.conv2d(x,w,padding=padding).relu())

  def test_padded_conv2d_bs1(self):
    bs,cin,H,W,padding = 1, 3, 3, 3, 1
    helper_test_op([(bs,cin,11,28), (4,cin,H,W)],
      lambda x,w: torch.nn.functional.conv2d(x,w,padding=padding).relu(),
      lambda x,w: Tensor.conv2d(x,w,padding=padding).relu())

  def test_padding_add(self):
    helper_test_op([(64,64), (60,60)],
      lambda x,w: x+torch.nn.functional.pad(w, (2,2,2,2)),
      lambda x,w: x+w.pad((2,2,2,2)))

  def test_dilated_conv2d(self):
    bs = 4
    cin = 3
    H,W = 3,3
    for d in [2, (2,1)]:
      with self.subTest(dilation := d):
        helper_test_op([(bs,cin,11,28), (4,cin,H,W)],
          lambda x,w: torch.nn.functional.conv2d(x,w,dilation=dilation).relu(),
          lambda x,w: Tensor.conv2d(x,w,dilation=dilation).relu())

  def test_max_pool2d_simple(self):
    ksz = (2,2)
    helper_test_op([(1,1,2,3)],
      lambda x: torch.nn.functional.max_pool2d(x, kernel_size=ksz),
      lambda x: Tensor.max_pool2d(x, kernel_size=ksz))

  def test_max_pool2d(self):
    for ksz in [(2,2), (3,3), 2, 3, (3,2), (5,5), (5,1)]:
      with self.subTest(kernel_size=ksz):
        helper_test_op([(32,2,110,28)],
          lambda x: torch.nn.functional.max_pool2d(x, kernel_size=ksz),
          lambda x: Tensor.max_pool2d(x, kernel_size=ksz))

  def test_max_pool2d_padding(self):
    for ksz in [(2,2), (3,3), 2, 3, (3,2)]:
      with self.subTest(kernel_size=ksz):
        helper_test_op([(32,2,110,28)],
          lambda x: torch.nn.functional.max_pool2d(x, kernel_size=ksz, padding=1),
          lambda x: Tensor.max_pool2d(x, kernel_size=ksz, padding=1))

  def test_max_pool2d_padding_int(self):
    ksz = (2,2)
    helper_test_op([(32,2,110,28)],
      lambda x: torch.nn.functional.max_pool2d(x.int(), kernel_size=ksz, padding=1),
      lambda x: Tensor.max_pool2d(x.int(), kernel_size=ksz, padding=1), forward_only=True)

  def test_max_pool2d_bigger_stride(self):
    for stride in [(2,3), (3,2), 2, 3]:
      with self.subTest(stride=stride):
        helper_test_op([(32,2,110,28)],
          lambda x: torch.nn.functional.max_pool2d(x, kernel_size=(2,2), stride=stride),
          lambda x: Tensor.max_pool2d(x, kernel_size=(2,2), stride=stride))

  def test_max_pool2d_bigger_stride_dilation(self):
    for stride, dilation in zip([(2,3), (3,2), 2, 3, 4], [(3,2), (2,3), 2, 3, 6]):
      with self.subTest(stride=stride):
        helper_test_op([(32,2,110,28)],
          lambda x: torch.nn.functional.max_pool2d(x, kernel_size=(2,2), stride=stride, dilation=dilation),
          lambda x: Tensor.max_pool2d(x, kernel_size=(2,2), stride=stride, dilation=dilation))

  @unittest.skipIf( Device.DEFAULT in {"CUDA", "NV"}, "CUDA fails on this")
  def test_max_pool2d_unit_stride(self):
    helper_test_op([(8, 2, 17, 14)],
      lambda x: torch.nn.functional.max_pool2d(x, kernel_size=(5,5), stride=1),
      lambda x: Tensor.max_pool2d(x, kernel_size=(5,5), stride=1))

  def test_max_pool2d_smaller_stride(self):
    for stride in [(2,3), (3,2), 2, 3]:
      with self.subTest(stride=stride):
        helper_test_op([(8, 2, 17, 14)],
          lambda x: torch.nn.functional.max_pool2d(x, kernel_size=(5,5), stride=stride),
          lambda x: Tensor.max_pool2d(x, kernel_size=(5,5), stride=stride))

  def test_max_pool2d_dilation(self):
    for dilation in [(2, 3), (3, 2), 2, 3]:
      helper_test_op([(8, 2, 17, 14)],
        lambda x: torch.nn.functional.max_pool2d(x, kernel_size=(5,5), dilation=dilation),
        lambda x: Tensor.max_pool2d(x, kernel_size=(5,5), dilation=dilation))

  def test_avg_pool2d(self):
    shape = (32,2,111,28)
    for ksz in [(2,2), (3,3), (3,2), (5,5), (5,1)]:
      with self.subTest(kernel_size=ksz):
        helper_test_op([shape],
          lambda x: torch.nn.functional.avg_pool2d(x, kernel_size=ksz),
          lambda x: Tensor.avg_pool2d(x, kernel_size=ksz), rtol=1e-5)

<<<<<<< HEAD
    # regression test for https://github.com/tinygrad/tinygrad/pull/7581
=======
  # TODO fix edge case
  @unittest.expectedFailure
  def test_avg_pool2d_failure(self):
>>>>>>> 22da31b2
    helper_test_op([(1,1,8,8)],
      lambda x: torch.nn.functional.avg_pool2d(x, kernel_size=(1,2), padding=(0,1), stride=(5,1)),
      lambda x: Tensor.avg_pool2d(x, kernel_size=(1,2), padding=(0,1), stride=(5,1)), rtol=1e-5)

  def test_avg_pool2d_padding(self):
    shape = (32,2,111,28)
    for ksz in [(2,2), (3,3), 2, 3, (3,2)]:
      with self.subTest(kernel_size=ksz):
        helper_test_op([shape],
          lambda x: torch.nn.functional.avg_pool2d(x, kernel_size=ksz, padding=1),
          lambda x: Tensor.avg_pool2d(x, kernel_size=ksz, padding=1), rtol=1e-5)

  def test_avg_pool2d_padding_not_counted(self):
    shape = (32,2,111,28)
    for ksz in [(2,2), (3,3), 2, 3, (3,2)]:
      with self.subTest(kernel_size=ksz):
        helper_test_op([shape],
          lambda x: torch.nn.functional.avg_pool2d(x, kernel_size=ksz, padding=1, count_include_pad=False),
          lambda x: Tensor.avg_pool2d(x, kernel_size=ksz, padding=1, count_include_pad=False), rtol=1e-5)

  def test_global_avg_pool2d(self):
    helper_test_op([(32,2,111,28)],
      lambda x: torch.nn.functional.avg_pool2d(x, kernel_size=(111,28)),
      lambda x: Tensor.avg_pool2d(x, kernel_size=(111,28)), rtol=1e-5)

  def test_interpolate_linear(self):
    for in_sz, out_sz in [((52,),(29,)), ((29,),(52,))]:
      helper_test_op([(2,3)+in_sz],
        lambda x: torch.nn.functional.interpolate(x, size=out_sz, mode="linear"),
        lambda x: Tensor.interpolate(x, size=out_sz, mode="linear"))

  def test_interpolate_linear_corners_aligned(self):
    for in_sz, out_sz in [((52,),(29,)), ((29,),(52,))]:
      helper_test_op([(2,3)+in_sz],
        lambda x: torch.nn.functional.interpolate(x, size=out_sz, mode="linear", align_corners=True),
        lambda x: Tensor.interpolate(x, size=out_sz, mode="linear", align_corners=True))

  def test_interpolate_nearest(self, mode="nearest"):
    for in_sz, out_sz in [((13,),(9,)), ((9,),(13,))]:
      helper_test_op([(2,3)+in_sz],
        lambda x: torch.nn.functional.interpolate(x, size=out_sz, mode=mode),
        lambda x: Tensor.interpolate(x, size=out_sz, mode=mode))
    for in_sz, out_sz in [((13,10),(9,11)), ((13,9),(11,10)), ((9,11),(10,13))]:
      helper_test_op([(2,3)+in_sz],
        lambda x: torch.nn.functional.interpolate(x, size=out_sz, mode=mode),
        lambda x: Tensor.interpolate(x, size=out_sz, mode=mode))
    for in_sz, out_sz in [((5,2,8),(3,6,4))]:
      helper_test_op([(2,3)+in_sz],
        lambda x: torch.nn.functional.interpolate(x, size=out_sz, mode=mode),
        lambda x: Tensor.interpolate(x, size=out_sz, mode=mode))

  def test_interpolate_nearest_exact(self): self.test_interpolate_nearest("nearest-exact")

  def test_interpolate_bilinear(self):
    for in_sz, out_sz in [((52,40),(29,31)), ((52,29),(31,40)), ((29,31),(40,52))]:
      helper_test_op([(2,3)+in_sz],
        lambda x: torch.nn.functional.interpolate(x, size=out_sz, mode="bilinear"),
        lambda x: Tensor.interpolate(x, size=out_sz, mode="linear"), atol=1e-4)

  def test_interpolate_bilinear_corners_aligned(self):
    for in_sz, out_sz in [((52,40),(29,31)), ((52,29),(31,40)), ((29,31),(40,52))]:
      helper_test_op([(2,3)+in_sz],
        lambda x: torch.nn.functional.interpolate(x, size=out_sz, mode="bilinear", align_corners=True),
        lambda x: Tensor.interpolate(x, size=out_sz, mode="linear", align_corners=True), atol=1e-4)

  def test_interpolate_trilinear(self):
    for in_sz, out_sz in [((5,2,8),(3,6,4))]:
      helper_test_op([(2,3)+in_sz],
        lambda x: torch.nn.functional.interpolate(x, size=out_sz, mode="trilinear"),
        lambda x: Tensor.interpolate(x, size=out_sz, mode="linear"), atol=1e-4)

  def test_interpolate_trilinear_corners_aligned(self):
    for in_sz, out_sz in [((5,2,8),(3,6,4))]:
      helper_test_op([(2,3)+in_sz],
        lambda x: torch.nn.functional.interpolate(x, size=out_sz, mode="trilinear", align_corners=True),
        lambda x: Tensor.interpolate(x, size=out_sz, mode="linear", align_corners=True), atol=1e-4)

  def test_cat(self):
    for dim in range(-2, 3):
      helper_test_op([(45,65,9), (45,65,9), (45,65,9)], lambda x,y,z: torch.cat((x,y,z), dim), lambda x,y,z: x.cat(y, z, dim=dim))

    # zero in non-cat axis
    helper_test_op([(45,0,9), (45,0,9), (45,0,9)], lambda x,y,z: torch.cat((x,y,z), 0), lambda x,y,z: x.cat(y, z, dim=0))

    # zero in cat axis
    helper_test_op([(45,0,9), (45,1,9), (45,2,9)], lambda x,y,z: torch.cat((x,y,z), 1), lambda x,y,z: x.cat(y, z, dim=1))
    helper_test_op([(45,0,9), (45,0,9), (45,0,9)], lambda x,y,z: torch.cat((x,y,z), 1), lambda x,y,z: x.cat(y, z, dim=1))

    with self.assertRaises(IndexError):
      a = Tensor(3.14)
      a.cat(a)

  def test_multicat(self):
    for dim in range(-1, 2):
      helper_test_op([(45,65), (45,65), (45,65)], lambda x,y,z: torch.cat((x,y,z), dim), lambda x,y,z: x.cat(y, z, dim=dim))

  def test_stack(self):
    for dim in range(-1, 3):
      helper_test_op([(45,65,3), (45,65,3), (45,65,3)], lambda x, y, z: torch.stack((x, y, z), dim), lambda x, y, z: Tensor.stack(x, y, z, dim=dim))

    with self.assertRaises(IndexError):
      Tensor.stack(Tensor.randn(45, 65, 3), dim=77)

    a = Tensor(3.14)
    np.testing.assert_allclose(Tensor.stack(a, a).numpy(), Tensor([3.14, 3.14]).numpy())

  def test_repeat(self):
    x = Tensor.randn(4, 6, 3)
    base_repeats = [2, 4, 3]

    for reps in [[], [4], [2, 1], [3, 2, 2]]:
      repeats = base_repeats + reps
      helper_test_op([(4, 6, 3)], lambda x: x.repeat(*repeats), lambda x: x.repeat(repeats))
      helper_test_op([()], lambda x: x.repeat(*repeats), lambda x: x.repeat(repeats))

    with self.assertRaises(ValueError):
      x.repeat((2, 4))

    np.testing.assert_allclose(x.repeat((2, 0, 4)).numpy(), Tensor.zeros(8, 0, 12).numpy())

  def test_repeat_interleave(self):
    helper_test_op([(3, 3)], lambda x: x.repeat_interleave(6))
    helper_test_op([(3, 3)], lambda x: x.repeat_interleave(2, 1))
    helper_test_op([(3, 3)], lambda x: x.repeat_interleave(2, 0))

  def test_simple_repeat(self):
    repeats = [3, 3, 4]
    helper_test_op([(3, 3)], lambda x: x.repeat(*repeats), lambda x: x.repeat(repeats))

  def test_clip(self):
    helper_test_op([(45,65)], lambda x: x.clip(-2.3, 1.2))
    helper_test_op([(45,65)], lambda x: x.clip(0, 0))
    helper_test_op([(45,65)], lambda x: x.clip(10, 100))
    helper_test_op([(45,65)], lambda x: x.clip(0, 0.1))
    helper_test_op([(45,65)], lambda x: x.clip(-0.3, -0.2))
    helper_test_op([(45,65)], lambda x: x.clip(3, 0))  # min > max
    helper_test_op([(45,65)], lambda x: x.clip(None, 0))
    helper_test_op([(45,65)], lambda x: x.clip(0, None))
    self.helper_test_exception([(45,65)], lambda x: x.clip(None, None), lambda x: x.clip(None, None), RuntimeError)

  def test_matvecmat(self):
    helper_test_op([(1,128), (128,128), (128,128)], lambda x,y,z: (x@y).relu()@z)

  def test_matvec(self):
    helper_test_op([(1,128), (128,128)], lambda x,y: (x@y).relu())

  @unittest.skip("this test is broken #862")
  def test_max_inf(self):
    n = Tensor([1, float("nan")]).max().numpy()
    assert math.isnan(n.item()), f"{n.item()} is not nan"

  def test_inf_where(self):
    x = Tensor.full((3, 3), float("inf"))
    n = (x < 0).where(x, 1).numpy()
    assert np.all(n == 1.)

  def _get_index_randoms(self):
    # indices cannot have gradient
    a = torch.randint(low=-1, high=1, size=(2,1,1,1,1,1), dtype=torch.int64, requires_grad=False)
    b = torch.randint(high=1, size=(1,3,1,1,1,1), dtype=torch.int64, requires_grad=False)
    c = torch.randint(low=-5, high=5, size=(1,1,4,1,1,1), dtype=torch.int64, requires_grad=False)
    d = torch.randint(high=4, size=(2,1,1,5,1,1), dtype=torch.int64, requires_grad=False)
    e = torch.randint(high=1, size=(1,1,1,1,6,1), dtype=torch.int64, requires_grad=False)
    i, j, k, o, p = [Tensor(tor.detach().numpy().astype(np.int32), requires_grad=False) for tor in [a,b,c,d,e]]
    return a,b,c,d,e,i,j,k,o,p

  def test_slice_fancy_indexing_no_dim_collapse(self):
    a,b,c,d,e,i,j,k,o,p = self._get_index_randoms()
    # no dim collapse from int or dim injection from None
    helper_test_op([(2,5,6,5,3,4)], lambda x: x[a,b,c,d,e], lambda x: x[i,j,k,o,p])
    helper_test_op([(2,5,6,5,3,4)], lambda x: x[:,b,c,d,:], lambda x: x[:,j,k,o,:])
    helper_test_op([(2,5,6,5,3,4)], lambda x: x[a,b,...], lambda x: x[i,j,...])
    helper_test_op([(2,5,6,5,3,4)], lambda x: x[a,...,e], lambda x: x[i,...,p])
    helper_test_op([(2,5,6,5,3,4)], lambda x: x[...,c,:,e], lambda x: x[...,k,:,p])

  def test_slice_fancy_indexing_dim_collapse_int(self):
    a,b,c,d,e,i,j,k,o,p = self._get_index_randoms()
    # dim collapse from int
    helper_test_op([(2,5,6,5,3,4)], lambda x: x[1,b,c,d,e], lambda x: x[1,j,k,o,p])
    helper_test_op([(2,5,6,5,3,4)], lambda x: x[a,b,3,d,e], lambda x: x[i,j,3,o,p])
    helper_test_op([(2,5,6,5,3,4)], lambda x: x[1,b,2,d,2], lambda x: x[1,j,2,o,2])
    helper_test_op([(2,5,6,5,3,4)], lambda x: x[a,2,2,2,e], lambda x: x[i,2,2,2,p])
    helper_test_op([(2,5,6,5,3,4)], lambda x: x[1,:,3:11:2,d,0:2], lambda x: x[1,:,3:11:2,o,0:2])

  def test_slice_fancy_indexing_dim_inject_none(self):
    a,b,c,d,e,i,j,k,o,p = self._get_index_randoms()
    # dim injection from None
    helper_test_op([(2,5,6,5,3,4)], lambda x: x[None,b,c,d,e], lambda x: x[None,j,k,o,p])
    helper_test_op([(2,5,6,5,3,4)], lambda x: x[a,b,c,d,None], lambda x: x[i,j,k,o,None])
    helper_test_op([(2,5,6,5,3,4)], lambda x: x[a,b,None,d,e], lambda x: x[i,j,None,o,p])
    helper_test_op([(2,5,6,5,3,4)], lambda x: x[None,b,c,d,None], lambda x: x[None,j,k,o,None])
    helper_test_op([(2,5,6,5,3,4)], lambda x: x[a,:,None,d,e], lambda x: x[i,:,None,o,p])
    helper_test_op([(2,5,6,5,3,4)], lambda x: x[None,None,None,None,None], lambda x: x[None,None,None,None,None])
    helper_test_op([(2,5,6,5,3,4)], lambda x: x[None,None,b,c,d,e], lambda x: x[None,None,j,k,o,p])
    helper_test_op([(2,5,6,5,3,4)], lambda x: x[None,None,b,c,None,None], lambda x: x[None,None,j,k,None,None])
    helper_test_op([(2,5,6,5,3,4)], lambda x: x[a,None,None,c,d,e], lambda x: x[i,None,None,k,o,p])
    helper_test_op([(2,5,6,5,3,4)], lambda x: x[a,None,None,c,None,None], lambda x: x[i,None,None,k,None,None])
    helper_test_op([(2,5,6,5,3,4)], lambda x: x[None,None,b,None,d,e], lambda x: x[None,None,j,None,o,p])

  def test_slice_fancy_indexing_dim_inject_and_collapse(self):
    a,b,c,d,e,i,j,k,o,p = self._get_index_randoms()  # noqa
    # dim injection and collapse
    helper_test_op([(2,5,6,5,3,4)], lambda x: x[1,b,None,d,1], lambda x: x[1,j,None,o,1])
    helper_test_op([(2,5,6,5,3,4)], lambda x: x[None,b,2,d,None], lambda x: x[None,j,2,o,None])
    helper_test_op([(2,5,6,5,3,4)], lambda x: x[...,1,d,None], lambda x: x[...,1,o,None])

  def test_slice_fancy_indexing_with_tensors(self):
    # indexing using idx with different dim
    helper_test_op([(2,3)], lambda x: x[torch.tensor([[0,0,0],[0,0,0]]), torch.tensor(1)],
                            lambda x: x[Tensor([[0,0,0],[0,0,0]]), Tensor(1)])
    helper_test_op([(2,3)], lambda x: x[torch.tensor([1]), torch.tensor([[0,0,0],[0,0,0]])],
                            lambda x: x[Tensor([1]), Tensor([[0,0,0],[0,0,0]])])
    helper_test_op([(2,3)], lambda x: x[torch.tensor([[0,0,0],[0,0,0]]), torch.tensor([2,1,1])],
                            lambda x: x[Tensor([[0,0,0],[0,0,0]]), Tensor([2,1,1])])
    helper_test_op([(2,3)], lambda x: x[torch.tensor([[0,1,-1],[-1,-2,0]]), torch.tensor([2,1,-1])],
                            lambda x: x[Tensor([[0,1,-1],[-1,-2,0]]), Tensor([2,1,-1])])

  def test_slice_fancy_indexing_list_indices(self):
    a,b,c,d,e,i,j,k,o,p = self._get_index_randoms()
    helper_test_op([(2,5,6,5,3,4)], lambda x: x[[[0]]], lambda x: x[[[0]]])
    helper_test_op([(2,5,6,5,3,4)], lambda x: x[[0],b,c,d,:], lambda x: x[[0],j,k,o,:])
    helper_test_op([(2,5,6,5,3,4)], lambda x: x[[[[0]]],b,c,d,[[1]]], lambda x: x[[[[0]]],j,k,o,[[1]]])
    helper_test_op([(2,5,6,5,3,4)], lambda x: x[[1,0],b,c,d,:], lambda x: x[[1,0],j,k,o,:])
    helper_test_op([(2,5,6,5,3,4)], lambda x: x[a,b,c,[1,2,3],...], lambda x: x[i,j,k,[1,2,3],...])
    helper_test_op([(2,5,6,5,3,4)], lambda x: x[a,b,c,[[1],[2],[3]],...], lambda x: x[i,j,k,[[1],[2],[3]],...])
    helper_test_op([(2,5,6,5,3,4)], lambda x: x[a,[2,1,0],c,[2,1,0],e], lambda x: x[i,[2,1,0],k,[2,1,0],p])

  def test_slice_fancy_indexing_tuple_indices(self):
    a,b,c,d,e,i,j,k,o,p = self._get_index_randoms()
    helper_test_op([(2,5,6,5,3,4)], lambda x: x[(((0,),),)], lambda x: x[(((0,),),)])
    helper_test_op([(2,5,6,5,3,4)], lambda x: x[(0,),b,c,d,:], lambda x: x[(0,),j,k,o,:])
    helper_test_op([(2,5,6,5,3,4)], lambda x: x[(1,0),b,c,d,:], lambda x: x[(1,0),j,k,o,:])
    helper_test_op([(2,5,6,5,3,4)], lambda x: x[a,b,c,(1,2,3),...], lambda x: x[i,j,k,(1,2,3),...])
    helper_test_op([(2,5,6,5,3,4)], lambda x: x[a,((2,),(1,),(0,)),c,(2,1,0)], lambda x: x[i,((2,),(1,),(0,)),k,(2,1,0)])
    helper_test_op([(2,5,6,5,3,4)], lambda x: x[1,(2,1,0),None,c,(2,1,0),e], lambda x: x[1,(2,1,0),None,k,(2,1,0),p])

  def test_slice_fancy_indexing_list_with_tensors(self):
    a,b,c,d,e,i,j,k,o,p = self._get_index_randoms()
    helper_test_op([(2,5,6,5,3,4)], lambda x: x[[a]], lambda x: x[[i]])
    helper_test_op([(2,5,6,5,3,4)], lambda x: x[[a,1]], lambda x: x[[i,1]])
    helper_test_op([(2,5,6,5,3,4)], lambda x: x[[a,[1,1]]], lambda x: x[[i,[1,1]]])
    helper_test_op([(2,5,6,5,3,4)], lambda x: x[[a,(1,1)]], lambda x: x[[i,(1,1)]])
    helper_test_op([(2,5,6,5,3,4)], lambda x: x[[a,b,c,d,e]], lambda x: x[[i,j,k,o,p]])

  def test_slice_fancy_indexing_errors(self):
    a = Tensor.ones(10,11,12)
    # tensors used as indices must be int tensors
    with self.assertRaises(IndexError): a[Tensor(1.1)]
    with self.assertRaises(IndexError): a[Tensor([True, True])]
    # shape mismatch, cannot broadcast. either exception is okay
    with self.assertRaises((IndexError, ValueError)): a[Tensor.randint(3,1,1,1), Tensor.randint(1,4,1,1), Tensor.randint(2,4,4,1)]
    with self.assertRaises((IndexError, ValueError)): a[Tensor.randint(3,1,1,1), Tensor.randint(1,4,1,1,1)]

  def test_gather(self):
    # indices cannot have gradient
    # indices cannot be negative (torch gather)
    b = torch.randint(3, size=[3,4,5], dtype=torch.int64, requires_grad=False)
    a = Tensor(b.detach().numpy().astype(np.int32), dtype=dtypes.int32, requires_grad=False)
    helper_test_op([(4,5,6)], lambda x: x.gather(dim=0, index=b), lambda x: x.gather(dim=0, index=a))
    helper_test_op([(4,5,6)], lambda x: x.gather(dim=1, index=b), lambda x: x.gather(dim=1, index=a))
    helper_test_op([(4,5,6)], lambda x: x.gather(dim=2, index=b), lambda x: x.gather(dim=2, index=a))
    helper_test_op([(3,4,5)], lambda x: x.gather(dim=0, index=b), lambda x: x.gather(dim=0, index=a))
    helper_test_op([(4,5,6)], lambda x: x.gather(dim=-1, index=b), lambda x: x.gather(dim=-1, index=a))
    helper_test_op([(4,5,6)], lambda x: x.gather(dim=-2, index=b), lambda x: x.gather(dim=-2, index=a))
    helper_test_op([(4,5,6)], lambda x: x.gather(dim=-3, index=b), lambda x: x.gather(dim=-3, index=a))
    self.helper_test_exception([(4,5,6)], lambda x: x.gather(dim=0, index=torch.tensor([1], dtype=torch.int64)),
                                          lambda x: x.gather(dim=0, index=Tensor([1], dtype=dtypes.int32)), expected=(RuntimeError, AssertionError))
    self.helper_test_exception([(2,1,1)], lambda x: x.gather(dim=0, index=b),
                                          lambda x: x.gather(dim=0, index=a), expected=(RuntimeError, AssertionError))
    helper_test_op(None, lambda x: x.gather(dim=0, index=torch.tensor([2, 1, 0, 1, 2], requires_grad=False)),
                         lambda x: x.gather(dim=0, index=Tensor([2, 1, 0, 1, 2])),
                         vals=[[1., 2., 3.]])

  def test_scaled_product_attention(self):
    helper_test_op([(32,8,16,64), (32,8,16,64), (32,8,16,64)], torch.nn.functional.scaled_dot_product_attention, Tensor.scaled_dot_product_attention)
    helper_test_op([(32,8,16,64), (32,8,16,64), (32,8,16,64), (32,8,16,16)],
                   lambda x,y,z,m: torch.nn.functional.scaled_dot_product_attention(x,y,z,attn_mask=m),
                   lambda x,y,z,m: Tensor.scaled_dot_product_attention(x,y,z,attn_mask=m))

  def test_scaled_product_attention_mismatch_ls(self):
    helper_test_op([(32,8,4,64), (32,8,16,64), (32,8,16,64)], torch.nn.functional.scaled_dot_product_attention, Tensor.scaled_dot_product_attention)

  def test_scaled_product_attention_causal(self):
    helper_test_op([(32,8,16,64), (32,8,16,64), (32,8,16,64)],
                   lambda x,y,z: torch.nn.functional.scaled_dot_product_attention(x,y,z,is_causal=True),
                   lambda x,y,z: Tensor.scaled_dot_product_attention(x,y,z,is_causal=True))

  def test_binary_crossentropy(self):
    helper_test_op([(32,10), (32,10)], lambda x,y: torch.nn.functional.binary_cross_entropy(x.sigmoid(),torch.clip(y,0,1)),
                                       lambda x,y: x.sigmoid().binary_crossentropy(y.clip(0,1)))
    helper_test_op([(32,10), (32,10)], lambda x,y: torch.nn.functional.binary_cross_entropy_with_logits(x,torch.clip(y,0,1)),
                                       lambda x,y: x.binary_crossentropy_logits(y.clip(0,1)))
    helper_test_op([(32,10), (32,10)], lambda x,y: torch.nn.functional.binary_cross_entropy_with_logits(x,torch.clip(y,0,1)),
                                       lambda x,y: x.sigmoid().binary_crossentropy(y.clip(0,1)))
    helper_test_op([(32,10), (32,10)], lambda x,y: torch.nn.functional.binary_cross_entropy(x.sigmoid(),torch.clip(y,0,1)),
                                       lambda x,y: x.binary_crossentropy_logits(y.clip(0,1)))
  def test_binary_crossentropy_reductions(self):
    for r in ("mean", "sum", "none"):
      helper_test_op([(32,10), (32,10)], lambda x,y: torch.nn.functional.binary_cross_entropy(x.sigmoid(), torch.clip(y,0,1), reduction=r),
                                         lambda x,y: x.sigmoid().binary_crossentropy(y.clip(0,1), reduction=r))
      helper_test_op([(32,10), (32,10)], lambda x,y: torch.nn.functional.binary_cross_entropy_with_logits(x, torch.clip(y,0,1), reduction=r),
                                         lambda x,y: x.binary_crossentropy_logits(y.clip(0,1), reduction=r))
  def test_cross_entropy(self):
    helper_test_op([(32,10), (32,10)], lambda x,y: torch.nn.functional.cross_entropy(x, y),
                                       lambda x,y: x.cross_entropy(y))
    helper_test_op([(32,10), (32,10)], lambda x,y: torch.nn.functional.cross_entropy(x, torch.argmax(y, dim=1)),
                                       lambda x,y: x.cross_entropy(y.argmax(axis=1)), forward_only=True)
  def test_cross_entropy_reductions(self):
    for r in ("mean", "sum", "none"):
      helper_test_op([(32,10), (32,10)], lambda x,y: torch.nn.functional.cross_entropy(x, y, reduction=r),
                                         lambda x,y: x.cross_entropy(y, reduction=r))
    self.helper_test_exception([(32,10), (32,10)], lambda x,y: torch.nn.functional.cross_entropy(x, y, reduction="typo"),
                                                   lambda x,y: x.cross_entropy(y, reduction="typo"), expected=ValueError)

  def test_cross_entropy_smoothing(self):
    for ls in (0., 0.3, 0.7, 1.):
      helper_test_op([(32,10), (32,10)], lambda x,y: torch.nn.functional.cross_entropy(x, y, label_smoothing=ls),
                                         lambda x,y: x.cross_entropy(y, label_smoothing=ls))

  def test_nll_loss(self):
    helper_test_op([(32,10), (32)],
                   lambda x,y: torch.nn.functional.nll_loss(torch.nn.functional.log_softmax(x, dim=1), torch.clip(y,0).type(torch.long)),
                   lambda x,y: x.log_softmax(axis=1).nll_loss(y.clip(0).cast(dtypes.long)), forward_only=True)

  def test_nll_loss_3d(self):
    helper_test_op([(32,10,3,3,3), (32,3,3,3)],
                   lambda x,y: torch.nn.functional.nll_loss(torch.nn.functional.log_softmax(x, dim=1), torch.clip(y,0).type(torch.long)),
                   lambda x,y: x.log_softmax(axis=1).nll_loss(y.clip(0).cast(dtypes.long)), forward_only=True)

  def test_nll_loss_reductions(self):
    for r in ("mean", "sum", "none"):
      helper_test_op([(32,10), (32)],
        lambda x,y: torch.nn.functional.nll_loss(torch.nn.functional.log_softmax(x, dim=1), torch.clip(y,0).type(torch.long), reduction=r),
        lambda x,y: x.log_softmax(axis=1).nll_loss(y.clip(0).cast(dtypes.long), reduction=r), forward_only=True)
    self.helper_test_exception([(32,10), (32)],
      lambda x,y: torch.nn.functional.nll_loss(x, torch.clip(y,0).type(torch.long), reduction="typo"),
      lambda x,y: x.nll_loss(y.clip(0).cast(dtypes.long), reduction="typo"), expected=ValueError)

  def test_nll_loss_weight(self):
    for r in ("mean", "sum", "none"):
      helper_test_op([(32,10), (32), (10)],
        lambda x,y,z: torch.nn.functional.nll_loss(torch.nn.functional.log_softmax(x, dim=1), torch.clip(y,0).type(torch.long),
                                                   weight=z, reduction=r),
        lambda x,y,z: x.log_softmax(axis=1).nll_loss(y.clip(0).cast(dtypes.long), weight=z, reduction=r), forward_only=True)

  def test_nll_loss_3d_weight(self):
    for r in ("mean", "sum", "none"):
      helper_test_op([(32,10,3,3,3), (32,3,3,3), (10)],
          lambda x,y,z: torch.nn.functional.nll_loss(torch.nn.functional.log_softmax(x, dim=1), torch.clip(y,0).type(torch.long),
                                                    weight=z, reduction=r),
          lambda x,y,z: x.log_softmax(axis=1).nll_loss(y.clip(0).cast(dtypes.long), weight=z, reduction=r), forward_only=True)

  def test_nll_loss_ignore_index(self):
    logits = [[2.0, 0.5, -1.0],
              [1.5, 2.5, -0.5],
              [0.0, -2.0, 1.0]]
    targets = [0, 1, 2]
    helper_test_op(None, lambda x,y: torch.nn.functional.nll_loss(torch.nn.functional.log_softmax(x, dim=1),
                                                                  torch.clip(y,0).type(torch.long), ignore_index=1),
                         lambda x,y: x.log_softmax().nll_loss(y.clip(0).cast(dtypes.long), ignore_index=1),
                         forward_only=True, vals=[logits, targets])

  def test_one_hot(self):
    data = [1, 2, 4]
    helper_test_op([], lambda: torch.nn.functional.one_hot(torch.tensor(data), 6).type(torch.int32),
                       lambda: Tensor(data).one_hot(6), forward_only=True)
    helper_test_op([], lambda: torch.nn.functional.one_hot(torch.tensor(data)).type(torch.int32),
                       lambda: Tensor(data).one_hot(), forward_only=True)
    data = [[[1, 2, 3], [0, 3, 5]], [[1, 2, 3], [0, 3, 5]]]
    helper_test_op([], lambda: torch.nn.functional.one_hot(torch.tensor(data), 8).type(torch.int32),
                       lambda: Tensor(data).one_hot(8), forward_only=True)
    helper_test_op([], lambda: torch.nn.functional.one_hot(torch.tensor(data)).type(torch.int32),
                       lambda: Tensor(data).one_hot(), forward_only=True)

  def test_masked_fill(self):
    helper_test_op([(32,10)], lambda x: x.masked_fill((x>0.1).detach(), -math.inf))
    helper_test_op([(32,10)], lambda x: x.masked_fill((x<0.1).detach(), -math.inf))

  @unittest.skipIf(Device.DEFAULT == "QCOM", "OpenCL fails to compile this (both on GPU(qcom)/QCOM backends)")
  def test_cast(self):
    helper_test_op([(3, 3)], lambda x: x.float())
    helper_test_op(None, lambda x: x.float(), vals=[[0, 1, 2, 3]], forward_only=True)
    helper_test_op(None, lambda x: x.float(), vals=[[True, False]], forward_only=True)
    helper_test_op([(3, 3)], lambda x: x.int(), forward_only=True)
    helper_test_op([(3, 3)], lambda x: x.bool(), forward_only=True)

  def test_bitcast(self):
    helper_test_op([(3, 3)], lambda x: x.view(torch.int32), lambda x: x.bitcast(dtypes.int32), forward_only=True)

@unittest.skipUnless(is_dtype_supported(dtypes.uchar), f"no uint8 on {Device.DEFAULT}")
class TestOpsUint8(unittest.TestCase):
  @unittest.skip('this is broken for negative numbers')
  def test_cast(self):
    helper_test_op([(2,3,64,64)], lambda x: x.type(torch.uint8), lambda x: x.cast('uint8'), forward_only=True)

  def test_cast_relu(self):
    helper_test_op([(2,3,64,64)], lambda x: x.relu().type(torch.uint8), lambda x: x.relu().cast('uint8'), forward_only=True)

  def test_interpolate_bilinear(self):
    out_sz = (10, 10)
    helper_test_op([(2,3,64,64)],
      lambda x: torch.nn.functional.interpolate((10*x).relu().type(torch.uint8), size=out_sz, mode="bilinear"),
      lambda x: Tensor.interpolate((10*x).relu().cast('uint8'), size=out_sz, mode="linear"), forward_only=True)

  def test_interpolate_nearest(self):
    out_sz = (10, 10)
    helper_test_op([(2,3,64,64)],
      lambda x: torch.nn.functional.interpolate((10*x).relu().type(torch.uint8), size=out_sz, mode="nearest"),
      lambda x: Tensor.interpolate((10*x).relu().cast('uint8'), size=out_sz, mode="nearest"), forward_only=True)

  def test_interpolate_nearest_exact(self):
    out_sz = (10, 10)
    helper_test_op([(2,3,64,64)],
      lambda x: torch.nn.functional.interpolate((10*x).relu().type(torch.uint8), size=out_sz, mode="nearest-exact"),
      lambda x: Tensor.interpolate((10*x).relu().cast('uint8'), size=out_sz, mode="nearest-exact"), forward_only=True)

  def test_min(self):
    helper_test_op(None,
      lambda x: x.type(torch.uint8).min(),
      lambda x: x.cast(dtypes.uint8).min(), forward_only=True, vals=[[[0, 1, 2], [3, 4, 5]]])
    helper_test_op(None,
      lambda x: x.type(torch.uint8).min(),
      lambda x: x.cast(dtypes.uint8).min(), forward_only=True, vals=[[0, 128, 255, 64, 32, 16]])

if __name__ == '__main__':
  np.random.seed(1337)
  unittest.main(verbosity=2)<|MERGE_RESOLUTION|>--- conflicted
+++ resolved
@@ -1920,13 +1920,7 @@
           lambda x: torch.nn.functional.avg_pool2d(x, kernel_size=ksz),
           lambda x: Tensor.avg_pool2d(x, kernel_size=ksz), rtol=1e-5)
 
-<<<<<<< HEAD
     # regression test for https://github.com/tinygrad/tinygrad/pull/7581
-=======
-  # TODO fix edge case
-  @unittest.expectedFailure
-  def test_avg_pool2d_failure(self):
->>>>>>> 22da31b2
     helper_test_op([(1,1,8,8)],
       lambda x: torch.nn.functional.avg_pool2d(x, kernel_size=(1,2), padding=(0,1), stride=(5,1)),
       lambda x: Tensor.avg_pool2d(x, kernel_size=(1,2), padding=(0,1), stride=(5,1)), rtol=1e-5)
